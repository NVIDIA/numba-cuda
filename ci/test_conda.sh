--- conflicted
+++ resolved
@@ -23,21 +23,6 @@
 
 rapids-logger "Install testing dependencies"
 # TODO: Replace with rapids-dependency-file-generator
-<<<<<<< HEAD
-rapids-mamba-retry create -n test \
-    c-compiler \
-    cxx-compiler \
-    ${CTK_PACKAGES} \
-    cuda-python \
-    cuda-version=${CUDA_VER%.*} \
-    make \
-    psutil \
-    pytest \
-    pytest-xdist \
-    cffi \
-    ml_dtypes \
-    python=${RAPIDS_PY_VERSION}
-=======
 DEPENDENCIES=(
     "c-compiler"
     "cxx-compiler"
@@ -50,6 +35,7 @@
     "pytest"
     "pytest-xdist"
     "cffi"
+    "ml_dtypes"
     "python=${RAPIDS_PY_VERSION}"
 )
 # Constrain oldest supported dependencies for testing
@@ -63,7 +49,6 @@
     --channel "`pwd`/conda-repo" \
     --channel conda-forge \
     "${DEPENDENCIES[@]}"
->>>>>>> 5bd0885e
 
 # Temporarily allow unbound variables for conda activation.
 set +u
