--- conflicted
+++ resolved
@@ -5,33 +5,12 @@
 #     [ARCH, PY_VER, CUDA_VER, LINUX_VER, GPU, DRIVER, DEPENDENCIES]
 #
 build-matrix:
-  # - { ARCH: 'amd64', PY_VER: '3.9', CUDA_VER: '11.8.0', LINUX_VER: 'rockylinux8' }
-  # - { ARCH: 'amd64', PY_VER: '3.10', CUDA_VER: '12.8.0', LINUX_VER: 'rockylinux8' }
-  # - { ARCH: 'amd64', PY_VER: '3.11', CUDA_VER: '12.8.0', LINUX_VER: 'rockylinux8' }
-  - { ARCH: 'amd64', PY_VER: '3.12', CUDA_VER: '12.8.0', LINUX_VER: 'rockylinux8' }
-  # - { ARCH: 'amd64', PY_VER: '3.13', CUDA_VER: '12.8.0', LINUX_VER: 'rockylinux8' }
-  # - { ARCH: 'arm64', PY_VER: '3.9', CUDA_VER: '11.8.0', LINUX_VER: 'rockylinux8' }
-  # - { ARCH: 'arm64', PY_VER: '3.10', CUDA_VER: '12.8.0', LINUX_VER: 'rockylinux8' }
-  # - { ARCH: 'arm64', PY_VER: '3.11', CUDA_VER: '12.8.0', LINUX_VER: 'rockylinux8' }
-  # - { ARCH: 'arm64', PY_VER: '3.12', CUDA_VER: '12.8.0', LINUX_VER: 'rockylinux8' }
-  # - { ARCH: 'arm64', PY_VER: '3.13', CUDA_VER: '12.8.0', LINUX_VER: 'rockylinux8' }
+  - { ARCH: 'amd64', PY_VER: '3.13', CUDA_VER: '12.8.0', LINUX_VER: 'rockylinux8' }
 simulator-matrix:
   - { ARCH: 'amd64', PY_VER: '3.12', CUDA_VER: '12.8.0', LINUX_VER: 'rockylinux8' }
 # We test "oldest" dependencies with the oldest supported Python version and
 # the second-newest Python version.
 test-matrix:
-<<<<<<< HEAD
-  # - { CUDA_VER: '11.8.0', ARCH: 'amd64', PY_VER: '3.9',  LINUX_VER: 'rockylinux8', GPU: 'l4',   DRIVER: 'earliest' }
-  # - { CUDA_VER: '11.8.0', ARCH: 'amd64', PY_VER: '3.10', LINUX_VER: 'ubuntu20.04', GPU: 'l4',   DRIVER: 'latest' }
-  # - { CUDA_VER: '12.0.1', ARCH: 'amd64', PY_VER: '3.11', LINUX_VER: 'ubuntu22.04', GPU: 'l4',   DRIVER: 'latest' }
-  - { CUDA_VER: '12.2.2', ARCH: 'amd64', PY_VER: '3.12', LINUX_VER: 'ubuntu22.04', GPU: 'l4',   DRIVER: 'latest' }
-  # - { CUDA_VER: '12.8.0', ARCH: 'amd64', PY_VER: '3.13', LINUX_VER: 'ubuntu24.04', GPU: 'l4',   DRIVER: 'latest' }
-  # - { CUDA_VER: '11.8.0', ARCH: 'arm64', PY_VER: '3.9',  LINUX_VER: 'rockylinux8', GPU: 'a100', DRIVER: 'earliest' }
-  # - { CUDA_VER: '11.8.0', ARCH: 'arm64', PY_VER: '3.10', LINUX_VER: 'ubuntu20.04', GPU: 'a100', DRIVER: 'latest' }
-  # - { CUDA_VER: '12.0.1', ARCH: 'arm64', PY_VER: '3.11', LINUX_VER: 'ubuntu22.04', GPU: 'a100', DRIVER: 'latest' }
-  # - { CUDA_VER: '12.2.2', ARCH: 'arm64', PY_VER: '3.12', LINUX_VER: 'ubuntu22.04', GPU: 'a100', DRIVER: 'latest' }
-  # - { CUDA_VER: '12.8.0', ARCH: 'arm64', PY_VER: '3.13', LINUX_VER: 'ubuntu24.04', GPU: 'a100', DRIVER: 'latest' }
-=======
   - { CUDA_VER: '12.0.1', ARCH: 'amd64', PY_VER: '3.9',  LINUX_VER: 'rockylinux8', GPU: 'l4',   DRIVER: 'earliest', DEPENDENCIES: 'oldest' }
   - { CUDA_VER: '12.0.1', ARCH: 'amd64', PY_VER: '3.9',  LINUX_VER: 'rockylinux8', GPU: 'l4',   DRIVER: 'earliest', DEPENDENCIES: 'latest' }
   - { CUDA_VER: '12.2.2', ARCH: 'amd64', PY_VER: '3.10', LINUX_VER: 'ubuntu22.04', GPU: 'l4',   DRIVER: 'latest',   DEPENDENCIES: 'latest' }
@@ -45,5 +24,4 @@
   - { CUDA_VER: '12.9.1', ARCH: 'arm64', PY_VER: '3.11', LINUX_VER: 'ubuntu24.04', GPU: 'a100', DRIVER: 'latest',   DEPENDENCIES: 'latest' }
   - { CUDA_VER: '13.0.0', ARCH: 'arm64', PY_VER: '3.12', LINUX_VER: 'ubuntu22.04', GPU: 'a100', DRIVER: 'latest',   DEPENDENCIES: 'oldest' }
   - { CUDA_VER: '13.0.0', ARCH: 'arm64', PY_VER: '3.12', LINUX_VER: 'ubuntu22.04', GPU: 'a100', DRIVER: 'latest',   DEPENDENCIES: 'latest' }
-  - { CUDA_VER: '13.0.0', ARCH: 'arm64', PY_VER: '3.13', LINUX_VER: 'ubuntu24.04', GPU: 'a100', DRIVER: 'latest',   DEPENDENCIES: 'latest' }
->>>>>>> 15fdfbc0
+  - { CUDA_VER: '13.0.0', ARCH: 'arm64', PY_VER: '3.13', LINUX_VER: 'ubuntu24.04', GPU: 'a100', DRIVER: 'latest',   DEPENDENCIES: 'latest' }