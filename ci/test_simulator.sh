--- conflicted
+++ resolved
@@ -31,7 +31,6 @@
 
 pip install filecheck
 
-<<<<<<< HEAD
 # Detect system architecture to set conda repo path
 ARCH=$(uname -m)
 if [[ "$ARCH" == "x86_64" ]]; then
@@ -45,8 +44,6 @@
 
 rapids-mamba-retry install -c `pwd`/conda-repo-py${RAPIDS_PY_VERSION}-${ARCH_SUFFIX} numba-cuda
 
-=======
->>>>>>> 15fdfbc0
 RAPIDS_TESTS_DIR=${RAPIDS_TESTS_DIR:-"${PWD}/test-results"}/
 mkdir -p "${RAPIDS_TESTS_DIR}"
 pushd "${RAPIDS_TESTS_DIR}"
