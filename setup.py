--- conflicted
+++ resolved
@@ -91,7 +91,6 @@
     # Append our cext dir to include_dirs
     ext_dispatcher.include_dirs.append("numba_cuda/numba/cuda/cext")
 
-<<<<<<< HEAD
     ext_helperlib = Extension(
         name="numba_cuda.numba.cuda.cext._helperlib",
         sources=["numba_cuda/numba/cuda/cext/_helpermod.c"],
@@ -102,10 +101,13 @@
         include_dirs=["numba_cuda/numba/cuda/cext"],
     )
 
-    return [ext_dispatcher, ext_helperlib, ext_mviewbuf, ext_devicearray]
-=======
-    return [ext_dispatcher, ext_typeconv, ext_mviewbuf, ext_devicearray]
->>>>>>> 1c04a80f
+    return [
+        ext_dispatcher,
+        ext_typeconv,
+        ext_helperlib,
+        ext_mviewbuf,
+        ext_devicearray,
+    ]
 
 
 def is_building():
