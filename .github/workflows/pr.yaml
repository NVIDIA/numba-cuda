# SPDX-FileCopyrightText: Copyright (c) 2024 NVIDIA CORPORATION & AFFILIATES. All rights reserved.
# SPDX-License-Identifier: Apache-2.0

name: pr

on:
  push:
    branches:
      - "pull-request/[0-9]+"

concurrency:
  group: ${{ github.workflow }}-${{ github.ref }}-${{ github.event_name }}
  cancel-in-progress: true

jobs:
  pr-builder:
    needs:
      - checks
      - compute-matrix
      - build-conda
      - test-conda
      - test-conda-pynvjitlink
      - build-wheels
      - test-wheels
      - test-wheels-pynvjitlink
      - test-wheels-deps-wheels
      - build-docs
    secrets: inherit
    uses: rapidsai/shared-workflows/.github/workflows/pr-builder.yaml@branch-25.04
  checks:
    secrets: inherit
    uses: rapidsai/shared-workflows/.github/workflows/checks.yaml@branch-25.04
    with:
      enable_check_generated_files: false
  compute-matrix:
    runs-on: ubuntu-latest
    outputs:
      BUILD_MATRIX: ${{ steps.compute-matrix.outputs.BUILD_MATRIX }}
      TEST_MATRIX: ${{ steps.compute-matrix.outputs.TEST_MATRIX }}
    steps:
      - uses: actions/checkout@v4
      - name: Compute Build Matrix
        id: compute-matrix
        uses: ./.github/actions/compute-matrix
  build-conda:
    needs:
      - compute-matrix
    uses: ./.github/workflows/conda-python-build.yaml
    with:
      build_type: pull-request
      script: "ci/build_conda.sh"
      matrix_filter: ${{ needs.compute-matrix.outputs.BUILD_MATRIX }}
  test-conda:
    needs:
      - build-conda
      - compute-matrix
    uses: ./.github/workflows/conda-python-tests.yaml
    with:
      build_type: pull-request
      script: "ci/test_conda.sh"
      run_codecov: false
      matrix_filter: ${{ needs.compute-matrix.outputs.TEST_MATRIX }}
  test-conda-pynvjitlink:
    needs:
      - build-conda
      - compute-matrix
    uses: ./.github/workflows/conda-python-tests.yaml
    with:
      build_type: pull-request
      script: "ci/test_conda_pynvjitlink.sh"
      run_codecov: false
      # This selects "ARCH=amd64 and CUDA >=12, with the latest supported Python for each CUDA major version".
      matrix_filter: map(select(.ARCH == "amd64" and (.CUDA_VER | split(".") | .[0] | tonumber >= 12))) | group_by(.CUDA_VER|split(".")|map(tonumber)|.[0]) | map(max_by([(.PY_VER|split(".")|map(tonumber)), (.CUDA_VER|split(".")|map(tonumber))]))
  build-wheels:
    needs:
      - compute-matrix
    uses: ./.github/workflows/wheels-build.yaml
    with:
      build_type: pull-request
      script: "ci/build_wheel.sh"
      matrix_filter: ${{ needs.compute-matrix.outputs.BUILD_MATRIX }}
  test-wheels:
    needs:
      - build-wheels
    uses: ./.github/workflows/wheels-test.yaml
    with:
      build_type: pull-request
      script: "ci/test_wheel.sh false"
  test-wheels-pynvjitlink:
    needs:
      - build-wheels
    uses: ./.github/workflows/wheels-test.yaml
    with:
      build_type: pull-request
      script: "ci/test_wheel_pynvjitlink.sh"
<<<<<<< HEAD
      matrix_filter: map(select(.ARCH == "amd64" and .CUDA_VER == "12.5.1" and .PY_VER == "3.12"))
  test-wheels-deps-wheels:
    needs:
      - build-wheels
    uses: ./.github/workflows/wheels-test.yaml
    with:
      build_type: pull-request
      script: "ci/test_wheel_deps_wheels.sh"
      matrix_filter: map(select(.ARCH == "amd64" and .CUDA_VER == "12.5.1" and .PY_VER == "3.12"))
=======
      # This selects "ARCH=amd64 and CUDA >=12, with the latest supported Python for each CUDA major version".
      matrix_filter: map(select(.ARCH == "amd64" and (.CUDA_VER | split(".") | .[0] | tonumber >= 12))) | group_by(.CUDA_VER|split(".")|map(tonumber)|.[0]) | map(max_by([(.PY_VER|split(".")|map(tonumber)), (.CUDA_VER|split(".")|map(tonumber))]))
>>>>>>> 359913d1
  build-docs:
    needs:
      - build-conda
    uses: ./.github/workflows/docs-build.yaml
    with:
      build_type: pull-request<|MERGE_RESOLUTION|>--- conflicted
+++ resolved
@@ -93,8 +93,8 @@
     with:
       build_type: pull-request
       script: "ci/test_wheel_pynvjitlink.sh"
-<<<<<<< HEAD
-      matrix_filter: map(select(.ARCH == "amd64" and .CUDA_VER == "12.5.1" and .PY_VER == "3.12"))
+      # This selects "ARCH=amd64 and CUDA >=12, with the latest supported Python for each CUDA major version".
+      matrix_filter: map(select(.ARCH == "amd64" and (.CUDA_VER | split(".") | .[0] | tonumber >= 12))) | group_by(.CUDA_VER|split(".")|map(tonumber)|.[0]) | map(max_by([(.PY_VER|split(".")|map(tonumber)), (.CUDA_VER|split(".")|map(tonumber))]))
   test-wheels-deps-wheels:
     needs:
       - build-wheels
@@ -102,11 +102,7 @@
     with:
       build_type: pull-request
       script: "ci/test_wheel_deps_wheels.sh"
-      matrix_filter: map(select(.ARCH == "amd64" and .CUDA_VER == "12.5.1" and .PY_VER == "3.12"))
-=======
-      # This selects "ARCH=amd64 and CUDA >=12, with the latest supported Python for each CUDA major version".
       matrix_filter: map(select(.ARCH == "amd64" and (.CUDA_VER | split(".") | .[0] | tonumber >= 12))) | group_by(.CUDA_VER|split(".")|map(tonumber)|.[0]) | map(max_by([(.PY_VER|split(".")|map(tonumber)), (.CUDA_VER|split(".")|map(tonumber))]))
->>>>>>> 359913d1
   build-docs:
     needs:
       - build-conda
