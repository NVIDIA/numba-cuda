--- conflicted
+++ resolved
@@ -29,17 +29,14 @@
             "numba.cuda.cpython.numbers",
             "numba.cuda.cpython.cmathimpl",
             "numba.cuda.cpython.mathimpl",
-<<<<<<< HEAD
             "numba.cuda.cpython.enumimpl",
             "numba.cuda.cpython.rangeobj",
             "numba.cuda.cpython.tupleobj",
-=======
             "numba.cuda.cpython.slicing",
             "numba.cuda.cpython.iterators",
             "numba.cuda.cpython.listobj",
             "numba.cuda.cpython.unicode",
             "numba.cuda.cpython.charseq",
->>>>>>> 974a0425
             "numba.core.optional",
             "numba.misc.gdb_hook",
             "numba.misc.literal",
