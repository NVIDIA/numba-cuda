--- conflicted
+++ resolved
@@ -29,16 +29,12 @@
             "numba.cuda.cpython.numbers",
             "numba.cuda.cpython.cmathimpl",
             "numba.cuda.cpython.mathimpl",
-<<<<<<< HEAD
-            "numba.cuda.core.optional",
-=======
             "numba.cuda.cpython.slicing",
             "numba.cuda.cpython.iterators",
             "numba.cuda.cpython.listobj",
             "numba.cuda.cpython.unicode",
             "numba.cuda.cpython.charseq",
-            "numba.core.optional",
->>>>>>> fc8b0502
+            "numba.cuda.core.optional",
             "numba.misc.gdb_hook",
             "numba.misc.literal",
             "numba.misc.cffiimpl",
