--- conflicted
+++ resolved
@@ -34,17 +34,10 @@
             "numba.cuda.cpython.listobj",
             "numba.cuda.cpython.unicode",
             "numba.cuda.cpython.charseq",
-<<<<<<< HEAD
-            "numba.core.optional",
+            "numba.cuda.core.optional",
             "numba.cuda.misc.gdb_hook",
             "numba.cuda.misc.literal",
             "numba.cuda.misc.cffiimpl",
-=======
-            "numba.cuda.core.optional",
-            "numba.misc.gdb_hook",
-            "numba.misc.literal",
-            "numba.misc.cffiimpl",
->>>>>>> d01bb9a0
             "numba.np.linalg",
             "numba.np.polynomial",
             "numba.np.arraymath",
