# SPDX-FileCopyrightText: Copyright (c) 2025 NVIDIA CORPORATION & AFFILIATES. All rights reserved.
# SPDX-License-Identifier: BSD-2-Clause

import numpy as np
from numba import cuda
from numba.cuda.testing import NRTEnablingCUDATestCase
import unittest
from numba.cuda import config


def reinterpret_array_type(byte_arr, start, stop, output):
    # Tested with just one thread
    val = byte_arr[start:stop].view(np.int32)[0]
    output[0] = val


<<<<<<< HEAD
class TestCudaArrayMethods(NRTEnablingCUDATestCase):
=======
class TestCudaArrayMethods(CUDATestCase):
    def setUp(self):
        self.old_nrt_setting = config.CUDA_ENABLE_NRT
        config.CUDA_ENABLE_NRT = True
        super(TestCudaArrayMethods, self).setUp()

    def tearDown(self):
        config.CUDA_ENABLE_NRT = self.old_nrt_setting
        super(TestCudaArrayMethods, self).tearDown()

>>>>>>> edace637
    def test_reinterpret_array_type(self):
        """
        Reinterpret byte array as int32 in the GPU.
        """
        pyfunc = reinterpret_array_type
        kernel = cuda.jit(pyfunc)

        byte_arr = np.arange(256, dtype=np.uint8)
        itemsize = np.dtype(np.int32).itemsize
        for start in range(0, 256, itemsize):
            stop = start + itemsize
            expect = byte_arr[start:stop].view(np.int32)[0]

            output = np.zeros(1, dtype=np.int32)
            kernel[1, 1](byte_arr, start, stop, output)

            got = output[0]
            self.assertEqual(expect, got)

    def test_array_copy(self):
<<<<<<< HEAD
        ary = np.array([1.0, 2.0, 3.0])
        out = cuda.to_device(np.zeros(3))

        @cuda.jit
        def kernel(out):
            gid = cuda.grid(1)
            if gid < 1:
                cpy = ary.copy()
                for i in range(len(out)):
                    out[i] = cpy[i]

        kernel[1, 1](out)

        result = out.copy_to_host()
        np.testing.assert_array_equal(result, ary)
=======
        val = np.array([1, 2, 3])[::-1]

        @cuda.jit
        def kernel(out):
            q = val.copy()
            for i in range(len(out)):
                out[i] = q[i]

        out = cuda.to_device(np.zeros(len(val), dtype="float64"))

        kernel[1, 1](out)
        for i, j in zip(out.copy_to_host(), val):
            self.assertEqual(i, j)
>>>>>>> edace637


if __name__ == "__main__":
    unittest.main()<|MERGE_RESOLUTION|>--- conflicted
+++ resolved
@@ -5,7 +5,6 @@
 from numba import cuda
 from numba.cuda.testing import NRTEnablingCUDATestCase
 import unittest
-from numba.cuda import config
 
 
 def reinterpret_array_type(byte_arr, start, stop, output):
@@ -14,20 +13,7 @@
     output[0] = val
 
 
-<<<<<<< HEAD
 class TestCudaArrayMethods(NRTEnablingCUDATestCase):
-=======
-class TestCudaArrayMethods(CUDATestCase):
-    def setUp(self):
-        self.old_nrt_setting = config.CUDA_ENABLE_NRT
-        config.CUDA_ENABLE_NRT = True
-        super(TestCudaArrayMethods, self).setUp()
-
-    def tearDown(self):
-        config.CUDA_ENABLE_NRT = self.old_nrt_setting
-        super(TestCudaArrayMethods, self).tearDown()
-
->>>>>>> edace637
     def test_reinterpret_array_type(self):
         """
         Reinterpret byte array as int32 in the GPU.
@@ -48,23 +34,6 @@
             self.assertEqual(expect, got)
 
     def test_array_copy(self):
-<<<<<<< HEAD
-        ary = np.array([1.0, 2.0, 3.0])
-        out = cuda.to_device(np.zeros(3))
-
-        @cuda.jit
-        def kernel(out):
-            gid = cuda.grid(1)
-            if gid < 1:
-                cpy = ary.copy()
-                for i in range(len(out)):
-                    out[i] = cpy[i]
-
-        kernel[1, 1](out)
-
-        result = out.copy_to_host()
-        np.testing.assert_array_equal(result, ary)
-=======
         val = np.array([1, 2, 3])[::-1]
 
         @cuda.jit
@@ -78,7 +47,6 @@
         kernel[1, 1](out)
         for i, j in zip(out.copy_to_host(), val):
             self.assertEqual(i, j)
->>>>>>> edace637
 
 
 if __name__ == "__main__":
