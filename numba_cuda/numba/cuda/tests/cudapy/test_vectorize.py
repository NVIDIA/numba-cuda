--- conflicted
+++ resolved
@@ -6,14 +6,9 @@
 from collections import namedtuple
 from functools import partial
 from itertools import product
-<<<<<<< HEAD
-from numba import vectorize
-from numba import cuda
+from numba.cuda import vectorize as cuda_vectorize
+from numba import cuda, vectorize as numba_vectorize
 from numba.cuda.types import int32, float32, float64
-=======
-from numba.cuda import vectorize as cuda_vectorize
-from numba import cuda, int32, float32, float64, vectorize as numba_vectorize
->>>>>>> a194f90d
 from numba.cuda.cudadrv.driver import CudaAPIError, driver
 from numba.cuda.testing import skip_on_cudasim
 from numba.cuda.testing import CUDATestCase
