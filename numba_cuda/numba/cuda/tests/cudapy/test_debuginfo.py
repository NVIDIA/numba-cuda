--- conflicted
+++ resolved
@@ -404,7 +404,6 @@
         match = re.compile(pat6).search(llvm_ir)
         self.assertIsNotNone(match, msg=llvm_ir)
 
-<<<<<<< HEAD
     def test_union_debug(self):
         @cuda.jit("void(u8, int64[::1])", debug=True, opt=False)
         def a_union_use_case(arg, results):
@@ -422,7 +421,7 @@
             print(results.copy_to_host())
         expected = "[1 0 0 0 0 0 0 0 0 0 0 0 0 0 0 0]"
         self.assertIn(expected, out.getvalue())
-=======
+
     def test_DW_LANG(self):
         @cuda.jit(debug=True)
         def foo():
@@ -520,7 +519,6 @@
 
         ir = foo.inspect_llvm()[sig]
         self.assertFileCheckMatches(ir, foo.__doc__)
->>>>>>> b13d062b
 
 
 if __name__ == "__main__":
