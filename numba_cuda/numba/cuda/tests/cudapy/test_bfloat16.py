--- conflicted
+++ resolved
@@ -1,4 +1,6 @@
-<<<<<<< HEAD
+# SPDX-FileCopyrightText: Copyright (c) 2025 NVIDIA CORPORATION & AFFILIATES. All rights reserved.
+# SPDX-License-Identifier: BSD-2-Clause
+
 import numpy as np
 from ml_dtypes import bfloat16 as mldtypes_bf16
 
@@ -106,13 +108,6 @@
     float32_to_bfloat16_rd,
     float32_to_bfloat16_ru,
 )
-=======
-# SPDX-FileCopyrightText: Copyright (c) 2025 NVIDIA CORPORATION & AFFILIATES. All rights reserved.
-# SPDX-License-Identifier: BSD-2-Clause
-
-from numba import cuda, float32
-from numba.cuda.bf16 import bfloat16
->>>>>>> 3fa01f09
 from numba.cuda.testing import CUDATestCase
 
 import math
