--- conflicted
+++ resolved
@@ -3,13 +3,8 @@
 
 from numba import cuda, njit, types, version_info
 from numba.core.errors import TypingError
-<<<<<<< HEAD
-from numba.core.extending import overload, overload_attribute
+from numba.cuda.extending import overload, overload_attribute
 from numba.cuda.typing.typeof import typeof
-=======
-from numba.cuda.extending import overload, overload_attribute
-from numba.core.typing.typeof import typeof
->>>>>>> 974a0425
 from numba.cuda.testing import CUDATestCase, skip_on_cudasim, unittest
 import numpy as np
 
