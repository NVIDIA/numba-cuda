# SPDX-FileCopyrightText: Copyright (c) 2025 NVIDIA CORPORATION & AFFILIATES. All rights reserved.
# SPDX-License-Identifier: BSD-2-Clause

import functools
import warnings
import numpy as np
import unittest

<<<<<<< HEAD
from numba import config, cuda, types, njit, typeof
from numba.cuda.np import numpy_support
=======
from numba import cuda, types, njit, typeof
from numba.cuda import config
from numba.np import numpy_support
>>>>>>> ed5d280b
from numba.cuda.tests.support import TestCase
from numba.cuda.tests.support import MemoryLeakMixin


class BaseUFuncTest(MemoryLeakMixin):
    def setUp(self):
        super(BaseUFuncTest, self).setUp()
        self.inputs = [
            (np.uint32(0), types.uint32),
            (np.uint32(1), types.uint32),
            (np.int32(-1), types.int32),
            (np.int32(0), types.int32),
            (np.int32(1), types.int32),
            (np.uint64(0), types.uint64),
            (np.uint64(1), types.uint64),
            (np.int64(-1), types.int64),
            (np.int64(0), types.int64),
            (np.int64(1), types.int64),
            (np.float32(-0.5), types.float32),
            (np.float32(0.0), types.float32),
            (np.float32(0.5), types.float32),
            (np.float64(-0.5), types.float64),
            (np.float64(0.0), types.float64),
            (np.float64(0.5), types.float64),
            (np.array([0, 1], dtype="u4"), types.Array(types.uint32, 1, "C")),
            (np.array([0, 1], dtype="u8"), types.Array(types.uint64, 1, "C")),
            (
                np.array([-1, 0, 1], dtype="i4"),
                types.Array(types.int32, 1, "C"),
            ),
            (
                np.array([-1, 0, 1], dtype="i8"),
                types.Array(types.int64, 1, "C"),
            ),
            (
                np.array([-0.5, 0.0, 0.5], dtype="f4"),
                types.Array(types.float32, 1, "C"),
            ),
            (
                np.array([-0.5, 0.0, 0.5], dtype="f8"),
                types.Array(types.float64, 1, "C"),
            ),
            (np.array([0, 1], dtype=np.int8), types.Array(types.int8, 1, "C")),
            (
                np.array([0, 1], dtype=np.int16),
                types.Array(types.int16, 1, "C"),
            ),
            (
                np.array([0, 1], dtype=np.uint8),
                types.Array(types.uint8, 1, "C"),
            ),
            (
                np.array([0, 1], dtype=np.uint16),
                types.Array(types.uint16, 1, "C"),
            ),
        ]

    @functools.lru_cache(maxsize=None)
    def _compile(self, pyfunc, args, nrt=False):
        # NOTE: to test the implementation of Numpy ufuncs, we disable
        # rewriting of array expressions.
        return njit(args, _nrt=nrt, no_rewrites=True)(pyfunc)

    def _determine_output_type(
        self, input_type, int_output_type=None, float_output_type=None
    ):
        ty = input_type
        if isinstance(ty, types.Array):
            ndim = ty.ndim
            ty = ty.dtype
        else:
            ndim = 1

        if ty in types.signed_domain:
            if int_output_type:
                output_type = types.Array(int_output_type, ndim, "C")
            else:
                output_type = types.Array(ty, ndim, "C")
        elif ty in types.unsigned_domain:
            if int_output_type:
                output_type = types.Array(int_output_type, ndim, "C")
            else:
                output_type = types.Array(ty, ndim, "C")
        else:
            if float_output_type:
                output_type = types.Array(float_output_type, ndim, "C")
            else:
                output_type = types.Array(ty, ndim, "C")
        return output_type


class BasicUFuncTest(BaseUFuncTest):
    def _make_ufunc_usecase(self, ufunc):
        return _make_ufunc_usecase(ufunc)

    def basic_ufunc_test(
        self,
        ufunc,
        skip_inputs=[],
        additional_inputs=[],
        int_output_type=None,
        float_output_type=None,
        kinds="ifc",
        positive_only=False,
    ):
        # Necessary to avoid some Numpy warnings being silenced, despite
        # the simplefilter() call below.
        self.reset_module_warnings(__name__)

        pyfunc = self._make_ufunc_usecase(ufunc)

        inputs = list(self.inputs) + additional_inputs

        for input_tuple in inputs:
            input_operand = input_tuple[0]
            input_type = input_tuple[1]

            is_tuple = isinstance(input_operand, tuple)
            if is_tuple:
                args = input_operand
            else:
                args = (input_operand,) * ufunc.nin

            if input_type in skip_inputs:
                continue
            if positive_only and np.any(args[0] < 0):
                continue

            # Some ufuncs don't allow all kinds of arguments
            if args[0].dtype.kind not in kinds:
                continue

            output_type = self._determine_output_type(
                input_type, int_output_type, float_output_type
            )

            input_types = (input_type,) * ufunc.nin
            output_types = (output_type,) * ufunc.nout
            argtys = input_types + output_types
            cfunc = self._compile(pyfunc, argtys)

            if isinstance(args[0], np.ndarray):
                results = [
                    np.zeros(args[0].shape, dtype=out_ty.dtype.name)
                    for out_ty in output_types
                ]
                expected = [
                    np.zeros(args[0].shape, dtype=out_ty.dtype.name)
                    for out_ty in output_types
                ]
            else:
                results = [
                    np.zeros(1, dtype=out_ty.dtype.name)
                    for out_ty in output_types
                ]
                expected = [
                    np.zeros(1, dtype=out_ty.dtype.name)
                    for out_ty in output_types
                ]

            invalid_flag = False
            with warnings.catch_warnings(record=True) as warnlist:
                warnings.simplefilter("always")
                pyfunc(*args, *expected)

                warnmsg = "invalid value encountered"
                for thiswarn in warnlist:
                    if issubclass(thiswarn.category, RuntimeWarning) and str(
                        thiswarn.message
                    ).startswith(warnmsg):
                        invalid_flag = True

            cfunc(*args, *results)

            for expected_i, result_i in zip(expected, results):
                msg = "\n".join(
                    [
                        "ufunc '{0}' failed",
                        "inputs ({1}):",
                        "{2}",
                        "got({3})",
                        "{4}",
                        "expected ({5}):",
                        "{6}",
                    ]
                ).format(
                    ufunc.__name__,
                    input_type,
                    input_operand,
                    output_type,
                    result_i,
                    expected_i.dtype,
                    expected_i,
                )
                try:
                    np.testing.assert_array_almost_equal(
                        expected_i, result_i, decimal=5, err_msg=msg
                    )
                except AssertionError:
                    if invalid_flag:
                        # Allow output to mismatch for invalid input
                        print(
                            "Output mismatch for invalid input",
                            input_tuple,
                            result_i,
                            expected_i,
                        )
                    else:
                        raise

    def signed_unsigned_cmp_test(self, comparison_ufunc):
        self.basic_ufunc_test(comparison_ufunc)

        if numpy_support.numpy_version < (1, 25):
            return

        # Test additional implementations that specifically handle signed /
        # unsigned comparisons added in NumPy 1.25:
        # https://github.com/numpy/numpy/pull/23713
        additional_inputs = (
            (np.int64(-1), np.uint64(0)),
            (np.int64(-1), np.uint64(1)),
            (np.int64(0), np.uint64(0)),
            (np.int64(0), np.uint64(1)),
            (np.int64(1), np.uint64(0)),
            (np.int64(1), np.uint64(1)),
            (np.uint64(0), np.int64(-1)),
            (np.uint64(0), np.int64(0)),
            (np.uint64(0), np.int64(1)),
            (np.uint64(1), np.int64(-1)),
            (np.uint64(1), np.int64(0)),
            (np.uint64(1), np.int64(1)),
            (
                np.array([-1, -1, 0, 0, 1, 1], dtype=np.int64),
                np.array([0, 1, 0, 1, 0, 1], dtype=np.uint64),
            ),
            (
                np.array([0, 1, 0, 1, 0, 1], dtype=np.uint64),
                np.array([-1, -1, 0, 0, 1, 1], dtype=np.int64),
            ),
        )

        pyfunc = self._make_ufunc_usecase(comparison_ufunc)

        for a, b in additional_inputs:
            input_types = (typeof(a), typeof(b))
            output_type = types.Array(types.bool_, 1, "C")
            argtys = input_types + (output_type,)
            cfunc = self._compile(pyfunc, argtys)

            if isinstance(a, np.ndarray):
                result = np.zeros(a.shape, dtype=np.bool_)
            else:
                result = np.zeros(1, dtype=np.bool_)

            expected = np.zeros_like(result)

            pyfunc(a, b, expected)
            cfunc(a, b, result)
            np.testing.assert_equal(expected, result)


def _make_ufunc_usecase(ufunc):
    ldict = {}
    arg_str = ",".join(["a{0}".format(i) for i in range(ufunc.nargs)])
    func_str = f"def fn({arg_str}):\n    np.{ufunc.__name__}({arg_str})"
    exec(func_str, globals(), ldict)
    fn = ldict["fn"]
    fn.__name__ = "{0}_usecase".format(ufunc.__name__)
    return fn


# This class provides common functionality for UFunc tests. The UFunc tests
# are quite long-running in comparison to other tests, so we break the tests up
# into multiple test classes for distribution across workers.
#
# This class would also be a CUDATestCase, but to avoid a confusing and
# potentially dangerous inheritance diamond with setUp methods that modify
# global state, we implement the necessary part of CUDATestCase within this
# class instead. This disables CUDA performance warnings for the duration of
# tests.
class CUDAUFuncTestBase(BasicUFuncTest, TestCase):
    def setUp(self):
        BasicUFuncTest.setUp(self)

        # The basic ufunc test does not set up complex inputs, so we'll add
        # some here for testing with CUDA.
        self.inputs.extend(
            [
                (np.complex64(-0.5 - 0.5j), types.complex64),
                (np.complex64(0.0), types.complex64),
                (np.complex64(0.5 + 0.5j), types.complex64),
                (np.complex128(-0.5 - 0.5j), types.complex128),
                (np.complex128(0.0), types.complex128),
                (np.complex128(0.5 + 0.5j), types.complex128),
                (
                    np.array([-0.5 - 0.5j, 0.0, 0.5 + 0.5j], dtype="c8"),
                    types.Array(types.complex64, 1, "C"),
                ),
                (
                    np.array([-0.5 - 0.5j, 0.0, 0.5 + 0.5j], dtype="c16"),
                    types.Array(types.complex128, 1, "C"),
                ),
            ]
        )

        # Test with multiple dimensions
        self.inputs.extend(
            [
                # Basic 2D and 3D arrays
                (
                    np.linspace(0, 1).reshape((5, -1)),
                    types.Array(types.float64, 2, "C"),
                ),
                (
                    np.linspace(0, 1).reshape((2, 5, -1)),
                    types.Array(types.float64, 3, "C"),
                ),
                # Complex data (i.e. interleaved)
                (
                    np.linspace(0, 1 + 1j).reshape(5, -1),
                    types.Array(types.complex128, 2, "C"),
                ),
                # F-ordered
                (
                    np.asfortranarray(np.linspace(0, 1).reshape((5, -1))),
                    types.Array(types.float64, 2, "F"),
                ),
            ]
        )

        # Add tests for other integer types
        self.inputs.extend(
            [
                (np.uint8(0), types.uint8),
                (np.uint8(1), types.uint8),
                (np.int8(-1), types.int8),
                (np.int8(0), types.int8),
                (np.uint16(0), types.uint16),
                (np.uint16(1), types.uint16),
                (np.int16(-1), types.int16),
                (np.int16(0), types.int16),
                (np.ulonglong(0), types.ulonglong),
                (np.ulonglong(1), types.ulonglong),
                (np.longlong(-1), types.longlong),
                (np.longlong(0), types.longlong),
                (
                    np.array([0, 1], dtype=np.ulonglong),
                    types.Array(types.ulonglong, 1, "C"),
                ),
                (
                    np.array([0, 1], dtype=np.longlong),
                    types.Array(types.longlong, 1, "C"),
                ),
            ]
        )

        self._low_occupancy_warnings = config.CUDA_LOW_OCCUPANCY_WARNINGS
        self._warn_on_implicit_copy = config.CUDA_WARN_ON_IMPLICIT_COPY

        # Disable warnings about low gpu utilization in the test suite
        config.CUDA_LOW_OCCUPANCY_WARNINGS = 0
        # Disable warnings about host arrays in the test suite
        config.CUDA_WARN_ON_IMPLICIT_COPY = 0

    def tearDown(self):
        # Restore original warning settings
        config.CUDA_LOW_OCCUPANCY_WARNINGS = self._low_occupancy_warnings
        config.CUDA_WARN_ON_IMPLICIT_COPY = self._warn_on_implicit_copy

    def _make_ufunc_usecase(self, ufunc):
        return _make_ufunc_usecase(ufunc)

    @functools.lru_cache(maxsize=None)
    def _compile(self, pyfunc, args):
        # We return an already-configured kernel so that basic_ufunc_test can
        # call it just like it does for a CPU function
        return cuda.jit(args)(pyfunc)[1, 1]

    def basic_int_ufunc_test(self, name=None):
        skip_inputs = [
            types.float32,
            types.float64,
            types.Array(types.float32, 1, "C"),
            types.Array(types.float32, 2, "C"),
            types.Array(types.float64, 1, "C"),
            types.Array(types.float64, 2, "C"),
            types.Array(types.float64, 3, "C"),
            types.Array(types.float64, 2, "F"),
            types.complex64,
            types.complex128,
            types.Array(types.complex64, 1, "C"),
            types.Array(types.complex64, 2, "C"),
            types.Array(types.complex128, 1, "C"),
            types.Array(types.complex128, 2, "C"),
        ]
        self.basic_ufunc_test(name, skip_inputs=skip_inputs)

    ############################################################################
    # Trigonometric Functions


class TestBasicTrigUFuncs(CUDAUFuncTestBase):
    def test_sin_ufunc(self):
        self.basic_ufunc_test(np.sin, kinds="cf")

    def test_cos_ufunc(self):
        self.basic_ufunc_test(np.cos, kinds="cf")

    def test_tan_ufunc(self):
        self.basic_ufunc_test(np.tan, kinds="cf")

    def test_arcsin_ufunc(self):
        self.basic_ufunc_test(np.arcsin, kinds="cf")

    def test_arccos_ufunc(self):
        self.basic_ufunc_test(np.arccos, kinds="cf")

    def test_arctan_ufunc(self):
        self.basic_ufunc_test(np.arctan, kinds="cf")

    def test_arctan2_ufunc(self):
        self.basic_ufunc_test(np.arctan2, kinds="f")


class TestHypTrigUFuncs(CUDAUFuncTestBase):
    def test_hypot_ufunc(self):
        self.basic_ufunc_test(np.hypot, kinds="f")

    def test_sinh_ufunc(self):
        self.basic_ufunc_test(np.sinh, kinds="cf")

    def test_cosh_ufunc(self):
        self.basic_ufunc_test(np.cosh, kinds="cf")

    def test_tanh_ufunc(self):
        self.basic_ufunc_test(np.tanh, kinds="cf")

    def test_arcsinh_ufunc(self):
        self.basic_ufunc_test(np.arcsinh, kinds="cf")

    def test_arccosh_ufunc(self):
        self.basic_ufunc_test(np.arccosh, kinds="cf")

    def test_arctanh_ufunc(self):
        # arctanh is only valid is only finite in the range ]-1, 1[
        # This means that for any of the integer types it will produce
        # conversion from infinity/-infinity to integer. That's undefined
        # behavior in C, so the results may vary from implementation to
        # implementation. This means that the result from the compiler
        # used to compile NumPy may differ from the result generated by
        # llvm. Skipping the integer types in this test avoids failed
        # tests because of this.
        to_skip = [
            types.Array(types.uint32, 1, "C"),
            types.uint32,
            types.Array(types.int32, 1, "C"),
            types.int32,
            types.Array(types.uint64, 1, "C"),
            types.uint64,
            types.Array(types.int64, 1, "C"),
            types.int64,
        ]

        self.basic_ufunc_test(np.arctanh, skip_inputs=to_skip, kinds="cf")


class TestConversionUFuncs(CUDAUFuncTestBase):
    def test_deg2rad_ufunc(self):
        self.basic_ufunc_test(np.deg2rad, kinds="f")

    def test_rad2deg_ufunc(self):
        self.basic_ufunc_test(np.rad2deg, kinds="f")

    def test_degrees_ufunc(self):
        self.basic_ufunc_test(np.degrees, kinds="f")

    def test_radians_ufunc(self):
        self.basic_ufunc_test(np.radians, kinds="f")

    ############################################################################
    # Comparison functions


class TestComparisonUFuncs1(CUDAUFuncTestBase):
    def test_greater_ufunc(self):
        self.signed_unsigned_cmp_test(np.greater)

    def test_greater_equal_ufunc(self):
        self.signed_unsigned_cmp_test(np.greater_equal)

    def test_less_ufunc(self):
        self.signed_unsigned_cmp_test(np.less)

    def test_less_equal_ufunc(self):
        self.signed_unsigned_cmp_test(np.less_equal)

    def test_not_equal_ufunc(self):
        self.signed_unsigned_cmp_test(np.not_equal)

    def test_equal_ufunc(self):
        self.signed_unsigned_cmp_test(np.equal)


class TestLogicalUFuncs(CUDAUFuncTestBase):
    def test_logical_and_ufunc(self):
        self.basic_ufunc_test(np.logical_and)

    def test_logical_or_ufunc(self):
        self.basic_ufunc_test(np.logical_or)

    def test_logical_xor_ufunc(self):
        self.basic_ufunc_test(np.logical_xor)

    def test_logical_not_ufunc(self):
        self.basic_ufunc_test(np.logical_not)


class TestMinmaxUFuncs(CUDAUFuncTestBase):
    def test_maximum_ufunc(self):
        self.basic_ufunc_test(np.maximum)

    def test_minimum_ufunc(self):
        self.basic_ufunc_test(np.minimum)

    def test_fmax_ufunc(self):
        self.basic_ufunc_test(np.fmax)

    def test_fmin_ufunc(self):
        self.basic_ufunc_test(np.fmin)


class TestBitwiseUFuncs(CUDAUFuncTestBase):
    def test_bitwise_and_ufunc(self):
        self.basic_int_ufunc_test(np.bitwise_and)

    def test_bitwise_or_ufunc(self):
        self.basic_int_ufunc_test(np.bitwise_or)

    def test_bitwise_xor_ufunc(self):
        self.basic_int_ufunc_test(np.bitwise_xor)

    def test_invert_ufunc(self):
        self.basic_int_ufunc_test(np.invert)

    def test_bitwise_not_ufunc(self):
        self.basic_int_ufunc_test(np.bitwise_not)

    # Note: there is no entry for np.left_shift and np.right_shift
    # because their implementations in NumPy have undefined behavior
    # when the second argument is a negative. See the comment in
    # numba/tests/test_ufuncs.py for more details.

    ############################################################################
    # Mathematical Functions


class TestLogUFuncs(CUDAUFuncTestBase):
    def test_log_ufunc(self):
        self.basic_ufunc_test(np.log, kinds="cf")

    def test_log2_ufunc(self):
        self.basic_ufunc_test(np.log2, kinds="cf")

    def test_log10_ufunc(self):
        self.basic_ufunc_test(np.log10, kinds="cf")


if __name__ == "__main__":
    unittest.main()<|MERGE_RESOLUTION|>--- conflicted
+++ resolved
@@ -6,14 +6,9 @@
 import numpy as np
 import unittest
 
-<<<<<<< HEAD
-from numba import config, cuda, types, njit, typeof
-from numba.cuda.np import numpy_support
-=======
 from numba import cuda, types, njit, typeof
 from numba.cuda import config
-from numba.np import numpy_support
->>>>>>> ed5d280b
+from numba.cuda.np import numpy_support
 from numba.cuda.tests.support import TestCase
 from numba.cuda.tests.support import MemoryLeakMixin
 
