import numba.cuda as cuda
from numba.cuda.testing import unittest, CUDATestCase
import numpy as np

<<<<<<< HEAD
from numba import int16, int32, int64, uint16, uint32, uint64, float32, float64
from numba.types import float16

from numba.cuda._internal.cuda_bf16 import (
    nv_bfloat16,
    htrunc,
    hceil,
    hfloor,
    hrint,
    hsqrt,
    hrsqrt,
    hrcp,
    hlog,
    hlog2,
    hlog10,
    hcos,
    hsin,
    hexp,
    hexp2,
    hexp10,
    htanh,
    htanh_approx,
=======
from numba import (
    config,
    int16,
    int32,
    int64,
    uint16,
    uint32,
    uint64,
    float32,
    float64,
>>>>>>> 392fed00
)
from numba.types import float16

<<<<<<< HEAD
=======
if not config.ENABLE_CUDASIM:
    from numba.cuda._internal.cuda_bf16 import (
        nv_bfloat16,
        htrunc,
        hceil,
        hfloor,
        hrint,
        hsqrt,
        hrsqrt,
        hrcp,
        hlog,
        hlog2,
        hlog10,
        hcos,
        hsin,
        hexp,
        hexp2,
        hexp10,
        htanh,
        htanh_approx,
    )

>>>>>>> 392fed00
dtypes = [int16, int32, int64, uint16, uint32, uint64, float32]


class Bfloat16Test(CUDATestCase):
    def skip_unsupported(self):
        if not cuda.is_bfloat16_supported():
            self.skipTest(
                "bfloat16 requires compute capability 8.0+ and CUDA version>= 12.0"
            )
<<<<<<< HEAD
=======

    def test_ctor(self):
        self.skip_unsupported()

        @cuda.jit
        def simple_kernel():
            a = nv_bfloat16(float64(1.0))  # noqa: F841
            b = nv_bfloat16(float32(2.0))  # noqa: F841
            c = nv_bfloat16(int16(3))  # noqa: F841
            d = nv_bfloat16(int32(4))  # noqa: F841
            e = nv_bfloat16(int64(5))  # noqa: F841
            f = nv_bfloat16(uint16(6))  # noqa: F841
            g = nv_bfloat16(uint32(7))  # noqa: F841
            h = nv_bfloat16(uint64(8))  # noqa: F841
            i = nv_bfloat16(float16(9))  # noqa: F841
>>>>>>> 392fed00

    def test_ctor(self):
        self.skip_unsupported()

<<<<<<< HEAD
        for lto in [True, False]:
            with self.subTest(lto=lto):

                @cuda.jit(lto=lto)
                def simple_kernel():
                    a = nv_bfloat16(float64(1.0))  # noqa: F841
                    b = nv_bfloat16(float32(2.0))  # noqa: F841
                    c = nv_bfloat16(int16(3))  # noqa: F841
                    d = nv_bfloat16(int32(4))  # noqa: F841
                    e = nv_bfloat16(int64(5))  # noqa: F841
                    f = nv_bfloat16(uint16(6))  # noqa: F841
                    g = nv_bfloat16(uint32(7))  # noqa: F841
                    h = nv_bfloat16(uint64(8))  # noqa: F841
                    i = nv_bfloat16(float16(9))  # noqa: F841

                simple_kernel[1, 1]()

    def test_casts(self):
        self.skip_unsupported()
        for lto in [True, False]:
            with self.subTest(lto=lto):

                @cuda.jit(lto=lto)
                def simple_kernel(b, c, d, e, f, g, h):
                    a = nv_bfloat16(3.14)

                    b[0] = float32(a)
                    c[0] = int16(a)
                    d[0] = int32(a)
                    e[0] = int64(a)
                    f[0] = uint16(a)
                    g[0] = uint32(a)
                    h[0] = uint64(a)

                b = np.zeros(1, dtype=np.float32)
                c = np.zeros(1, dtype=np.int16)
                d = np.zeros(1, dtype=np.int32)
                e = np.zeros(1, dtype=np.int64)
                f = np.zeros(1, dtype=np.uint16)
                g = np.zeros(1, dtype=np.uint32)
                h = np.zeros(1, dtype=np.uint64)

                simple_kernel[1, 1](b, c, d, e, f, g, h)

                np.testing.assert_allclose(b[0], 3.14, atol=1e-2)
                assert c[0] == 3
                assert d[0] == 3
                assert e[0] == 3
                assert f[0] == 3
                assert g[0] == 3
                assert h[0] == 3

    def test_ctor_cast_loop(self):
        self.skip_unsupported()
=======
    def test_casts(self):
        self.skip_unsupported()

        @cuda.jit
        def simple_kernel(b, c, d, e, f, g, h):
            a = nv_bfloat16(3.14)

            b[0] = float32(a)
            c[0] = int16(a)
            d[0] = int32(a)
            e[0] = int64(a)
            f[0] = uint16(a)
            g[0] = uint32(a)
            h[0] = uint64(a)

        b = np.zeros(1, dtype=np.float32)
        c = np.zeros(1, dtype=np.int16)
        d = np.zeros(1, dtype=np.int32)
        e = np.zeros(1, dtype=np.int64)
        f = np.zeros(1, dtype=np.uint16)
        g = np.zeros(1, dtype=np.uint32)
        h = np.zeros(1, dtype=np.uint64)

        simple_kernel[1, 1](b, c, d, e, f, g, h)

        np.testing.assert_allclose(b[0], 3.14, atol=1e-2)
        assert c[0] == 3
        assert d[0] == 3
        assert e[0] == 3
        assert f[0] == 3
        assert g[0] == 3
        assert h[0] == 3

    def test_ctor_cast_loop(self):
        self.skip_unsupported()
        for dtype in dtypes:
            with self.subTest(dtype=dtype):
>>>>>>> 392fed00

        for lto in [True, False]:
            with self.subTest(lto=lto):
                for dtype in dtypes:
                    with self.subTest(dtype=dtype):

                        @cuda.jit(lto=lto)
                        def simple_kernel(a):
                            a[0] = dtype(nv_bfloat16(dtype(3.14)))

                        a = np.zeros(1, dtype=str(dtype))
                        simple_kernel[1, 1](a)

                        if np.dtype(str(dtype)).kind == "f":
                            np.testing.assert_allclose(a[0], 3.14, atol=1e-2)
                        else:
                            assert a[0] == 3

    def test_arithmetic(self):
        self.skip_unsupported()

<<<<<<< HEAD
        for lto in [True, False]:
            with self.subTest(lto=lto):

                @cuda.jit(lto=lto)
                def simple_kernel(arith, logic):
                    # Binary Arithmetic Operators
                    a = nv_bfloat16(1.0)
                    b = nv_bfloat16(2.0)

                    arith[0] = float32(a + b)
                    arith[1] = float32(a - b)
                    arith[2] = float32(a * b)
                    arith[3] = float32(a / b)

                    # Arithmetic Assignment Operators
                    a = nv_bfloat16(1.0)
                    b = nv_bfloat16(2.0)

                    a += b
                    arith[4] = float32(a)
                    a -= b
                    arith[5] = float32(a)
                    a *= b
                    arith[6] = float32(a)
                    a /= b
                    arith[7] = float32(a)

                    # Unary Arithmetic Operators
                    a = nv_bfloat16(1.0)

                    arith[8] = float32(+a)
                    arith[9] = float32(-a)

                    # Comparison Operators
                    a = nv_bfloat16(1.0)
                    b = nv_bfloat16(2.0)

                    logic[0] = a == b
                    logic[1] = a != b
                    logic[2] = a > b
                    logic[3] = a < b
                    logic[4] = a >= b
                    logic[5] = a <= b

                arith = np.zeros(10, dtype=np.float32)
                logic = np.zeros(6, dtype=np.bool_)

                simple_kernel[1, 1](arith, logic)

                a = 1.0
                b = 2.0
                np.testing.assert_allclose(
                    arith,
                    [
                        a + b,
                        a - b,
                        a * b,
                        a / b,
                        a + b,
                        a + b - b,
                        (a + b - b) * b,
                        (a + b - b) * b / b,
                        +a,
                        -a,
                    ],
                    atol=1e-2,
                )
                np.testing.assert_equal(
                    logic, [a == b, a != b, a > b, a < b, a >= b, a <= b]
                )
=======
        @cuda.jit
        def simple_kernel(arith, logic):
            # Binary Arithmetic Operators
            a = nv_bfloat16(1.0)
            b = nv_bfloat16(2.0)

            arith[0] = float32(a + b)
            arith[1] = float32(a - b)
            arith[2] = float32(a * b)
            arith[3] = float32(a / b)

            # Arithmetic Assignment Operators
            a = nv_bfloat16(1.0)
            b = nv_bfloat16(2.0)

            a += b
            arith[4] = float32(a)
            a -= b
            arith[5] = float32(a)
            a *= b
            arith[6] = float32(a)
            a /= b
            arith[7] = float32(a)

            # Unary Arithmetic Operators
            a = nv_bfloat16(1.0)

            arith[8] = float32(+a)
            arith[9] = float32(-a)

            # Comparison Operators
            a = nv_bfloat16(1.0)
            b = nv_bfloat16(2.0)

            logic[0] = a == b
            logic[1] = a != b
            logic[2] = a > b
            logic[3] = a < b
            logic[4] = a >= b
            logic[5] = a <= b

        arith = np.zeros(10, dtype=np.float32)
        logic = np.zeros(6, dtype=np.bool_)

        simple_kernel[1, 1](arith, logic)

        a = 1.0
        b = 2.0
        np.testing.assert_allclose(
            arith,
            [
                a + b,
                a - b,
                a * b,
                a / b,
                a + b,
                a + b - b,
                (a + b - b) * b,
                (a + b - b) * b / b,
                +a,
                -a,
            ],
            atol=1e-2,
        )
        np.testing.assert_equal(
            logic, [a == b, a != b, a > b, a < b, a >= b, a <= b]
        )
>>>>>>> 392fed00

    def test_math_func(self):
        self.skip_unsupported()

<<<<<<< HEAD
        for lto in [True, False]:

            @cuda.jit(lto=lto)
            def simple_kernel(a):
                x = nv_bfloat16(3.14)

                a[0] = float32(htrunc(x))
                a[1] = float32(hceil(x))
                a[2] = float32(hfloor(x))
                a[3] = float32(hrint(x))
                a[4] = float32(hsqrt(x))
                a[5] = float32(hrsqrt(x))
                a[6] = float32(hrcp(x))
                a[7] = float32(hlog(x))
                a[8] = float32(hlog2(x))
                a[9] = float32(hlog10(x))
                a[10] = float32(hcos(x))
                a[11] = float32(hsin(x))
                a[12] = float32(htanh(x))
                a[13] = float32(htanh_approx(x))
                a[14] = float32(hexp(x))
                a[15] = float32(hexp2(x))
                a[16] = float32(hexp10(x))

            a = np.zeros(17, dtype=np.float32)
            simple_kernel[1, 1](a)

            x = 3.14
            np.testing.assert_allclose(
                a[:14],
                [
                    np.trunc(x),
                    np.ceil(x),
                    np.floor(x),
                    np.rint(x),
                    np.sqrt(x),
                    1 / np.sqrt(x),
                    1 / x,
                    np.log(x),
                    np.log2(x),
                    np.log10(x),
                    np.cos(x),
                    np.sin(x),
                    np.tanh(x),
                    np.tanh(x),
                ],
                atol=1e-2,
            )

            np.testing.assert_allclose(
                a[14:], [np.exp(x), np.exp2(x), np.power(10, x)], atol=1e2
            )
=======
        @cuda.jit
        def simple_kernel(a):
            x = nv_bfloat16(3.14)

            a[0] = float32(htrunc(x))
            a[1] = float32(hceil(x))
            a[2] = float32(hfloor(x))
            a[3] = float32(hrint(x))
            a[4] = float32(hsqrt(x))
            a[5] = float32(hrsqrt(x))
            a[6] = float32(hrcp(x))
            a[7] = float32(hlog(x))
            a[8] = float32(hlog2(x))
            a[9] = float32(hlog10(x))
            a[10] = float32(hcos(x))
            a[11] = float32(hsin(x))
            a[12] = float32(htanh(x))
            a[13] = float32(htanh_approx(x))
            a[14] = float32(hexp(x))
            a[15] = float32(hexp2(x))
            a[16] = float32(hexp10(x))

        a = np.zeros(17, dtype=np.float32)
        simple_kernel[1, 1](a)

        x = 3.14
        np.testing.assert_allclose(
            a[:14],
            [
                np.trunc(x),
                np.ceil(x),
                np.floor(x),
                np.rint(x),
                np.sqrt(x),
                1 / np.sqrt(x),
                1 / x,
                np.log(x),
                np.log2(x),
                np.log10(x),
                np.cos(x),
                np.sin(x),
                np.tanh(x),
                np.tanh(x),
            ],
            atol=1e-2,
        )

        np.testing.assert_allclose(
            a[14:], [np.exp(x), np.exp2(x), np.power(10, x)], atol=1e2
        )
>>>>>>> 392fed00

    def test_check_bfloat16_type(self):
        self.skip_unsupported()

<<<<<<< HEAD
        for lto in [True, False]:
            with self.subTest(lto=lto):
=======
        @cuda.jit
        def kernel(arr):
            x = nv_bfloat16(3.14)
            if isinstance(x, nv_bfloat16):
                arr[0] = float32(x)
            else:
                arr[0] = float32(0.0)
>>>>>>> 392fed00

                @cuda.jit(lto=lto)
                def kernel(arr):
                    x = nv_bfloat16(3.14)
                    if isinstance(x, nv_bfloat16):
                        arr[0] = float32(x)
                    else:
                        arr[0] = float32(0.0)

                arr = np.zeros(1, np.float32)
                kernel[1, 1](arr)

                np.testing.assert_allclose(arr, [3.14], atol=1e-2)

    def test_use_within_device_func(self):
        self.skip_unsupported()
<<<<<<< HEAD
        for lto in [True, False]:
            with self.subTest(lto=lto):

                @cuda.jit(device=True)
                def add_bf16(a, b):
                    return a + b
=======

        @cuda.jit(device=True)
        def add_bf16(a, b):
            return a + b
>>>>>>> 392fed00

                @cuda.jit(lto=lto)
                def kernel(arr):
                    a = nv_bfloat16(3.14)
                    b = nv_bfloat16(5)
                    arr[0] = float32(hfloor(add_bf16(a, b)))

                arr = np.zeros(1, np.float32)
                kernel[1, 1](arr)

                np.testing.assert_allclose(arr, [8], atol=1e-2)

    def test_use_binding_inside_dfunc(self):
        self.skip_unsupported()

        @cuda.jit(device=True)
        def f(arr):
            pi = nv_bfloat16(3.14)
            three = htrunc(pi)
            arr[0] = float32(three)

        @cuda.jit
        def kernel(arr):
            f(arr)

        arr = np.zeros(1, np.float32)
        kernel[1, 1](arr)

        np.testing.assert_allclose(arr, [3], atol=1e-2)


if __name__ == "__main__":
    unittest.main()<|MERGE_RESOLUTION|>--- conflicted
+++ resolved
@@ -2,30 +2,6 @@
 from numba.cuda.testing import unittest, CUDATestCase
 import numpy as np
 
-<<<<<<< HEAD
-from numba import int16, int32, int64, uint16, uint32, uint64, float32, float64
-from numba.types import float16
-
-from numba.cuda._internal.cuda_bf16 import (
-    nv_bfloat16,
-    htrunc,
-    hceil,
-    hfloor,
-    hrint,
-    hsqrt,
-    hrsqrt,
-    hrcp,
-    hlog,
-    hlog2,
-    hlog10,
-    hcos,
-    hsin,
-    hexp,
-    hexp2,
-    hexp10,
-    htanh,
-    htanh_approx,
-=======
 from numba import (
     config,
     int16,
@@ -36,12 +12,9 @@
     uint64,
     float32,
     float64,
->>>>>>> 392fed00
 )
 from numba.types import float16
 
-<<<<<<< HEAD
-=======
 if not config.ENABLE_CUDASIM:
     from numba.cuda._internal.cuda_bf16 import (
         nv_bfloat16,
@@ -64,7 +37,6 @@
         htanh_approx,
     )
 
->>>>>>> 392fed00
 dtypes = [int16, int32, int64, uint16, uint32, uint64, float32]
 
 
@@ -74,29 +46,10 @@
             self.skipTest(
                 "bfloat16 requires compute capability 8.0+ and CUDA version>= 12.0"
             )
-<<<<<<< HEAD
-=======
 
     def test_ctor(self):
         self.skip_unsupported()
 
-        @cuda.jit
-        def simple_kernel():
-            a = nv_bfloat16(float64(1.0))  # noqa: F841
-            b = nv_bfloat16(float32(2.0))  # noqa: F841
-            c = nv_bfloat16(int16(3))  # noqa: F841
-            d = nv_bfloat16(int32(4))  # noqa: F841
-            e = nv_bfloat16(int64(5))  # noqa: F841
-            f = nv_bfloat16(uint16(6))  # noqa: F841
-            g = nv_bfloat16(uint32(7))  # noqa: F841
-            h = nv_bfloat16(uint64(8))  # noqa: F841
-            i = nv_bfloat16(float16(9))  # noqa: F841
->>>>>>> 392fed00
-
-    def test_ctor(self):
-        self.skip_unsupported()
-
-<<<<<<< HEAD
         for lto in [True, False]:
             with self.subTest(lto=lto):
 
@@ -151,45 +104,6 @@
 
     def test_ctor_cast_loop(self):
         self.skip_unsupported()
-=======
-    def test_casts(self):
-        self.skip_unsupported()
-
-        @cuda.jit
-        def simple_kernel(b, c, d, e, f, g, h):
-            a = nv_bfloat16(3.14)
-
-            b[0] = float32(a)
-            c[0] = int16(a)
-            d[0] = int32(a)
-            e[0] = int64(a)
-            f[0] = uint16(a)
-            g[0] = uint32(a)
-            h[0] = uint64(a)
-
-        b = np.zeros(1, dtype=np.float32)
-        c = np.zeros(1, dtype=np.int16)
-        d = np.zeros(1, dtype=np.int32)
-        e = np.zeros(1, dtype=np.int64)
-        f = np.zeros(1, dtype=np.uint16)
-        g = np.zeros(1, dtype=np.uint32)
-        h = np.zeros(1, dtype=np.uint64)
-
-        simple_kernel[1, 1](b, c, d, e, f, g, h)
-
-        np.testing.assert_allclose(b[0], 3.14, atol=1e-2)
-        assert c[0] == 3
-        assert d[0] == 3
-        assert e[0] == 3
-        assert f[0] == 3
-        assert g[0] == 3
-        assert h[0] == 3
-
-    def test_ctor_cast_loop(self):
-        self.skip_unsupported()
-        for dtype in dtypes:
-            with self.subTest(dtype=dtype):
->>>>>>> 392fed00
 
         for lto in [True, False]:
             with self.subTest(lto=lto):
@@ -211,7 +125,6 @@
     def test_arithmetic(self):
         self.skip_unsupported()
 
-<<<<<<< HEAD
         for lto in [True, False]:
             with self.subTest(lto=lto):
 
@@ -282,80 +195,10 @@
                 np.testing.assert_equal(
                     logic, [a == b, a != b, a > b, a < b, a >= b, a <= b]
                 )
-=======
-        @cuda.jit
-        def simple_kernel(arith, logic):
-            # Binary Arithmetic Operators
-            a = nv_bfloat16(1.0)
-            b = nv_bfloat16(2.0)
-
-            arith[0] = float32(a + b)
-            arith[1] = float32(a - b)
-            arith[2] = float32(a * b)
-            arith[3] = float32(a / b)
-
-            # Arithmetic Assignment Operators
-            a = nv_bfloat16(1.0)
-            b = nv_bfloat16(2.0)
-
-            a += b
-            arith[4] = float32(a)
-            a -= b
-            arith[5] = float32(a)
-            a *= b
-            arith[6] = float32(a)
-            a /= b
-            arith[7] = float32(a)
-
-            # Unary Arithmetic Operators
-            a = nv_bfloat16(1.0)
-
-            arith[8] = float32(+a)
-            arith[9] = float32(-a)
-
-            # Comparison Operators
-            a = nv_bfloat16(1.0)
-            b = nv_bfloat16(2.0)
-
-            logic[0] = a == b
-            logic[1] = a != b
-            logic[2] = a > b
-            logic[3] = a < b
-            logic[4] = a >= b
-            logic[5] = a <= b
-
-        arith = np.zeros(10, dtype=np.float32)
-        logic = np.zeros(6, dtype=np.bool_)
-
-        simple_kernel[1, 1](arith, logic)
-
-        a = 1.0
-        b = 2.0
-        np.testing.assert_allclose(
-            arith,
-            [
-                a + b,
-                a - b,
-                a * b,
-                a / b,
-                a + b,
-                a + b - b,
-                (a + b - b) * b,
-                (a + b - b) * b / b,
-                +a,
-                -a,
-            ],
-            atol=1e-2,
-        )
-        np.testing.assert_equal(
-            logic, [a == b, a != b, a > b, a < b, a >= b, a <= b]
-        )
->>>>>>> 392fed00
 
     def test_math_func(self):
         self.skip_unsupported()
 
-<<<<<<< HEAD
         for lto in [True, False]:
 
             @cuda.jit(lto=lto)
@@ -408,74 +251,12 @@
             np.testing.assert_allclose(
                 a[14:], [np.exp(x), np.exp2(x), np.power(10, x)], atol=1e2
             )
-=======
-        @cuda.jit
-        def simple_kernel(a):
-            x = nv_bfloat16(3.14)
-
-            a[0] = float32(htrunc(x))
-            a[1] = float32(hceil(x))
-            a[2] = float32(hfloor(x))
-            a[3] = float32(hrint(x))
-            a[4] = float32(hsqrt(x))
-            a[5] = float32(hrsqrt(x))
-            a[6] = float32(hrcp(x))
-            a[7] = float32(hlog(x))
-            a[8] = float32(hlog2(x))
-            a[9] = float32(hlog10(x))
-            a[10] = float32(hcos(x))
-            a[11] = float32(hsin(x))
-            a[12] = float32(htanh(x))
-            a[13] = float32(htanh_approx(x))
-            a[14] = float32(hexp(x))
-            a[15] = float32(hexp2(x))
-            a[16] = float32(hexp10(x))
-
-        a = np.zeros(17, dtype=np.float32)
-        simple_kernel[1, 1](a)
-
-        x = 3.14
-        np.testing.assert_allclose(
-            a[:14],
-            [
-                np.trunc(x),
-                np.ceil(x),
-                np.floor(x),
-                np.rint(x),
-                np.sqrt(x),
-                1 / np.sqrt(x),
-                1 / x,
-                np.log(x),
-                np.log2(x),
-                np.log10(x),
-                np.cos(x),
-                np.sin(x),
-                np.tanh(x),
-                np.tanh(x),
-            ],
-            atol=1e-2,
-        )
-
-        np.testing.assert_allclose(
-            a[14:], [np.exp(x), np.exp2(x), np.power(10, x)], atol=1e2
-        )
->>>>>>> 392fed00
 
     def test_check_bfloat16_type(self):
         self.skip_unsupported()
 
-<<<<<<< HEAD
-        for lto in [True, False]:
-            with self.subTest(lto=lto):
-=======
-        @cuda.jit
-        def kernel(arr):
-            x = nv_bfloat16(3.14)
-            if isinstance(x, nv_bfloat16):
-                arr[0] = float32(x)
-            else:
-                arr[0] = float32(0.0)
->>>>>>> 392fed00
+        for lto in [True, False]:
+            with self.subTest(lto=lto):
 
                 @cuda.jit(lto=lto)
                 def kernel(arr):
@@ -492,19 +273,12 @@
 
     def test_use_within_device_func(self):
         self.skip_unsupported()
-<<<<<<< HEAD
         for lto in [True, False]:
             with self.subTest(lto=lto):
 
                 @cuda.jit(device=True)
                 def add_bf16(a, b):
                     return a + b
-=======
-
-        @cuda.jit(device=True)
-        def add_bf16(a, b):
-            return a + b
->>>>>>> 392fed00
 
                 @cuda.jit(lto=lto)
                 def kernel(arr):
