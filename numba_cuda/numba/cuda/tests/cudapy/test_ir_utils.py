--- conflicted
+++ resolved
@@ -30,33 +30,6 @@
     Tests ir handling utility functions like find_callname.
     """
 
-<<<<<<< HEAD
-=======
-    @skip_on_cudasim("Skipping ir utils tests on CUDA simulator")
-    def test_obj_func_match(self):
-        """Test matching of an object method (other than Array see #3449)"""
-
-        def test_func():
-            d = Dummy([1])
-            d.val.append(2)
-
-        test_ir = compiler.run_frontend(test_func)
-        typingctx = cpu_target.typing_context
-        targetctx = cpu_target.target_context
-        typing_res = type_inference_stage(
-            typingctx, targetctx, test_ir, (), None
-        )
-        matched_call = ir_utils.find_callname(
-            test_ir, test_ir.blocks[0].body[7].value, typing_res.typemap
-        )
-        self.assertTrue(
-            isinstance(matched_call, tuple)
-            and len(matched_call) == 2
-            and matched_call[0] == "append"
-        )
-
-    @skip_on_cudasim("Skipping ir utils tests on CUDA simulator")
->>>>>>> 6db9a701
     def test_dead_code_elimination(self):
         class Tester(CompilerBase):
             @classmethod
