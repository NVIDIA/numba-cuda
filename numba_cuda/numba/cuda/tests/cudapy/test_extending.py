--- conflicted
+++ resolved
@@ -7,14 +7,9 @@
 
 import numpy as np
 import os
-<<<<<<< HEAD
-from numba import config, cuda, njit, types
-from numba.cuda.extending import overload
-=======
 from numba import cuda, njit, types
 from numba.cuda import config
-from numba.extending import overload
->>>>>>> ed5d280b
+from numba.cuda.extending import overload
 
 
 class Interval:
