--- conflicted
+++ resolved
@@ -3,14 +3,8 @@
 from numba.cuda.testing import unittest
 from numba.cuda.testing import skip_on_cudasim, skip_if_cuda_includes_missing
 from numba.cuda.testing import CUDATestCase, test_data_dir
-<<<<<<< HEAD
-from numba.cuda.cudadrv.driver import (CudaAPIError, Linker,
-                                       LinkerError)
+from numba.cuda.cudadrv.driver import CudaAPIError, Linker, LinkerError
 from cuda.core.experimental._utils import NVRTCError
-=======
-from numba.cuda.cudadrv.driver import CudaAPIError, Linker, LinkerError
-from numba.cuda.cudadrv.error import NvrtcError
->>>>>>> 8c9c9d0c
 from numba.cuda import require_context
 from numba.tests.support import ignore_internal_warnings
 from numba import cuda, void, float64, int64, int32, typeof, float32
@@ -191,24 +185,15 @@
 
         link = str(test_data_dir / "error.cu")
 
-<<<<<<< HEAD
         with self.assertRaises(NVRTCError) as e:
-            @cuda.jit('void(int32)', link=[link])
-=======
-        with self.assertRaises(NvrtcError) as e:
 
             @cuda.jit("void(int32)", link=[link])
->>>>>>> 8c9c9d0c
             def kernel(x):
                 bar(x)
 
         msg = e.exception.args[0]
         # Check the error message refers to the NVRTC compile
-<<<<<<< HEAD
-        self.assertIn('NVRTC_ERROR_COMPILATION', msg)
-=======
-        self.assertIn("NVRTC Compilation failure", msg)
->>>>>>> 8c9c9d0c
+        self.assertIn("NVRTC_ERROR_COMPILATION", msg)
         # Check the expected error in the CUDA source is reported
         self.assertIn('identifier "SYNTAX" is undefined', msg)
         # Check the filename is reported correctly
