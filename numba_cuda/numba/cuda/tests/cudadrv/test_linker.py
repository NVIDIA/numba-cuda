# SPDX-FileCopyrightText: Copyright (c) 2025 NVIDIA CORPORATION & AFFILIATES. All rights reserved.
# SPDX-License-Identifier: BSD-2-Clause

import numpy as np
import warnings
<<<<<<< HEAD
=======
from numba.cuda import config
>>>>>>> 4b34b1ab
from numba.cuda.testing import unittest
from numba.cuda.testing import (
    skip_on_cudasim,
    skip_if_cuda_includes_missing,
    skip_if_nvjitlink_missing,
)
from numba.cuda.testing import CUDATestCase, test_data_dir
from numba.cuda.cudadrv.driver import CudaAPIError, _Linker, LinkerError
from numba.cuda import require_context
from numba.cuda.tests.support import ignore_internal_warnings
from numba import cuda, void, float64, int64, int32, typeof, float32

CONST1D = np.arange(10, dtype=np.float64)


def simple_const_mem(A):
    C = cuda.const.array_like(CONST1D)
    i = cuda.grid(1)

    A[i] = C[i] + 1.0


def func_with_lots_of_registers(x, a, b, c, d, e, f):
    a1 = 1.0
    a2 = 1.0
    a3 = 1.0
    a4 = 1.0
    a5 = 1.0
    b1 = 1.0
    b2 = 1.0
    b3 = 1.0
    b4 = 1.0
    b5 = 1.0
    c1 = 1.0
    c2 = 1.0
    c3 = 1.0
    c4 = 1.0
    c5 = 1.0
    d1 = 10
    d2 = 10
    d3 = 10
    d4 = 10
    d5 = 10
    for i in range(a):
        a1 += b
        a2 += c
        a3 += d
        a4 += e
        a5 += f
        b1 *= b
        b2 *= c
        b3 *= d
        b4 *= e
        b5 *= f
        c1 /= b
        c2 /= c
        c3 /= d
        c4 /= e
        c5 /= f
        d1 <<= b
        d2 <<= c
        d3 <<= d
        d4 <<= e
        d5 <<= f
    x[cuda.grid(1)] = a1 + a2 + a3 + a4 + a5
    x[cuda.grid(1)] += b1 + b2 + b3 + b4 + b5
    x[cuda.grid(1)] += c1 + c2 + c3 + c4 + c5
    x[cuda.grid(1)] += d1 + d2 + d3 + d4 + d5


def simple_smem(ary, dty):
    sm = cuda.shared.array(100, dty)
    i = cuda.grid(1)
    if i == 0:
        for j in range(100):
            sm[j] = j
    cuda.syncthreads()
    ary[i] = sm[i]


def coop_smem2d(ary):
    i, j = cuda.grid(2)
    sm = cuda.shared.array((10, 20), float32)
    sm[i, j] = (i + 1) / (j + 1)
    cuda.syncthreads()
    ary[i, j] = sm[i, j]


def simple_maxthreads(ary):
    i = cuda.grid(1)
    ary[i] = i


LMEM_SIZE = 1000


def simple_lmem(A, B, dty):
    C = cuda.local.array(LMEM_SIZE, dty)
    for i in range(C.shape[0]):
        C[i] = A[i]
    for i in range(C.shape[0]):
        B[i] = C[i]


@skip_on_cudasim("Linking unsupported in the simulator")
class TestLinker(CUDATestCase):
    @require_context
    def test_linker_basic(self):
        """Simply go through the constructor and destructor"""
        linker = _Linker.new(cc=(7, 5))
        del linker

    def _test_linking(self, eager):
        global bar  # must be a global; other it is recognized as a freevar
        bar = cuda.declare_device("bar", "int32(int32)")

        link = str(test_data_dir / "jitlink.ptx")

        if eager:
            args = ["void(int32[:], int32[:])"]
        else:
            args = []

        @cuda.jit(*args, link=[link])
        def foo(x, y):
            i = cuda.grid(1)
            x[i] += bar(y[i])

        A = np.array([123], dtype=np.int32)
        B = np.array([321], dtype=np.int32)

        foo[1, 1](A, B)

        self.assertTrue(A[0] == 123 + 2 * 321)

    def test_linking_lazy_compile(self):
        self._test_linking(eager=False)

    def test_linking_eager_compile(self):
        self._test_linking(eager=True)

    def test_linking_cu(self):
        bar = cuda.declare_device("bar", "int32(int32)")

        link = str(test_data_dir / "jitlink.cu")

        @cuda.jit(link=[link])
        def kernel(r, x):
            i = cuda.grid(1)

            if i < len(r):
                r[i] = bar(x[i])

        x = np.arange(10, dtype=np.int32)
        r = np.zeros_like(x)

        kernel[1, 32](r, x)

        # Matches the operation of bar() in jitlink.cu
        expected = x * 2
        np.testing.assert_array_equal(r, expected)

    def test_linking_cu_log_warning(self):
        bar = cuda.declare_device("bar", "int32(int32)")

        link = str(test_data_dir / "warn.cu")

        with warnings.catch_warnings(record=True) as w:
            ignore_internal_warnings()

            @cuda.jit("void(int32)", link=[link])
            def kernel(x):
                bar(x)

        self.assertEqual(len(w), 1, "Expected warnings from NVRTC")
        # Check the warning refers to the log messages
        self.assertIn("NVRTC log messages", str(w[0].message))
        # Check the message pertaining to the unused variable is provided
        self.assertIn("declared but never referenced", str(w[0].message))

    def test_linking_cu_error(self):
        bar = cuda.declare_device("bar", "int32(int32)")

        link = str(test_data_dir / "error.cu")

        from cuda.core.experimental._utils.cuda_utils import NVRTCError

        errty = NVRTCError
        with self.assertRaises(errty) as e:

            @cuda.jit("void(int32)", link=[link])
            def kernel(x):
                bar(x)

        msg = e.exception.args[0]
        # Check the error message refers to the NVRTC compile
        nvrtc_err_str = "NVRTC_ERROR_COMPILATION"
        self.assertIn(nvrtc_err_str, msg)
        # Check the expected error in the CUDA source is reported
        self.assertIn('identifier "SYNTAX" is undefined', msg)
        # Check the filename is reported correctly
        self.assertIn('in the compilation of "error.cu"', msg)

    def test_linking_unknown_filetype_error(self):
        expected_err = "Don't know how to link file with extension .cuh"
        with self.assertRaisesRegex(RuntimeError, expected_err):

            @cuda.jit("void()", link=["header.cuh"])
            def kernel():
                pass

    def test_linking_file_with_no_extension_error(self):
        expected_err = "Don't know how to link file with no extension"
        with self.assertRaisesRegex(RuntimeError, expected_err):

            @cuda.jit("void()", link=["data"])
            def kernel():
                pass

    @skip_if_cuda_includes_missing
    def test_linking_cu_cuda_include(self):
        link = str(test_data_dir / "cuda_include.cu")

        # An exception will be raised when linking this kernel due to the
        # compile failure if CUDA includes cannot be found by Nvrtc.
        @cuda.jit("void()", link=[link])
        def kernel():
            pass

    def test_try_to_link_nonexistent(self):
        with self.assertRaises(LinkerError) as e:

            @cuda.jit("void(int32[::1])", link=["nonexistent.a"])
            def f(x):
                x[0] = 0

        self.assertIn("nonexistent.a not found", e.exception.args)

    def test_set_registers_no_max(self):
        """Ensure that the jitted kernel used in the test_set_registers_* tests
        uses more than 57 registers - this ensures that test_set_registers_*
        are really checking that they reduced the number of registers used from
        something greater than the maximum."""
        compiled = cuda.jit(func_with_lots_of_registers)
        compiled = compiled.specialize(np.empty(32), *range(6))
        self.assertGreater(compiled.get_regs_per_thread(), 57)

    def test_set_registers_57(self):
        compiled = cuda.jit(max_registers=57)(func_with_lots_of_registers)
        compiled = compiled.specialize(np.empty(32), *range(6))
        self.assertLessEqual(compiled.get_regs_per_thread(), 57)

    def test_set_registers_38(self):
        compiled = cuda.jit(max_registers=38)(func_with_lots_of_registers)
        compiled = compiled.specialize(np.empty(32), *range(6))
        self.assertLessEqual(compiled.get_regs_per_thread(), 38)

    def test_set_registers_eager(self):
        sig = void(float64[::1], int64, int64, int64, int64, int64, int64)
        compiled = cuda.jit(sig, max_registers=38)(func_with_lots_of_registers)
        self.assertLessEqual(compiled.get_regs_per_thread(), 38)

    def test_get_const_mem_size(self):
        sig = void(float64[::1])
        compiled = cuda.jit(sig)(simple_const_mem)
        const_mem_size = compiled.get_const_mem_size()
        self.assertGreaterEqual(const_mem_size, CONST1D.nbytes)

    def test_get_no_shared_memory(self):
        compiled = cuda.jit(func_with_lots_of_registers)
        compiled = compiled.specialize(np.empty(32), *range(6))
        shared_mem_size = compiled.get_shared_mem_per_block()
        self.assertEqual(shared_mem_size, 0)

    def test_get_shared_mem_per_block(self):
        sig = void(int32[::1], typeof(np.int32))
        compiled = cuda.jit(sig)(simple_smem)
        shared_mem_size = compiled.get_shared_mem_per_block()
        self.assertEqual(shared_mem_size, 400)

    def test_get_shared_mem_per_specialized(self):
        compiled = cuda.jit(simple_smem)
        compiled_specialized = compiled.specialize(
            np.zeros(100, dtype=np.int32), np.float64
        )
        shared_mem_size = compiled_specialized.get_shared_mem_per_block()
        self.assertEqual(shared_mem_size, 800)

    def test_get_max_threads_per_block(self):
        compiled = cuda.jit("void(float32[:,::1])")(coop_smem2d)
        max_threads = compiled.get_max_threads_per_block()
        self.assertGreater(max_threads, 0)

    def test_max_threads_exceeded(self):
        compiled = cuda.jit("void(int32[::1])")(simple_maxthreads)
        max_threads = compiled.get_max_threads_per_block()
        nelem = max_threads + 1
        ary = np.empty(nelem, dtype=np.int32)
        try:
            compiled[1, nelem](ary)
        except CudaAPIError as e:
            self.assertIn("cuLaunchKernel", e.msg)

    def test_get_local_mem_per_thread(self):
        sig = void(int32[::1], int32[::1], typeof(np.int32))
        compiled = cuda.jit(sig)(simple_lmem)
        local_mem_size = compiled.get_local_mem_per_thread()
        calc_size = np.dtype(np.int32).itemsize * LMEM_SIZE
        self.assertGreaterEqual(local_mem_size, calc_size)

    def test_get_local_mem_per_specialized(self):
        compiled = cuda.jit(simple_lmem)
        compiled_specialized = compiled.specialize(
            np.zeros(LMEM_SIZE, dtype=np.int32),
            np.zeros(LMEM_SIZE, dtype=np.int32),
            np.float64,
        )
        local_mem_size = compiled_specialized.get_local_mem_per_thread()
        calc_size = np.dtype(np.float64).itemsize * LMEM_SIZE
        self.assertGreaterEqual(local_mem_size, calc_size)

    @skip_if_nvjitlink_missing("nvJitLink not installed or new enough (>12.3)")
    def test_link_for_different_cc(self):
        linker = _Linker.new(cc=(7, 5), lto=True)
        code = """
__device__ int foo(int x) {
    return x + 1;
}
"""
        linker.add_cu(code, "foo")
        ptx = linker.get_linked_ptx().decode()
        assert "target sm_75" in ptx


if __name__ == "__main__":
    unittest.main()<|MERGE_RESOLUTION|>--- conflicted
+++ resolved
@@ -3,10 +3,7 @@
 
 import numpy as np
 import warnings
-<<<<<<< HEAD
-=======
 from numba.cuda import config
->>>>>>> 4b34b1ab
 from numba.cuda.testing import unittest
 from numba.cuda.testing import (
     skip_on_cudasim,
