# SPDX-FileCopyrightText: Copyright (c) 2025 NVIDIA CORPORATION & AFFILIATES. All rights reserved.
# SPDX-License-Identifier: BSD-2-Clause

import pytest
from numba.cuda.testing import unittest
from numba.cuda.testing import skip_on_cudasim
from numba.cuda.testing import CUDATestCase
from numba.cuda import get_current_device
from numba.cuda.cudadrv.driver import _Linker, _have_nvjitlink

from numba import cuda
from numba.cuda import config

import os
import io
import contextlib


TEST_BIN_DIR = os.getenv("NUMBA_CUDA_TEST_BIN_DIR")
if TEST_BIN_DIR:
    test_device_functions_a = os.path.join(
        TEST_BIN_DIR, "test_device_functions.a"
    )
    test_device_functions_cubin = os.path.join(
        TEST_BIN_DIR, "test_device_functions.cubin"
    )
    test_device_functions_cu = os.path.join(
        TEST_BIN_DIR, "test_device_functions.cu"
    )
    test_device_functions_fatbin = os.path.join(
        TEST_BIN_DIR, "test_device_functions.fatbin"
    )
    test_device_functions_fatbin_multi = os.path.join(
        TEST_BIN_DIR, "test_device_functions_multi.fatbin"
    )
    test_device_functions_o = os.path.join(
        TEST_BIN_DIR, "test_device_functions.o"
    )
    test_device_functions_ptx = os.path.join(
        TEST_BIN_DIR, "test_device_functions.ptx"
    )
    test_device_functions_ltoir = os.path.join(
        TEST_BIN_DIR, "test_device_functions.ltoir"
    )

    require_cuobjdump = (
        test_device_functions_fatbin_multi,
        test_device_functions_fatbin,
        test_device_functions_o,
    )


@unittest.skipIf(
    not TEST_BIN_DIR or not _have_nvjitlink(),
    "nvJitLink not installed or new enough (>12.3)",
)
@skip_on_cudasim("Linking unsupported in the simulator")
class TestLinker(CUDATestCase):
    def test_nvjitlink_add_file_guess_ext_linkable_code(self):
        files = (
            test_device_functions_a,
            test_device_functions_cubin,
            test_device_functions_cu,
            test_device_functions_fatbin,
            test_device_functions_o,
            test_device_functions_ptx,
        )
        for file in files:
            with self.subTest(file=file):
                linker = _Linker(cc=get_current_device().compute_capability)
                linker.add_file_guess_ext(file)

    def test_nvjitlink_test_add_file_guess_ext_invalid_input(self):
        with open(test_device_functions_cubin, "rb") as f:
            content = f.read()

        linker = _Linker(cc=get_current_device().compute_capability)
        with self.assertRaisesRegex(
            TypeError, "Expected path to file or a LinkableCode"
        ):
            # Feeding raw data as bytes to add_file_guess_ext should raise,
            # because there's no way to know what kind of file to treat it as
            linker.add_file_guess_ext(content)

    def test_nvjitlink_jit_with_linkable_code(self):
        files = (
            test_device_functions_a,
            test_device_functions_cubin,
            test_device_functions_cu,
            test_device_functions_fatbin,
            test_device_functions_o,
            test_device_functions_ptx,
        )
        for lto in [True, False]:
            for file in files:
                with self.subTest(file=file):
                    sig = "uint32(uint32, uint32)"
                    add_from_numba = cuda.declare_device("add_from_numba", sig)

                    @cuda.jit(link=[file], lto=lto)
                    def kernel(result):
                        result[0] = add_from_numba(1, 2)

                    result = cuda.device_array(1)
                    kernel[1, 1](result)
                    assert result[0] == 3

    def test_nvjitlink_jit_with_invalid_linkable_code(self):
        with open(test_device_functions_cubin, "rb") as f:
            content = f.read()
        with self.assertRaisesRegex(
            TypeError, "Expected path to file or a LinkableCode"
        ):

            @cuda.jit("void()", link=[content])
            def kernel():
                pass


@unittest.skipIf(
    not TEST_BIN_DIR or not _have_nvjitlink(),
    "nvJitLink not installed or new enough (>12.3)",
)
@skip_on_cudasim("Linking unsupported in the simulator")
class TestLinkerDumpAssembly(CUDATestCase):
    def setUp(self):
        super().setUp()
        self._prev_dump_assembly = config.DUMP_ASSEMBLY
        config.DUMP_ASSEMBLY = True

    def tearDown(self):
        config.DUMP_ASSEMBLY = self._prev_dump_assembly
        super().tearDown()

    def test_nvjitlink_jit_with_linkable_code_lto_dump_assembly(self):
        files = (
            test_device_functions_cu,
            test_device_functions_ltoir,
            test_device_functions_fatbin_multi,
<<<<<<< HEAD
        )
        config.DUMP_ASSEMBLY = True
=======
        ]
>>>>>>> b7b003fb

        for file in files:
            with self.subTest(file=file):
                if file in require_cuobjdump and os.getenv("NUMBA_CUDA_TEST_WHEEL_ONLY") is not None:
                    self.skipTest("wheel-only environments do not have cuobjdump")

                f = io.StringIO()
                with contextlib.redirect_stdout(f):
                    sig = "uint32(uint32, uint32)"
                    add_from_numba = cuda.declare_device("add_from_numba", sig)

                    @cuda.jit(link=[file], lto=True)
                    def kernel(result):
                        result[0] = add_from_numba(1, 2)

                    result = cuda.device_array(1)
                    kernel[1, 1](result)
                    assert result[0] == 3

                self.assertTrue("ASSEMBLY (AFTER LTO)" in f.getvalue())

    def test_nvjitlink_jit_with_linkable_code_lto_dump_assembly_warn(self):
        files = (
            test_device_functions_a,
            test_device_functions_cubin,
            test_device_functions_fatbin,
            test_device_functions_o,
            test_device_functions_ptx,
<<<<<<< HEAD
        )
        config.DUMP_ASSEMBLY = True
=======
        ]
>>>>>>> b7b003fb

        for file in files:
            with self.subTest(file=file):
                if file in require_cuobjdump and os.getenv("NUMBA_CUDA_TEST_WHEEL_ONLY") is not None:
                    self.skipTest("wheel-only environments do not have cuobjdump")

                sig = "uint32(uint32, uint32)"
                add_from_numba = cuda.declare_device("add_from_numba", sig)

                @cuda.jit(link=[file], lto=True)
                def kernel(result):
                    result[0] = add_from_numba(1, 2)

                result = cuda.device_array(1)
                func = kernel[1, 1]
                with pytest.warns(
                    UserWarning,
                    match="it is not optimizable at link time, and `ignore_nonlto == True`",
                ):
                    func(result)
                assert result[0] == 3


if __name__ == "__main__":
    unittest.main()<|MERGE_RESOLUTION|>--- conflicted
+++ resolved
@@ -137,12 +137,7 @@
             test_device_functions_cu,
             test_device_functions_ltoir,
             test_device_functions_fatbin_multi,
-<<<<<<< HEAD
-        )
-        config.DUMP_ASSEMBLY = True
-=======
         ]
->>>>>>> b7b003fb
 
         for file in files:
             with self.subTest(file=file):
@@ -171,12 +166,7 @@
             test_device_functions_fatbin,
             test_device_functions_o,
             test_device_functions_ptx,
-<<<<<<< HEAD
-        )
-        config.DUMP_ASSEMBLY = True
-=======
         ]
->>>>>>> b7b003fb
 
         for file in files:
             with self.subTest(file=file):
