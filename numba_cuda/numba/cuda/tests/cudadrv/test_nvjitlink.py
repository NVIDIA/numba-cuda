from numba.cuda.testing import unittest
from numba.cuda.testing import skip_on_cudasim
from numba.cuda.testing import CUDATestCase
from numba.cuda.cudadrv.driver import PyNvJitLinker
from numba.cuda import get_current_device

from numba import cuda
from numba import config
from numba.tests.support import run_in_subprocess, override_config

try:
    import pynvjitlink  # noqa: F401
    PYNVJITLINK_INSTALLED = True
except ImportError:
    PYNVJITLINK_INSTALLED = False


import itertools
import os
import io
import contextlib
import warnings


TEST_BIN_DIR = os.getenv("NUMBA_CUDA_TEST_BIN_DIR")
if TEST_BIN_DIR:
    test_device_functions_a = os.path.join(
        TEST_BIN_DIR, "test_device_functions.a"
    )
    test_device_functions_cubin = os.path.join(
        TEST_BIN_DIR, "test_device_functions.cubin"
    )
    test_device_functions_cu = os.path.join(
        TEST_BIN_DIR, "test_device_functions.cu"
    )
    test_device_functions_fatbin = os.path.join(
        TEST_BIN_DIR, "test_device_functions.fatbin"
    )
    test_device_functions_fatbin_multi = os.path.join(
        TEST_BIN_DIR, "test_device_functions_multi.fatbin"
    )
    test_device_functions_o = os.path.join(
        TEST_BIN_DIR, "test_device_functions.o"
    )
    test_device_functions_ptx = os.path.join(
        TEST_BIN_DIR, "test_device_functions.ptx"
    )
    test_device_functions_ltoir = os.path.join(
        TEST_BIN_DIR, "test_device_functions.ltoir"
    )


@unittest.skipIf(
    not config.CUDA_ENABLE_PYNVJITLINK or not TEST_BIN_DIR,
    "pynvjitlink not enabled"
)
@skip_on_cudasim("Linking unsupported in the simulator")
class TestLinker(CUDATestCase):
    _NUMBA_NVIDIA_BINDING_0_ENV = {"NUMBA_CUDA_USE_NVIDIA_BINDING": "0"}

    def test_nvjitlink_create(self):
        patched_linker = PyNvJitLinker(cc=(7, 5))
        assert "-arch=sm_75" in patched_linker.options

    def test_nvjitlink_create_no_cc_error(self):
        # nvJitLink expects at least the architecture to be specified.
        with self.assertRaisesRegex(
            RuntimeError, "PyNvJitLinker requires CC to be specified"
        ):
            PyNvJitLinker()

    def test_nvjitlink_invalid_arch_error(self):
        from pynvjitlink.api import NvJitLinkError

        # CC 0.0 is not a valid compute capability
        with self.assertRaisesRegex(
            NvJitLinkError, "NVJITLINK_ERROR_UNRECOGNIZED_OPTION error"
        ):
            PyNvJitLinker(cc=(0, 0))

    def test_nvjitlink_invalid_cc_type_error(self):
        with self.assertRaisesRegex(
            TypeError, "`cc` must be a list or tuple of length 2"
        ):
            PyNvJitLinker(cc=0)

    def test_nvjitlink_ptx_compile_options(self):

        max_registers = (None, 32)
        lineinfo = (False, True)
        lto = (False, True)
        additional_flags = (None, ("-g",), ("-g", "-time"))
        for (
            max_registers_i,
            line_info_i,
            lto_i,
            additional_flags_i,
        ) in itertools.product(max_registers, lineinfo, lto, additional_flags):
            with self.subTest(
                max_registers=max_registers_i,
                lineinfo=line_info_i,
                lto=lto_i,
                additional_flags=additional_flags_i,
            ):
                patched_linker = PyNvJitLinker(
                    cc=(7, 5),
                    max_registers=max_registers_i,
                    lineinfo=line_info_i,
                    lto=lto_i,
                    additional_flags=additional_flags_i,
                )
                assert "-arch=sm_75" in patched_linker.options

                if max_registers_i:
                    assert (
                        f"-maxrregcount={max_registers_i}"
                        in patched_linker.options
                    )
                else:
                    assert "-maxrregcount" not in patched_linker.options

                if line_info_i:
                    assert "-lineinfo" in patched_linker.options
                else:
                    assert "-lineinfo" not in patched_linker.options

                if lto_i:
                    assert "-lto" in patched_linker.options
                else:
                    assert "-lto" not in patched_linker.options

                if additional_flags_i:
                    for flag in additional_flags_i:
                        assert flag in patched_linker.options

    def test_nvjitlink_add_file_guess_ext_linkable_code(self):
        files = (
            test_device_functions_a,
            test_device_functions_cubin,
            test_device_functions_cu,
            test_device_functions_fatbin,
            test_device_functions_o,
            test_device_functions_ptx,
        )
        for file in files:
            with self.subTest(file=file):
                patched_linker = PyNvJitLinker(
                    cc=get_current_device().compute_capability
                )
                patched_linker.add_file_guess_ext(file)

    def test_nvjitlink_test_add_file_guess_ext_invalid_input(self):
        with open(test_device_functions_cubin, "rb") as f:
            content = f.read()

        patched_linker = PyNvJitLinker(
            cc=get_current_device().compute_capability
        )
        with self.assertRaisesRegex(
            TypeError, "Expected path to file or a LinkableCode"
        ):
            # Feeding raw data as bytes to add_file_guess_ext should raise,
            # because there's no way to know what kind of file to treat it as
            patched_linker.add_file_guess_ext(content)

    def test_nvjitlink_jit_with_linkable_code(self):
        files = (
            test_device_functions_a,
            test_device_functions_cubin,
            test_device_functions_cu,
            test_device_functions_fatbin,
            test_device_functions_o,
            test_device_functions_ptx,
        )
        for lto in [True, False]:
            for file in files:
                with self.subTest(file=file):
                    sig = "uint32(uint32, uint32)"
                    add_from_numba = cuda.declare_device("add_from_numba", sig)

                    @cuda.jit(link=[file], lto=lto)
                    def kernel(result):
                        result[0] = add_from_numba(1, 2)

                    result = cuda.device_array(1)
                    kernel[1, 1](result)
                    assert result[0] == 3

    def test_nvjitlink_jit_with_linkable_code_lto_dump_assembly(self):
        files = [
            test_device_functions_cu,
            test_device_functions_ltoir,
            test_device_functions_fatbin_multi
        ]

        config.DUMP_ASSEMBLY = True

        for file in files:
            with self.subTest(file=file):
                f = io.StringIO()
                with contextlib.redirect_stdout(f):
                    sig = "uint32(uint32, uint32)"
                    add_from_numba = cuda.declare_device("add_from_numba", sig)

                    @cuda.jit(link=[file], lto=True)
                    def kernel(result):
                        result[0] = add_from_numba(1, 2)

                    result = cuda.device_array(1)
                    kernel[1, 1](result)
                    assert result[0] == 3

                self.assertTrue("ASSEMBLY (AFTER LTO)" in f.getvalue())

        config.DUMP_ASSEMBLY = False

    def test_nvjitlink_jit_with_linkable_code_lto_dump_assembly_warn(self):
        files = [
            test_device_functions_a,
            test_device_functions_cubin,
            test_device_functions_fatbin,
            test_device_functions_o,
            test_device_functions_ptx,
        ]

        config.DUMP_ASSEMBLY = True

        for file in files:
            with self.subTest(file=file):
                with warnings.catch_warnings(record=True) as w:
                    with contextlib.redirect_stdout(None): # suppress other PTX
                        sig = "uint32(uint32, uint32)"
                        add_from_numba = cuda.declare_device(
                            "add_from_numba", sig
                        )

                        @cuda.jit(link=[file], lto=True)
                        def kernel(result):
                            result[0] = add_from_numba(1, 2)

                        result = cuda.device_array(1)
                        kernel[1, 1](result)
                        assert result[0] == 3

                assert len(w) == 1
                self.assertIn("it is not optimizable at link time, and "
                              "`ignore_nonlto == True`", str(w[0].message))

        config.DUMP_ASSEMBLY = False

    def test_nvjitlink_jit_with_invalid_linkable_code(self):
        with open(test_device_functions_cubin, "rb") as f:
            content = f.read()
        with self.assertRaisesRegex(
            TypeError, "Expected path to file or a LinkableCode"
        ):

            @cuda.jit("void()", link=[content])
            def kernel():
                pass


@unittest.skipIf(
<<<<<<< HEAD
    not PYNVJITLINK_INSTALLED
    or not TEST_BIN_DIR,
    reason="Pynvjitlink is not installed"
=======
    not PYNVJITLINK_INSTALLED or not TEST_BIN_DIR,
    reason="pynvjitlink not enabled"
>>>>>>> fbbc0402
)
class TestLinkerUsage(CUDATestCase):
    """Test that whether pynvjitlink can be enabled by both environment variable
    and modification of config at runtime.
    """

    src = """if 1:
        import os
        from numba import cuda, config

        {config}

        TEST_BIN_DIR = os.getenv("NUMBA_CUDA_TEST_BIN_DIR")
        if TEST_BIN_DIR:
            test_device_functions_cubin = os.path.join(
                TEST_BIN_DIR, "test_device_functions.cubin"
            )

        sig = "uint32(uint32, uint32)"
        add_from_numba = cuda.declare_device("add_from_numba", sig)

        @cuda.jit(link=[test_device_functions_cubin], lto=True)
        def kernel(result):
            result[0] = add_from_numba(1, 2)

        result = cuda.device_array(1)
        kernel[1, 1](result)
        assert result[0] == 3
        """

    def test_linker_enabled_envvar(self):
        env = os.environ.copy()
        env['NUMBA_CUDA_ENABLE_PYNVJITLINK'] = "1"
        run_in_subprocess(self.src.format(config=""), env=env)

    def test_linker_disabled_envvar(self):
        env = os.environ.copy()
        env.pop('NUMBA_CUDA_ENABLE_PYNVJITLINK', None)
        with self.assertRaisesRegex(
            AssertionError, "LTO and additional flags require PyNvJitLinker"
        ):
            # Actual error raised is `ValueError`, but `run_in_subprocess`
            # reraises as AssertionError.
            run_in_subprocess(self.src.format(config=""), env=env)

    def test_linker_enabled_config(self):
        env = os.environ.copy()
        env.pop('NUMBA_CUDA_ENABLE_PYNVJITLINK', None)
        run_in_subprocess(self.src.format(
            config="config.CUDA_ENABLE_PYNVJITLINK = True"), env=env)

    def test_linker_disabled_config(self):
        env = os.environ.copy()
        env.pop('NUMBA_CUDA_ENABLE_PYNVJITLINK', None)
        with override_config("CUDA_ENABLE_PYNVJITLINK", False):
            with self.assertRaisesRegex(
                AssertionError, "LTO and additional flags require PyNvJitLinker"
            ):
                run_in_subprocess(self.src.format(
                    config="config.CUDA_ENABLE_PYNVJITLINK = False"), env=env)


if __name__ == "__main__":
    unittest.main()<|MERGE_RESOLUTION|>--- conflicted
+++ resolved
@@ -261,14 +261,8 @@
 
 
 @unittest.skipIf(
-<<<<<<< HEAD
-    not PYNVJITLINK_INSTALLED
-    or not TEST_BIN_DIR,
-    reason="Pynvjitlink is not installed"
-=======
     not PYNVJITLINK_INSTALLED or not TEST_BIN_DIR,
     reason="pynvjitlink not enabled"
->>>>>>> fbbc0402
 )
 class TestLinkerUsage(CUDATestCase):
     """Test that whether pynvjitlink can be enabled by both environment variable
