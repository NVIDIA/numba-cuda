import unittest
import threading

import numpy as np

from numba import cuda, config
from numba.cuda.cudadrv.linkable_code import CUSource
from numba.cuda.testing import (
    CUDATestCase,
    ContextResettingTestCase,
    skip_on_cudasim,
)

if not config.ENABLE_CUDASIM:
    from cuda.bindings.driver import cuModuleGetGlobal, cuMemcpyHtoD

<<<<<<< HEAD
if config.CUDA_USE_NVIDIA_BINDING:
    from cuda.bindings.driver import CUmodule as cu_module_type
else:
    from numba.cuda.cudadrv.drvapi import cu_module as cu_module_type
=======
    if config.CUDA_USE_NVIDIA_BINDING:
        from cuda.cuda import CUmodule as cu_module_type
    else:
        from numba.cuda.cudadrv.drvapi import cu_module as cu_module_type
>>>>>>> 0587e400


def wipe_all_modules_in_context():
    """Cleans all modules reference held by current context.
    This simulates the behavior on interpreter shutdown.

    TODO: This is a temp solution until
    https://github.com/NVIDIA/numba-cuda/issues/171 is implemented.
    """
    ctx = cuda.current_context()
    ctx.reset()


def get_hashable_handle_value(handle):
    if not config.CUDA_USE_NVIDIA_BINDING:
        handle = handle.value
    return handle


@skip_on_cudasim("Module loading not implemented in the simulator")
class TestModuleCallbacksBasic(ContextResettingTestCase):
    def test_basic(self):
        counter = 0

        def setup(handle):
            self.assertTrue(isinstance(handle, cu_module_type))
            nonlocal counter
            counter += 1

        def teardown(handle):
            self.assertTrue(isinstance(handle, cu_module_type))
            nonlocal counter
            counter -= 1

        lib = CUSource("", setup_callback=setup, teardown_callback=teardown)

        @cuda.jit(link=[lib])
        def kernel():
            pass

        self.assertEqual(counter, 0)
        kernel[1, 1]()
        self.assertEqual(counter, 1)
        kernel[1, 1]()  # cached
        self.assertEqual(counter, 1)

        wipe_all_modules_in_context()
        del kernel
        self.assertEqual(counter, 0)

    def test_different_argtypes(self):
        counter = 0
        setup_seen = set()
        teardown_seen = set()

        def setup(handle):
            nonlocal counter, setup_seen
            counter += 1
            setup_seen.add(get_hashable_handle_value(handle))

        def teardown(handle):
            nonlocal counter
            counter -= 1
            teardown_seen.add(get_hashable_handle_value(handle))

        lib = CUSource("", setup_callback=setup, teardown_callback=teardown)

        @cuda.jit(link=[lib])
        def kernel(arg):
            pass

        self.assertEqual(counter, 0)
        kernel[1, 1](42)  # (int64)->() : module 1
        self.assertEqual(counter, 1)
        kernel[1, 1](100)  # (int64)->() : module 1, cached
        self.assertEqual(counter, 1)
        kernel[1, 1](3.14)  # (float64)->() : module 2
        self.assertEqual(counter, 2)

        wipe_all_modules_in_context()
        del kernel
        self.assertEqual(counter, 0)

        self.assertEqual(len(setup_seen), 2)
        self.assertEqual(len(teardown_seen), 2)

    def test_two_kernels(self):
        counter = 0
        setup_seen = set()
        teardown_seen = set()

        def setup(handle):
            nonlocal counter, setup_seen
            counter += 1
            setup_seen.add(get_hashable_handle_value(handle))

        def teardown(handle):
            nonlocal counter, teardown_seen
            counter -= 1
            teardown_seen.add(get_hashable_handle_value(handle))

        lib = CUSource("", setup_callback=setup, teardown_callback=teardown)

        @cuda.jit(link=[lib])
        def kernel():
            pass

        @cuda.jit(link=[lib])
        def kernel2():
            pass

        kernel[1, 1]()
        self.assertEqual(counter, 1)
        kernel2[1, 1]()
        self.assertEqual(counter, 2)

        wipe_all_modules_in_context()
        del kernel
        self.assertEqual(counter, 0)

        self.assertEqual(len(setup_seen), 2)
        self.assertEqual(len(teardown_seen), 2)


@skip_on_cudasim("Module loading not implemented in the simulator")
class TestModuleCallbacksAPICompleteness(CUDATestCase):
    def test_api(self):
        def setup(handle):
            pass

        def teardown(handle):
            pass

        api_combo = [
            (setup, teardown),
            (setup, None),
            (None, teardown),
            (None, None),
        ]

        for setup, teardown in api_combo:
            with self.subTest(setup=setup, teardown=teardown):
                lib = CUSource(
                    "", setup_callback=setup, teardown_callback=teardown
                )

                @cuda.jit(link=[lib])
                def kernel():
                    pass

                kernel[1, 1]()


@skip_on_cudasim("Module loading not implemented in the simulator")
class TestModuleCallbacks(CUDATestCase):
    def setUp(self):
        super().setUp()

        module = """
__device__ int num = 0;
extern "C"
__device__ int get_num(int &retval) {
    retval = num;
    return 0;
}
"""

        def set_forty_two(handle):
            # Initialize 42 to global variable `num`
            res, dptr, size = cuModuleGetGlobal(
                get_hashable_handle_value(handle), "num".encode()
            )

            arr = np.array([42], np.int32)
            cuMemcpyHtoD(dptr, arr.ctypes.data, size)

        self.lib = CUSource(
            module, setup_callback=set_forty_two, teardown_callback=None
        )

    def test_decldevice_arg(self):
        get_num = cuda.declare_device("get_num", "int32()", link=[self.lib])

        @cuda.jit
        def kernel(arr):
            arr[0] = get_num()

        arr = np.zeros(1, np.int32)
        kernel[1, 1](arr)
        self.assertEqual(arr[0], 42)

    def test_jitarg(self):
        get_num = cuda.declare_device("get_num", "int32()")

        @cuda.jit(link=[self.lib])
        def kernel(arr):
            arr[0] = get_num()

        arr = np.zeros(1, np.int32)
        kernel[1, 1](arr)
        self.assertEqual(arr[0], 42)


@skip_on_cudasim("Module loading not implemented in the simulator")
class TestMultithreadedCallbacks(CUDATestCase):
    def test_concurrent_initialization(self):
        seen_mods = set()
        max_seen_mods = 0

        def setup(mod):
            nonlocal seen_mods, max_seen_mods
            seen_mods.add(get_hashable_handle_value(mod))
            max_seen_mods = max(max_seen_mods, len(seen_mods))

        def teardown(mod):
            nonlocal seen_mods
            # Raises an error if the module is not found in the seen_mods
            seen_mods.remove(get_hashable_handle_value(mod))

        lib = CUSource("", setup_callback=setup, teardown_callback=teardown)

        @cuda.jit(link=[lib])
        def kernel():
            pass

        def concurrent_compilation_launch(kernel):
            kernel[1, 1]()

        threads = [
            threading.Thread(
                target=concurrent_compilation_launch, args=(kernel,)
            )
            for _ in range(4)
        ]
        for t in threads:
            t.start()
        for t in threads:
            t.join()

        wipe_all_modules_in_context()
        self.assertEqual(len(seen_mods), 0)
        self.assertEqual(max_seen_mods, 1)  # one moduled shared across threads

    def test_concurrent_initialization_different_args(self):
        seen_mods = set()
        max_seen_mods = 0

        def setup(mod):
            nonlocal seen_mods, max_seen_mods
            seen_mods.add(get_hashable_handle_value(mod))
            max_seen_mods = max(max_seen_mods, len(seen_mods))

        def teardown(mod):
            nonlocal seen_mods
            seen_mods.remove(get_hashable_handle_value(mod))

        lib = CUSource("", setup_callback=setup, teardown_callback=teardown)

        @cuda.jit(link=[lib])
        def kernel(a):
            pass

        def concurrent_compilation_launch():
            kernel[1, 1](42)  # (int64)->() : module 1
            kernel[1, 1](9)  # (int64)->() : module 1 from cache
            kernel[1, 1](3.14)  # (float64)->() : module 2

        threads = [
            threading.Thread(target=concurrent_compilation_launch)
            for _ in range(4)
        ]
        for t in threads:
            t.start()
        for t in threads:
            t.join()

        wipe_all_modules_in_context()
        assert len(seen_mods) == 0
        self.assertEqual(max_seen_mods, 2)  # two modules shared across threads


if __name__ == "__main__":
    unittest.main()<|MERGE_RESOLUTION|>--- conflicted
+++ resolved
@@ -14,17 +14,10 @@
 if not config.ENABLE_CUDASIM:
     from cuda.bindings.driver import cuModuleGetGlobal, cuMemcpyHtoD
 
-<<<<<<< HEAD
-if config.CUDA_USE_NVIDIA_BINDING:
-    from cuda.bindings.driver import CUmodule as cu_module_type
-else:
-    from numba.cuda.cudadrv.drvapi import cu_module as cu_module_type
-=======
     if config.CUDA_USE_NVIDIA_BINDING:
-        from cuda.cuda import CUmodule as cu_module_type
+        from cuda.bindings.driver import CUmodule as cu_module_type
     else:
         from numba.cuda.cudadrv.drvapi import cu_module as cu_module_type
->>>>>>> 0587e400
 
 
 def wipe_all_modules_in_context():
