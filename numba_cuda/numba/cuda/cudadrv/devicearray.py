--- conflicted
+++ resolved
@@ -19,18 +19,11 @@
 from numba import _devicearray
 from numba.cuda.cudadrv import devices, dummyarray
 from numba.cuda.cudadrv import driver as _driver
-<<<<<<< HEAD
-from numba.core import types, config
+from numba.core import types
+from numba.cuda.core import config
 from numba.cuda.np.unsafe.ndarray import to_fixed_tuple
 from numba.cuda.np.numpy_support import numpy_version
 from numba.cuda.np import numpy_support
-=======
-from numba.core import types
-from numba.cuda.core import config
-from numba.np.unsafe.ndarray import to_fixed_tuple
-from numba.np.numpy_support import numpy_version
-from numba.np import numpy_support
->>>>>>> ed5d280b
 from numba.cuda.api_util import prepare_shape_strides_dtype
 from numba.core.errors import NumbaPerformanceWarning
 from warnings import warn
