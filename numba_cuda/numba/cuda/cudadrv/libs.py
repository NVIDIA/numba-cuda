"""CUDA Toolkit libraries lookup utilities.

CUDA Toolkit libraries can be available via either:

- the `cuda-nvcc` and `cuda-nvrtc` conda packages for CUDA 12,
- the `cudatoolkit` conda package for CUDA 11,
- a user supplied location from CUDA_HOME,
- a system wide location,
- package-specific locations (e.g. the Debian NVIDIA packages),
- or can be discovered by the system loader.
"""

import os
import sys
import ctypes

from numba.misc.findlib import find_lib
from numba.cuda.cuda_paths import get_cuda_paths
from numba.cuda.cudadrv.driver import locate_driver_and_loader, load_driver
from numba.cuda.cudadrv.error import CudaSupportError
from numba.core import config


if sys.platform == 'win32':
    _dllnamepattern = '%s.dll'
    _staticnamepattern = '%s.lib'
elif sys.platform == 'darwin':
    _dllnamepattern = 'lib%s.dylib'
    _staticnamepattern = 'lib%s.a'
else:
    _dllnamepattern = 'lib%s.so'
    _staticnamepattern = 'lib%s.a'


def get_libdevice():
    d = get_cuda_paths()
    paths = d['libdevice'].info
    return paths


def open_libdevice():
    with open(get_libdevice(), 'rb') as bcfile:
        return bcfile.read()


def get_cudalib(lib, static=False):
    """
    Find the path of a CUDA library based on a search of known locations. If
    the search fails, return a generic filename for the library (e.g.
    'libnvvm.so' for 'nvvm') so that we may attempt to load it using the system
    loader's search mechanism.
    """
    if lib == 'nvvm':
        return get_cuda_paths()['nvvm'].info or _dllnamepattern % 'nvvm'
    else:
        dir_type = 'static_cudalib_dir' if static else 'cudalib_dir'
        libdir = get_cuda_paths()[dir_type].info

    candidates = find_lib(lib, libdir, static=static)
    namepattern = _staticnamepattern if static else _dllnamepattern
    return max(candidates) if candidates else namepattern % lib


def get_cuda_include_dir():
    """
    Find the path to cuda include dir based on a list of default locations.
    Note that this does not list the `CUDA_INCLUDE_PATH` entry in user
    configuration.
    """

    return get_cuda_paths()['include_dir'].info


def check_cuda_include_dir(path):
    if path is None or not os.path.exists(path):
        raise FileNotFoundError(f"{path} not found")

    if not os.path.exists(os.path.join(path, "cuda_runtime.h")):
        raise FileNotFoundError(f"Unable to find cuda_runtime.h from {path}")


def open_cudalib(lib):
    path = get_cudalib(lib)
    return ctypes.CDLL(path)


def check_static_lib(path):
    if not os.path.isfile(path):
        raise FileNotFoundError(f'{path} not found')


def _get_source_variable(lib, static=False):
    if lib == 'nvvm':
        return get_cuda_paths()['nvvm'].by
    elif lib == 'libdevice':
        return get_cuda_paths()['libdevice'].by
    elif lib == 'include_dir':
        return get_cuda_paths()['include_dir'].by
    else:
        dir_type = 'static_cudalib_dir' if static else 'cudalib_dir'
        return get_cuda_paths()[dir_type].by


def test():
    """Test library lookup.  Path info is printed to stdout.
    """
    failed = False

    # Check for the driver
    try:
        dlloader, candidates = locate_driver_and_loader()
        print('Finding driver from candidates:')
        for location in candidates:
            print(f'\t{location}')
        print(f'Using loader {dlloader}')
        print('\tTrying to load driver', end='...')
        dll, path = load_driver(dlloader, candidates)
        print('\tok')
        print(f'\t\tLoaded from {path}')
    except CudaSupportError as e:
        print(f'\tERROR: failed to open driver: {e}')
        failed = True

    # Find the absolute location of the driver on Linux. Various driver-related
    # issues have been reported by WSL2 users, and it is almost always due to a
    # Linux (i.e. not- WSL2) driver being installed in a WSL2 system.
    # Providing the absolute location of the driver indicates its version
    # number in the soname (e.g. "libcuda.so.530.30.02"), which can be used to
    # look up whether the driver was intended for "native" Linux.
    if sys.platform == 'linux' and not failed:
        pid = os.getpid()
        mapsfile = os.path.join(os.path.sep, 'proc', f'{pid}', 'maps')
        try:
            with open(mapsfile) as f:
                maps = f.read()
        # It's difficult to predict all that might go wrong reading the maps
        # file - in case various error conditions ensue (the file is not found,
        # not readable, etc.) we use OSError to hopefully catch any of them.
        except OSError:
            # It's helpful to report that this went wrong to the user, but we
            # don't set failed to True because this doesn't have any connection
            # to actual CUDA functionality.
            print(f'\tERROR: Could not open {mapsfile} to determine absolute '
                  'path to libcuda.so')
        else:
            # In this case we could read the maps, so we can report the
            # relevant ones to the user
            locations = set(s for s in maps.split() if 'libcuda.so' in s)
            print('\tMapped libcuda.so paths:')
            for location in locations:
                print(f'\t\t{location}')

    # Checks for dynamic libraries
    libs = 'nvvm nvrtc cudart'.split()
    for lib in libs:
        path = get_cudalib(lib)
        print('Finding {} from {}'.format(lib, _get_source_variable(lib)))
        print('\tLocated at', path)

        try:
            print('\tTrying to open library', end='...')
            open_cudalib(lib)
            print('\tok')
        except OSError as e:
            print('\tERROR: failed to open %s:\n%s' % (lib, e))
            failed = True

    # Check for cudadevrt (the only static library)
    lib = 'cudadevrt'
    path = get_cudalib(lib, static=True)
    print('Finding {} from {}'.format(lib, _get_source_variable(lib,
                                                                static=True)))
    print('\tLocated at', path)

    try:
        print('\tChecking library', end='...')
        check_static_lib(path)
        print('\tok')
    except FileNotFoundError as e:
        print('\tERROR: failed to find %s:\n%s' % (lib, e))
        failed = True

    # Check for libdevice
    where = _get_source_variable('libdevice')
    print(f'Finding libdevice from {where}')
    path = get_libdevice()
    print('\tLocated at', path)

    try:
        print('\tChecking library', end='...')
        check_static_lib(path)
        print('\tok')
    except FileNotFoundError as e:
        print('\tERROR: failed to find %s:\n%s' % (lib, e))
        failed = True

    # Check cuda include paths
<<<<<<< HEAD
=======

    print("Include directory configuration variable:")
    print(f"\tCUDA_INCLUDE_PATH={config.CUDA_INCLUDE_PATH}")

>>>>>>> e7125bf8
    where = _get_source_variable('include_dir')
    print(f'Finding include directory from {where}')
    include = get_cuda_include_dir()
    print('\tLocated at', include)
    try:
        print('\tChecking include directory', end='...')
        check_cuda_include_dir(include)
        print('\tok')
    except FileNotFoundError as e:
        print('\tERROR: failed to find cuda include directory:\n%s' % e)
        failed = True

<<<<<<< HEAD
    print("Config:")
    print(f"CUDA_INCLUDE_PATH={config.CUDA_INCLUDE_PATH}")

=======
>>>>>>> e7125bf8
    return not failed<|MERGE_RESOLUTION|>--- conflicted
+++ resolved
@@ -195,13 +195,10 @@
         failed = True
 
     # Check cuda include paths
-<<<<<<< HEAD
-=======
 
     print("Include directory configuration variable:")
     print(f"\tCUDA_INCLUDE_PATH={config.CUDA_INCLUDE_PATH}")
 
->>>>>>> e7125bf8
     where = _get_source_variable('include_dir')
     print(f'Finding include directory from {where}')
     include = get_cuda_include_dir()
@@ -214,10 +211,4 @@
         print('\tERROR: failed to find cuda include directory:\n%s' % e)
         failed = True
 
-<<<<<<< HEAD
-    print("Config:")
-    print(f"CUDA_INCLUDE_PATH={config.CUDA_INCLUDE_PATH}")
-
-=======
->>>>>>> e7125bf8
     return not failed