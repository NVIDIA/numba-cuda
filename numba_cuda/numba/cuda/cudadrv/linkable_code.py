--- conflicted
+++ resolved
@@ -18,11 +18,6 @@
                               it.
     """
 
-<<<<<<< HEAD
-    def __init__(self, data, name=None):
-        self._name = name
-        self._data = data
-=======
     def __init__(
         self, data, name=None, setup_callback=None, teardown_callback=None
     ):
@@ -31,11 +26,10 @@
         if teardown_callback and not callable(teardown_callback):
             raise TypeError("teardown_callback must be callable")
 
-        self.data = data
         self._name = name
+        self._data = data
         self.setup_callback = setup_callback
         self.teardown_callback = teardown_callback
->>>>>>> fcf4e497
 
     @property
     def name(self):
