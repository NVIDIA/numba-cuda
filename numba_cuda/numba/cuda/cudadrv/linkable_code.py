import io
from .mappings import FILE_EXTENSION_MAP


class LinkableCode:
    """An object that holds code to be linked from memory.

    :param data: A buffer, StringIO or BytesIO containing the data to link.
                 If a file object is passed, the content in the object is
                 read when `data` property is accessed.
    :param name: The name of the file to be referenced in any compilation or
                 linking errors that may be produced.
    :param setup_callback: A function called prior to the launch of a kernel
                           contained within a module that has this code object
                           linked into it.
    :param teardown_callback: A function called just prior to the unloading of
                              a module that has this code object linked into
                              it.
    :param nrt: If True, assume this object contains NRT function calls and
                add NRT source code to the final link.
    """

    def __init__(
        self,
        data,
        name=None,
        setup_callback=None,
        teardown_callback=None,
        nrt=False,
    ):
        if setup_callback and not callable(setup_callback):
            raise TypeError("setup_callback must be callable")
        if teardown_callback and not callable(teardown_callback):
            raise TypeError("teardown_callback must be callable")

<<<<<<< HEAD
        self.data = data
        self.nrt = nrt
=======
>>>>>>> 02df550e
        self._name = name
        self._data = data
        self.setup_callback = setup_callback
        self.teardown_callback = teardown_callback

    @property
    def name(self):
        return self._name or self.default_name

    @property
    def data(self):
        if isinstance(self._data, (io.StringIO, io.BytesIO)):
            return self._data.getvalue()
        return self._data


class PTXSource(LinkableCode):
    """PTX source code in memory."""

    kind = FILE_EXTENSION_MAP["ptx"]
    default_name = "<unnamed-ptx>"


class CUSource(LinkableCode):
    """CUDA C/C++ source code in memory."""

    kind = "cu"
    default_name = "<unnamed-cu>"


class Fatbin(LinkableCode):
    """An ELF Fatbin in memory."""

    kind = FILE_EXTENSION_MAP["fatbin"]
    default_name = "<unnamed-fatbin>"


class Cubin(LinkableCode):
    """An ELF Cubin in memory."""

    kind = FILE_EXTENSION_MAP["cubin"]
    default_name = "<unnamed-cubin>"


class Archive(LinkableCode):
    """An archive of objects in memory."""

    kind = FILE_EXTENSION_MAP["a"]
    default_name = "<unnamed-archive>"


class Object(LinkableCode):
    """An object file in memory."""

    kind = FILE_EXTENSION_MAP["o"]
    default_name = "<unnamed-object>"


class LTOIR(LinkableCode):
    """An LTOIR file in memory."""

    kind = "ltoir"
    default_name = "<unnamed-ltoir>"<|MERGE_RESOLUTION|>--- conflicted
+++ resolved
@@ -33,11 +33,7 @@
         if teardown_callback and not callable(teardown_callback):
             raise TypeError("teardown_callback must be callable")
 
-<<<<<<< HEAD
-        self.data = data
         self.nrt = nrt
-=======
->>>>>>> 02df550e
         self._name = name
         self._data = data
         self.setup_callback = setup_callback
