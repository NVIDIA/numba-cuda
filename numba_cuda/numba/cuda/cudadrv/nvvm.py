--- conflicted
+++ resolved
@@ -397,11 +397,7 @@
 def ccs_supported_by_ctk(ctk_version):
     try:
         # For supported versions, we look up the range of supported CCs
-<<<<<<< HEAD
-        min_cc, max_cc = CTK_SUPPORTED[ctk_version]
-=======
         min_cc, max_cc = _CUDA_CC_MIN_MAX_SUPPORT[ctk_version]
->>>>>>> 55b51461
         return tuple(
             [cc for cc in COMPUTE_CAPABILITIES if min_cc <= cc <= max_cc]
         )
