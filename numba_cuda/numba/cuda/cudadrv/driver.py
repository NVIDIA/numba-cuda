# SPDX-FileCopyrightText: Copyright (c) 2025 NVIDIA CORPORATION & AFFILIATES. All rights reserved.
# SPDX-License-Identifier: BSD-2-Clause

"""
CUDA driver bridge implementation

NOTE:
The new driver implementation uses a *_PendingDeallocs* that help prevents a
crashing the system (particularly OSX) when the CUDA context is corrupted at
resource deallocation.  The old approach ties resource management directly
into the object destructor; thus, at corruption of the CUDA context,
subsequent deallocation could further corrupt the CUDA context and causes the
system to freeze in some cases.

"""

import sys
import os
import ctypes
import weakref
import functools
import warnings
import logging
import threading
import asyncio
import pathlib
import subprocess
import tempfile
import re
from itertools import product
from abc import ABCMeta, abstractmethod
from ctypes import (
    c_int,
    byref,
    c_size_t,
    c_char,
    c_char_p,
    addressof,
    c_void_p,
<<<<<<< HEAD
=======
    c_float,
    c_uint,
    c_uint8,
>>>>>>> 5667cf85
)
import contextlib
import importlib
import numpy as np
from collections import namedtuple, deque


from numba.cuda.cext import mviewbuf
from numba.cuda.core import config
from numba.cuda import utils, serialize
from .error import CudaSupportError, CudaDriverError
from .drvapi import API_PROTOTYPES
from .drvapi import cu_occupancy_b2d_size, cu_stream_callback_pyobj
from .mappings import FILE_EXTENSION_MAP
from .linkable_code import LinkableCode, LTOIR, Fatbin, Object
from numba.cuda.utils import cached_file_read
from numba.cuda.cudadrv import enums, drvapi, nvrtc

from cuda.bindings import driver as binding
from cuda.core.experimental import (
    Linker,
    LinkerOptions,
    ObjectCode,
)

# For backwards compatibility: indicate that the NVIDIA CUDA Python bindings are
# in use. Older code checks this flag to branch on binding-specific behavior.
USE_NV_BINDING = True

# There is no definition of the default stream in the Nvidia bindings (nor
# is there at the C/C++ level), so we define it here so we don't need to
# use a magic number 0 in places where we want the default stream.
CU_STREAM_DEFAULT = 0


MIN_REQUIRED_CC = (3, 5)
SUPPORTS_IPC = sys.platform.startswith("linux")


_py_decref = ctypes.pythonapi.Py_DecRef
_py_incref = ctypes.pythonapi.Py_IncRef
_py_decref.argtypes = [ctypes.py_object]
_py_incref.argtypes = [ctypes.py_object]


def make_logger():
    logger = logging.getLogger(__name__)
    # is logging configured?
    if not logger.hasHandlers():
        # read user config
        lvl = str(config.CUDA_LOG_LEVEL).upper()
        lvl = getattr(logging, lvl, None)
        if not isinstance(lvl, int):
            # default to critical level
            lvl = logging.CRITICAL
        logger.setLevel(lvl)
        # did user specify a level?
        if config.CUDA_LOG_LEVEL:
            # create a simple handler that prints to stderr
            handler = logging.StreamHandler(sys.stderr)
            fmt = "== CUDA [%(relativeCreated)d] %(levelname)5s -- %(message)s"
            handler.setFormatter(logging.Formatter(fmt=fmt))
            logger.addHandler(handler)
        else:
            # otherwise, put a null handler
            logger.addHandler(logging.NullHandler())
    return logger


@functools.cache
def _have_nvjitlink():
    try:
        from cuda.bindings._internal import nvjitlink as nvjitlink_internal
        from cuda.bindings._internal.utils import NotSupportedError
    except ImportError:
        return False

    try:
        if (
            nvjitlink_internal._inspect_function_pointer("__nvJitLinkVersion")
            == 0
        ):
            return False
        try:
            ver = nvjitlink_internal.nvJitLinkVersion()
            major, minor = ver
            if (major, minor) < (12, 3):
                return False
        except Exception:
            return False
        return True
    except (RuntimeError, NotSupportedError):
        return False


class DeadMemoryError(RuntimeError):
    pass


class LinkerError(RuntimeError):
    pass


class CudaAPIError(CudaDriverError):
    def __init__(self, code, msg):
        self.code = code
        self.msg = msg
        super(CudaAPIError, self).__init__(code, msg)

    def __str__(self):
        return "[%s] %s" % (self.code, self.msg)


def locate_driver_and_loader():
    # Determine DLL type
    if sys.platform == "win32":
        dlloader = ctypes.WinDLL
        dldir = ["\\windows\\system32"]
        dlnames = ["nvcuda.dll"]
    elif sys.platform == "darwin":
        dlloader = ctypes.CDLL
        dldir = ["/usr/local/cuda/lib"]
        dlnames = ["libcuda.dylib"]
    else:
        # Assume to be *nix like
        dlloader = ctypes.CDLL
        dldir = ["/usr/lib", "/usr/lib64"]
        dlnames = ["libcuda.so", "libcuda.so.1"]

    # First search for the name in the default library path.
    # If that is not found, try specific common paths.
    candidates = dlnames + [
        os.path.join(x, y) for x, y in product(dldir, dlnames)
    ]

    return dlloader, candidates


def load_driver(dlloader, candidates):
    # Load the driver; Collect driver error information
    path_not_exist = []
    driver_load_error = []

    for path in candidates:
        try:
            dll = dlloader(path)
        except OSError as e:
            # Problem opening the DLL
            path_not_exist.append(not os.path.isfile(path))
            driver_load_error.append(e)
        else:
            return dll, path

    # Problem loading driver
    if all(path_not_exist):
        _raise_driver_not_found()
    else:
        errmsg = "\n".join(str(e) for e in driver_load_error)
        _raise_driver_error(errmsg)


def find_driver():
    dlloader, candidates = locate_driver_and_loader()
    dll, path = load_driver(dlloader, candidates)
    return dll


DRIVER_NOT_FOUND_MSG = """
CUDA driver library cannot be found.
Ensure that a compatible NVIDIA driver is installed and available on your system path.
"""

DRIVER_LOAD_ERROR_MSG = """
Possible CUDA driver libraries are found but error occurred during load:
%s
"""


def _raise_driver_not_found():
    raise CudaSupportError(DRIVER_NOT_FOUND_MSG)


def _raise_driver_error(e):
    raise CudaSupportError(DRIVER_LOAD_ERROR_MSG % e)


def _build_reverse_error_map():
    prefix = "CUDA_ERROR"
    map = utils.UniqueDict()
    for name in dir(enums):
        if name.startswith(prefix):
            code = getattr(enums, name)
            map[code] = name
    return map


def _getpid():
    return os.getpid()


ERROR_MAP = _build_reverse_error_map()


class Driver(object):
    """
    Driver API functions are lazily bound.
    """

    _singleton = None

    def __new__(cls):
        obj = cls._singleton
        if obj is not None:
            return obj
        else:
            obj = object.__new__(cls)
            cls._singleton = obj
        return obj

    def __init__(self):
        self.devices = utils.UniqueDict()
        self.is_initialized = False
        self.initialization_error = None
        self.pid = None
        try:
            if config.DISABLE_CUDA:
                msg = (
                    "CUDA is disabled due to setting NUMBA_DISABLE_CUDA=1 "
                    "in the environment, or because CUDA is unsupported on "
                    "32-bit systems."
                )
                raise CudaSupportError(msg)
            self.lib = find_driver()
        except CudaSupportError as e:
            self.is_initialized = True
            self.initialization_error = e.msg

    def ensure_initialized(self):
        if self.is_initialized:
            return

        # lazily initialize logger
        global _logger
        _logger = make_logger()

        self.is_initialized = True
        try:
            _logger.info("init")
            self.cuInit(0)
        except CudaAPIError as e:
            description = f"{e.msg} ({e.code})"
            self.initialization_error = description
            raise CudaSupportError(f"Error at driver init: {description}")
        else:
            self.pid = _getpid()

    @property
    def is_available(self):
        self.ensure_initialized()
        return self.initialization_error is None

    def __getattr__(self, fname):
        # First request of a driver API function
        self.ensure_initialized()

        if self.initialization_error is not None:
            raise CudaSupportError(
                "Error at driver init: \n%s:" % self.initialization_error
            )

        return self._cuda_python_wrap_fn(fname)

    def _ctypes_wrap_fn(self, fname, libfn=None):
        # Wrap a CUDA driver function by default
        if libfn is None:
            try:
                proto = API_PROTOTYPES[fname]
            except KeyError:
                raise AttributeError(fname)
            restype = proto[0]
            argtypes = proto[1:]

            # Find function in driver library
            libfn = self._find_api(fname)
            libfn.restype = restype
            libfn.argtypes = argtypes

        def verbose_cuda_api_call(*args):
            argstr = ", ".join([str(arg) for arg in args])
            _logger.debug("call driver api: %s(%s)", libfn.__name__, argstr)
            retcode = libfn(*args)
            self._check_ctypes_error(fname, retcode)

        def safe_cuda_api_call(*args):
            _logger.debug("call driver api: %s", libfn.__name__)
            retcode = libfn(*args)
            self._check_ctypes_error(fname, retcode)

        if config.CUDA_LOG_API_ARGS:
            wrapper = verbose_cuda_api_call
        else:
            wrapper = safe_cuda_api_call

        safe_call = functools.wraps(libfn)(wrapper)
        setattr(self, fname, safe_call)
        return safe_call

    def _cuda_python_wrap_fn(self, fname):
        libfn = getattr(binding, fname)

        def verbose_cuda_api_call(*args):
            argstr = ", ".join([str(arg) for arg in args])
            _logger.debug("call driver api: %s(%s)", libfn.__name__, argstr)
            return self._check_cuda_python_error(fname, libfn(*args))

        def safe_cuda_api_call(*args):
            _logger.debug("call driver api: %s", libfn.__name__)
            return self._check_cuda_python_error(fname, libfn(*args))

        if config.CUDA_LOG_API_ARGS:
            wrapper = verbose_cuda_api_call
        else:
            wrapper = safe_cuda_api_call

        safe_call = functools.wraps(libfn)(wrapper)
        setattr(self, fname, safe_call)
        return safe_call

    def _find_api(self, fname):
        # We use alternatively-named functions for PTDS with the Numba ctypes
        # binding. It handles linking to the correct variant.
        variants = ("_v2", "")

        if fname in ("cuCtxGetDevice", "cuCtxSynchronize"):
            return getattr(self.lib, fname)

        for variant in variants:
            try:
                return getattr(self.lib, f"{fname}{variant}")
            except AttributeError:
                pass

        # Not found.
        # Delay missing function error to use
        def absent_function(*args, **kws):
            raise CudaDriverError(f"Driver missing function: {fname}")

        setattr(self, fname, absent_function)
        return absent_function

    def _detect_fork(self):
        if self.pid is not None and _getpid() != self.pid:
            msg = "pid %s forked from pid %s after CUDA driver init"
            _logger.critical(msg, _getpid(), self.pid)
            raise CudaDriverError("CUDA initialized before forking")

    def _check_ctypes_error(self, fname, retcode):
        if retcode != enums.CUDA_SUCCESS:
            errname = ERROR_MAP.get(retcode, "UNKNOWN_CUDA_ERROR")
            msg = "Call to %s results in %s" % (fname, errname)
            _logger.error(msg)
            if retcode == enums.CUDA_ERROR_NOT_INITIALIZED:
                self._detect_fork()
            raise CudaAPIError(retcode, msg)

    def _check_cuda_python_error(self, fname, returned):
        retcode = returned[0]
        retval = returned[1:]
        if len(retval) == 1:
            retval = retval[0]

        if retcode != binding.CUresult.CUDA_SUCCESS:
            msg = "Call to %s results in %s" % (fname, retcode.name)
            _logger.error(msg)
            if retcode == binding.CUresult.CUDA_ERROR_NOT_INITIALIZED:
                self._detect_fork()
            raise CudaAPIError(retcode, msg)

        return retval

    def get_device(self, devnum=0):
        dev = self.devices.get(devnum)
        if dev is None:
            dev = Device(devnum)
            self.devices[devnum] = dev
        return weakref.proxy(dev)

    def get_device_count(self):
        return self.cuDeviceGetCount()

    def list_devices(self):
        """Returns a list of active devices"""
        return list(self.devices.values())

    def reset(self):
        """Reset all devices"""
        for dev in self.devices.values():
            dev.reset()

    def pop_active_context(self):
        """Pop the active CUDA context and return the handle.
        If no CUDA context is active, return None.
        """
        with self.get_active_context() as ac:
            if ac.devnum is not None:
                popped = drvapi.cu_context(int(driver.cuCtxPopCurrent()))
                return popped

    def get_active_context(self):
        """Returns an instance of ``_ActiveContext``."""
        return _ActiveContext()

    def get_version(self):
        """
        Returns the CUDA Driver version as a tuple (major, minor).
        """
        # The version is encoded as (1000 * major) + (10 * minor)
        version = driver.cuDriverGetVersion()
        major = version // 1000
        minor = (version - (major * 1000)) // 10
        return (major, minor)


class _ActiveContext(object):
    """An contextmanager object to cache active context to reduce dependency
    on querying the CUDA driver API.

    Once entering the context, it is assumed that the active CUDA context is
    not changed until the context is exited.
    """

    _tls_cache = threading.local()

    def __enter__(self):
        is_top = False
        # check TLS cache
        if hasattr(self._tls_cache, "ctx_devnum"):
            hctx, devnum = self._tls_cache.ctx_devnum
        # Not cached. Query the driver API.
        else:
            hctx = driver.cuCtxGetCurrent()
            if int(hctx) == 0:
                hctx = None
            else:
                hctx = drvapi.cu_context(int(hctx))

            if hctx is None:
                devnum = None
            else:
                devnum = int(driver.cuCtxGetDevice())

                self._tls_cache.ctx_devnum = (hctx, devnum)
                is_top = True

        self._is_top = is_top
        self.context_handle = hctx
        self.devnum = devnum
        return self

    def __exit__(self, exc_type, exc_val, exc_tb):
        if self._is_top:
            delattr(self._tls_cache, "ctx_devnum")

    def __bool__(self):
        """Returns True is there's a valid and active CUDA context."""
        return self.context_handle is not None

    __nonzero__ = __bool__


driver = Driver()


def _build_reverse_device_attrs():
    prefix = "CU_DEVICE_ATTRIBUTE_"
    map = utils.UniqueDict()
    for name in dir(enums):
        if name.startswith(prefix):
            map[name[len(prefix) :]] = getattr(enums, name)
    return map


DEVICE_ATTRIBUTES = _build_reverse_device_attrs()


class Device(object):
    """
    The device object owns the CUDA contexts.  This is owned by the driver
    object.  User should not construct devices directly.
    """

    @classmethod
    def from_identity(self, identity):
        """Create Device object from device identity created by
        ``Device.get_device_identity()``.
        """
        for devid in range(driver.get_device_count()):
            d = driver.get_device(devid)
            if d.get_device_identity() == identity:
                return d
        else:
            errmsg = (
                "No device of {} is found. "
                "Target device may not be visible in this process."
            ).format(identity)
            raise RuntimeError(errmsg)

    def __init__(self, devnum):
        result = driver.cuDeviceGet(devnum)
        self.id = result
        got_devnum = int(result)

        msg = f"Driver returned device {got_devnum} instead of {devnum}"
        if devnum != got_devnum:
            raise RuntimeError(msg)

        self.attributes = {}

        # Read compute capability
        self.compute_capability = (
            self.COMPUTE_CAPABILITY_MAJOR,
            self.COMPUTE_CAPABILITY_MINOR,
        )

        # Read name
        bufsz = 128
        buf = driver.cuDeviceGetName(bufsz, self.id)
        name = buf.split(b"\x00")[0]

        self.name = name

        # Read UUID
        uuid = driver.cuDeviceGetUuid(self.id)
        uuid_vals = tuple(uuid.bytes)

        b = "%02x"
        b2 = b * 2
        b4 = b * 4
        b6 = b * 6
        fmt = f"GPU-{b4}-{b2}-{b2}-{b2}-{b6}"
        self.uuid = fmt % uuid_vals

        self.primary_context = None

    def get_device_identity(self):
        return {
            "pci_domain_id": self.PCI_DOMAIN_ID,
            "pci_bus_id": self.PCI_BUS_ID,
            "pci_device_id": self.PCI_DEVICE_ID,
        }

    def __repr__(self):
        return "<CUDA device %d '%s'>" % (self.id, self.name)

    def __getattr__(self, attr):
        """Read attributes lazily"""
        code = getattr(
            binding.CUdevice_attribute, f"CU_DEVICE_ATTRIBUTE_{attr}"
        )
        value = driver.cuDeviceGetAttribute(code, self.id)

        setattr(self, attr, value)
        return value

    def __hash__(self):
        return hash(self.id)

    def __eq__(self, other):
        if isinstance(other, Device):
            return self.id == other.id
        return False

    def __ne__(self, other):
        return not (self == other)

    def get_primary_context(self):
        """
        Returns the primary context for the device.
        Note: it is not pushed to the CPU thread.
        """
        if self.primary_context is not None:
            return self.primary_context

        met_requirement_for_device(self)
        # create primary context
        hctx = driver.cuDevicePrimaryCtxRetain(self.id)
        hctx = drvapi.cu_context(int(hctx))

        ctx = Context(weakref.proxy(self), hctx)
        self.primary_context = ctx
        return ctx

    def release_primary_context(self):
        """
        Release reference to primary context if it has been retained.
        """
        if self.primary_context:
            driver.cuDevicePrimaryCtxRelease(self.id)
            self.primary_context = None

    def reset(self):
        try:
            if self.primary_context is not None:
                self.primary_context.reset()
            self.release_primary_context()
        finally:
            # reset at the driver level
            driver.cuDevicePrimaryCtxReset(self.id)

    @property
    def supports_float16(self):
        return self.compute_capability >= (5, 3)

    @property
    def supports_bfloat16(self):
        return self.compute_capability >= (8, 0)


def met_requirement_for_device(device):
    if device.compute_capability < MIN_REQUIRED_CC:
        raise CudaSupportError(
            "%s has compute capability < %s" % (device, MIN_REQUIRED_CC)
        )


class BaseCUDAMemoryManager(object, metaclass=ABCMeta):
    """Abstract base class for External Memory Management (EMM) Plugins."""

    def __init__(self, *args, **kwargs):
        if "context" not in kwargs:
            raise RuntimeError("Memory manager requires a context")
        self.context = kwargs.pop("context")

    @abstractmethod
    def memalloc(self, size):
        """
        Allocate on-device memory in the current context.

        :param size: Size of allocation in bytes
        :type size: int
        :return: A memory pointer instance that owns the allocated memory
        :rtype: :class:`MemoryPointer`
        """

    @abstractmethod
    def memhostalloc(self, size, mapped, portable, wc):
        """
        Allocate pinned host memory.

        :param size: Size of the allocation in bytes
        :type size: int
        :param mapped: Whether the allocated memory should be mapped into the
                       CUDA address space.
        :type mapped: bool
        :param portable: Whether the memory will be considered pinned by all
                         contexts, and not just the calling context.
        :type portable: bool
        :param wc: Whether to allocate the memory as write-combined.
        :type wc: bool
        :return: A memory pointer instance that owns the allocated memory. The
                 return type depends on whether the region was mapped into
                 device memory.
        :rtype: :class:`MappedMemory` or :class:`PinnedMemory`
        """

    @abstractmethod
    def mempin(self, owner, pointer, size, mapped):
        """
        Pin a region of host memory that is already allocated.

        :param owner: The object that owns the memory.
        :param pointer: The pointer to the beginning of the region to pin.
        :type pointer: int
        :param size: The size of the region in bytes.
        :type size: int
        :param mapped: Whether the region should also be mapped into device
                       memory.
        :type mapped: bool
        :return: A memory pointer instance that refers to the allocated
                 memory.
        :rtype: :class:`MappedMemory` or :class:`PinnedMemory`
        """

    @abstractmethod
    def initialize(self):
        """
        Perform any initialization required for the EMM plugin instance to be
        ready to use.

        :return: None
        """

    @abstractmethod
    def get_ipc_handle(self, memory):
        """
        Return an IPC handle from a GPU allocation.

        :param memory: Memory for which the IPC handle should be created.
        :type memory: :class:`MemoryPointer`
        :return: IPC handle for the allocation
        :rtype: :class:`IpcHandle`
        """

    @abstractmethod
    def get_memory_info(self):
        """
        Returns ``(free, total)`` memory in bytes in the context. May raise
        :class:`NotImplementedError`, if returning such information is not
        practical (e.g. for a pool allocator).

        :return: Memory info
        :rtype: :class:`MemoryInfo`
        """

    @abstractmethod
    def reset(self):
        """
        Clears up all memory allocated in this context.

        :return: None
        """

    @abstractmethod
    def defer_cleanup(self):
        """
        Returns a context manager that ensures the implementation of deferred
        cleanup whilst it is active.

        :return: Context manager
        """

    @property
    @abstractmethod
    def interface_version(self):
        """
        Returns an integer specifying the version of the EMM Plugin interface
        supported by the plugin implementation. Should always return 1 for
        implementations of this version of the specification.
        """


class HostOnlyCUDAMemoryManager(BaseCUDAMemoryManager):
    """Base class for External Memory Management (EMM) Plugins that only
    implement on-device allocation. A subclass need not implement the
    ``memhostalloc`` and ``mempin`` methods.

    This class also implements ``reset`` and ``defer_cleanup`` (see
    :class:`numba.cuda.BaseCUDAMemoryManager`) for its own internal state
    management. If an EMM Plugin based on this class also implements these
    methods, then its implementations of these must also call the method from
    ``super()`` to give ``HostOnlyCUDAMemoryManager`` an opportunity to do the
    necessary work for the host allocations it is managing.

    This class does not implement ``interface_version``, as it will always be
    consistent with the version of Numba in which it is implemented. An EMM
    Plugin subclassing this class should implement ``interface_version``
    instead.
    """

    def __init__(self, *args, **kwargs):
        super().__init__(*args, **kwargs)
        self.allocations = utils.UniqueDict()
        self.deallocations = _PendingDeallocs()

    def _attempt_allocation(self, allocator):
        """
        Attempt allocation by calling *allocator*.  If an out-of-memory error
        is raised, the pending deallocations are flushed and the allocation
        is retried.  If it fails in the second attempt, the error is reraised.
        """
        try:
            return allocator()
        except CudaAPIError as e:
            # is out-of-memory?
            oom_code = binding.CUresult.CUDA_ERROR_OUT_OF_MEMORY
            if e.code == oom_code:
                # clear pending deallocations
                self.deallocations.clear()
                # try again
                return allocator()
            else:
                raise

    def memhostalloc(self, size, mapped=False, portable=False, wc=False):
        """Implements the allocation of pinned host memory.

        It is recommended that this method is not overridden by EMM Plugin
        implementations - instead, use the :class:`BaseCUDAMemoryManager`.
        """
        flags = 0
        if mapped:
            flags |= enums.CU_MEMHOSTALLOC_DEVICEMAP
        if portable:
            flags |= enums.CU_MEMHOSTALLOC_PORTABLE
        if wc:
            flags |= enums.CU_MEMHOSTALLOC_WRITECOMBINED

        def allocator():
            return driver.cuMemHostAlloc(size, flags)

        if mapped:
            pointer = self._attempt_allocation(allocator)
        else:
            pointer = allocator()

        alloc_key = pointer

        finalizer = _hostalloc_finalizer(self, pointer, alloc_key, size, mapped)
        ctx = weakref.proxy(self.context)

        if mapped:
            mem = MappedMemory(ctx, pointer, size, finalizer=finalizer)
            self.allocations[alloc_key] = mem
            return mem.own()
        else:
            return PinnedMemory(ctx, pointer, size, finalizer=finalizer)

    def mempin(self, owner, pointer, size, mapped=False):
        """Implements the pinning of host memory.

        It is recommended that this method is not overridden by EMM Plugin
        implementations - instead, use the :class:`BaseCUDAMemoryManager`.
        """
        alloc_key = pointer

        # possible flags are "portable" (between context)
        # and "device-map" (map host memory to device thus no need
        # for memory transfer).
        flags = 0

        if mapped:
            flags |= enums.CU_MEMHOSTREGISTER_DEVICEMAP

        def allocator():
            driver.cuMemHostRegister(pointer, size, flags)

        if mapped:
            self._attempt_allocation(allocator)
        else:
            allocator()

        finalizer = _pin_finalizer(self, pointer, alloc_key, mapped)
        ctx = weakref.proxy(self.context)

        if mapped:
            mem = MappedMemory(
                ctx, pointer, size, owner=owner, finalizer=finalizer
            )
            self.allocations[alloc_key] = mem
            return mem.own()
        else:
            return PinnedMemory(
                ctx, pointer, size, owner=owner, finalizer=finalizer
            )

    def memallocmanaged(self, size, attach_global):
        def allocator():
            ma_flags = binding.CUmemAttach_flags

            if attach_global:
                flags = ma_flags.CU_MEM_ATTACH_GLOBAL.value
            else:
                flags = ma_flags.CU_MEM_ATTACH_HOST.value

            return driver.cuMemAllocManaged(size, flags)

        ptr = self._attempt_allocation(allocator)

        alloc_key = ptr

        finalizer = _alloc_finalizer(self, ptr, alloc_key, size)
        ctx = weakref.proxy(self.context)
        mem = ManagedMemory(ctx, ptr, size, finalizer=finalizer)
        self.allocations[alloc_key] = mem
        return mem.own()

    def reset(self):
        """Clears up all host memory (mapped and/or pinned) in the current
        context.

        EMM Plugins that override this method must call ``super().reset()`` to
        ensure that host allocations are also cleaned up."""
        self.allocations.clear()
        self.deallocations.clear()

    @contextlib.contextmanager
    def defer_cleanup(self):
        """Returns a context manager that disables cleanup of mapped or pinned
        host memory in the current context whilst it is active.

        EMM Plugins that override this method must obtain the context manager
        from this method before yielding to ensure that cleanup of host
        allocations is also deferred."""
        with self.deallocations.disable():
            yield


class GetIpcHandleMixin:
    """A class that provides a default implementation of ``get_ipc_handle()``."""

    def get_ipc_handle(self, memory):
        """Open an IPC memory handle by using ``cuMemGetAddressRange`` to
        determine the base pointer of the allocation. An IPC handle of type
        ``cu_ipc_mem_handle`` is constructed and initialized with
        ``cuIpcGetMemHandle``. A :class:`numba.cuda.IpcHandle` is returned,
        populated with the underlying ``ipc_mem_handle``.
        """
        base, end = device_extents(memory)
        ipchandle = driver.cuIpcGetMemHandle(base)
        offset = int(memory.handle) - int(base)
        source_info = self.context.device.get_device_identity()

        return IpcHandle(
            memory, ipchandle, memory.size, source_info, offset=offset
        )


class NumbaCUDAMemoryManager(GetIpcHandleMixin, HostOnlyCUDAMemoryManager):
    """Internal on-device memory management for Numba. This is implemented using
    the EMM Plugin interface, but is not part of the public API."""

    def initialize(self):
        # Set the memory capacity of *deallocations* as the memory manager
        # becomes active for the first time
        if self.deallocations.memory_capacity == _SizeNotSet:
            self.deallocations.memory_capacity = self.get_memory_info().total

    def memalloc(self, size):
        def allocator():
            return driver.cuMemAlloc(size)

        ptr = self._attempt_allocation(allocator)
        alloc_key = ptr

        finalizer = _alloc_finalizer(self, ptr, alloc_key, size)
        ctx = weakref.proxy(self.context)
        mem = AutoFreePointer(ctx, ptr, size, finalizer=finalizer)
        self.allocations[alloc_key] = mem
        return mem.own()

    def get_memory_info(self):
        free, total = driver.cuMemGetInfo()
        return MemoryInfo(free=free, total=total)

    @property
    def interface_version(self):
        return _SUPPORTED_EMM_INTERFACE_VERSION


_SUPPORTED_EMM_INTERFACE_VERSION = 1

_memory_manager = None


def _ensure_memory_manager():
    global _memory_manager

    if _memory_manager:
        return

    if config.CUDA_MEMORY_MANAGER == "default":
        _memory_manager = NumbaCUDAMemoryManager
        return

    try:
        mgr_module = importlib.import_module(config.CUDA_MEMORY_MANAGER)
        set_memory_manager(mgr_module._numba_memory_manager)
    except Exception:
        raise RuntimeError(
            "Failed to use memory manager from %s" % config.CUDA_MEMORY_MANAGER
        )


def set_memory_manager(mm_plugin):
    """Configure Numba to use an External Memory Management (EMM) Plugin. If
    the EMM Plugin version does not match one supported by this version of
    Numba, a RuntimeError will be raised.

    :param mm_plugin: The class implementing the EMM Plugin.
    :type mm_plugin: BaseCUDAMemoryManager
    :return: None
    """
    global _memory_manager

    dummy = mm_plugin(context=None)
    iv = dummy.interface_version
    if iv != _SUPPORTED_EMM_INTERFACE_VERSION:
        err = "EMM Plugin interface has version %d - version %d required" % (
            iv,
            _SUPPORTED_EMM_INTERFACE_VERSION,
        )
        raise RuntimeError(err)

    _memory_manager = mm_plugin


class _SizeNotSet(int):
    """
    Dummy object for _PendingDeallocs when *size* is not set.
    """

    def __new__(cls, *args, **kwargs):
        return super().__new__(cls, 0)

    def __str__(self):
        return "?"


_SizeNotSet = _SizeNotSet()


class _PendingDeallocs(object):
    """
    Pending deallocations of a context (or device since we are using the primary
    context). The capacity defaults to being unset (_SizeNotSet) but can be
    modified later once the driver is initialized and the total memory capacity
    known.
    """

    def __init__(self, capacity=_SizeNotSet):
        self._cons = deque()
        self._disable_count = 0
        self._size = 0
        self.memory_capacity = capacity

    @property
    def _max_pending_bytes(self):
        return int(self.memory_capacity * config.CUDA_DEALLOCS_RATIO)

    def add_item(self, dtor, handle, size=_SizeNotSet):
        """
        Add a pending deallocation.

        The *dtor* arg is the destructor function that takes an argument,
        *handle*.  It is used as ``dtor(handle)``.  The *size* arg is the
        byte size of the resource added.  It is an optional argument.  Some
        resources (e.g. CUModule) has an unknown memory footprint on the device.
        """
        _logger.info("add pending dealloc: %s %s bytes", dtor.__name__, size)
        self._cons.append((dtor, handle, size))
        self._size += int(size)
        if (
            len(self._cons) > config.CUDA_DEALLOCS_COUNT
            or self._size > self._max_pending_bytes
        ):
            self.clear()

    def clear(self):
        """
        Flush any pending deallocations unless it is disabled.
        Do nothing if disabled.
        """
        if not self.is_disabled:
            while self._cons:
                [dtor, handle, size] = self._cons.popleft()
                _logger.info("dealloc: %s %s bytes", dtor.__name__, size)
                dtor(handle)

            self._size = 0

    @contextlib.contextmanager
    def disable(self):
        """
        Context manager to temporarily disable flushing pending deallocation.
        This can be nested.
        """
        self._disable_count += 1
        try:
            yield
        finally:
            self._disable_count -= 1
            assert self._disable_count >= 0

    @property
    def is_disabled(self):
        return self._disable_count > 0

    def __len__(self):
        """
        Returns number of pending deallocations.
        """
        return len(self._cons)


MemoryInfo = namedtuple("MemoryInfo", "free,total")
"""Free and total memory for a device.

.. py:attribute:: free

   Free device memory in bytes.

.. py:attribute:: total

    Total device memory in bytes.
"""


class Context(object):
    """
    This object wraps a CUDA Context resource.

    Contexts should not be constructed directly by user code.
    """

    def __init__(self, device, handle):
        self.device = device
        self.handle = handle
        self.allocations = utils.UniqueDict()
        self.deallocations = _PendingDeallocs()
        _ensure_memory_manager()
        self.memory_manager = _memory_manager(context=self)
        self.modules = utils.UniqueDict()
        # For storing context specific data
        self.extras = {}

    def reset(self):
        """
        Clean up all owned resources in this context.
        """
        # Free owned resources
        _logger.info("reset context of device %s", self.device.id)
        self.memory_manager.reset()
        self.modules.clear()
        # Clear trash
        self.deallocations.clear()

    def get_memory_info(self):
        """Returns (free, total) memory in bytes in the context."""
        return self.memory_manager.get_memory_info()

    def get_active_blocks_per_multiprocessor(
        self, func, blocksize, memsize, flags=None
    ):
        """Return occupancy of a function.
        :param func: kernel for which occupancy is calculated
        :param blocksize: block size the kernel is intended to be launched with
        :param memsize: per-block dynamic shared memory usage intended, in bytes
        """
        args = (func, blocksize, memsize, flags)
        return self._cuda_python_active_blocks_per_multiprocessor(*args)

    def _cuda_python_active_blocks_per_multiprocessor(
        self, func, blocksize, memsize, flags
    ):
        ps = [func.handle, blocksize, memsize]

        if not flags:
            return driver.cuOccupancyMaxActiveBlocksPerMultiprocessor(*ps)

        ps.append(flags)
        return driver.cuOccupancyMaxActiveBlocksPerMultiprocessorWithFlags(*ps)

    def _ctypes_active_blocks_per_multiprocessor(
        self, func, blocksize, memsize, flags
    ):
        retval = c_int()
        args = (byref(retval), func.handle, blocksize, memsize)

        if not flags:
            driver.cuOccupancyMaxActiveBlocksPerMultiprocessor(*args)
        else:
            driver.cuOccupancyMaxActiveBlocksPerMultiprocessorWithFlags(*args)

        return retval.value

    def get_max_potential_block_size(
        self, func, b2d_func, memsize, blocksizelimit, flags=None
    ):
        """Suggest a launch configuration with reasonable occupancy.
        :param func: kernel for which occupancy is calculated
        :param b2d_func: function that calculates how much per-block dynamic
                         shared memory 'func' uses based on the block size.
                         Can also be the address of a C function.
                         Use `0` to pass `NULL` to the underlying CUDA API.
        :param memsize: per-block dynamic shared memory usage intended, in bytes
        :param blocksizelimit: maximum block size the kernel is designed to
                               handle
        """
        args = (func, b2d_func, memsize, blocksizelimit, flags)
        return self._cuda_python_max_potential_block_size(*args)

    def _ctypes_max_potential_block_size(
        self, func, b2d_func, memsize, blocksizelimit, flags
    ):
        gridsize = c_int()
        blocksize = c_int()
        b2d_cb = cu_occupancy_b2d_size(b2d_func)
        args = [
            byref(gridsize),
            byref(blocksize),
            func.handle,
            b2d_cb,
            memsize,
            blocksizelimit,
        ]

        if not flags:
            driver.cuOccupancyMaxPotentialBlockSize(*args)
        else:
            args.append(flags)
            driver.cuOccupancyMaxPotentialBlockSizeWithFlags(*args)

        return (gridsize.value, blocksize.value)

    def _cuda_python_max_potential_block_size(
        self, func, b2d_func, memsize, blocksizelimit, flags
    ):
        b2d_cb = ctypes.CFUNCTYPE(c_size_t, c_int)(b2d_func)
        ptr = int.from_bytes(b2d_cb, byteorder="little")
        driver_b2d_cb = binding.CUoccupancyB2DSize(ptr)
        args = [func.handle, driver_b2d_cb, memsize, blocksizelimit]

        if not flags:
            return driver.cuOccupancyMaxPotentialBlockSize(*args)
        else:
            args.append(flags)
            return driver.cuOccupancyMaxPotentialBlockSizeWithFlags(*args)

    def prepare_for_use(self):
        """Initialize the context for use.
        It's safe to be called multiple times.
        """
        self.memory_manager.initialize()

    def push(self):
        """
        Pushes this context on the current CPU Thread.
        """
        driver.cuCtxPushCurrent(self.handle.value)
        self.prepare_for_use()

    def pop(self):
        """
        Pops this context off the current CPU thread. Note that this context
        must be at the top of the context stack, otherwise an error will occur.
        """
        popped = driver.pop_active_context()
        assert popped.value == self.handle.value

    def memalloc(self, bytesize):
        return self.memory_manager.memalloc(bytesize)

    def memallocmanaged(self, bytesize, attach_global=True):
        return self.memory_manager.memallocmanaged(bytesize, attach_global)

    def memhostalloc(self, bytesize, mapped=False, portable=False, wc=False):
        return self.memory_manager.memhostalloc(bytesize, mapped, portable, wc)

    def mempin(self, owner, pointer, size, mapped=False):
        if mapped and not self.device.CAN_MAP_HOST_MEMORY:
            raise CudaDriverError("%s cannot map host memory" % self.device)
        return self.memory_manager.mempin(owner, pointer, size, mapped)

    def get_ipc_handle(self, memory):
        """
        Returns an *IpcHandle* from a GPU allocation.
        """
        if not SUPPORTS_IPC:
            raise OSError("OS does not support CUDA IPC")
        return self.memory_manager.get_ipc_handle(memory)

    def open_ipc_handle(self, handle, size):
        # open the IPC handle to get the device pointer
        flags = 1  # CU_IPC_MEM_LAZY_ENABLE_PEER_ACCESS
        dptr = driver.cuIpcOpenMemHandle(handle, flags)

        # wrap it
        return MemoryPointer(
            context=weakref.proxy(self), pointer=dptr, size=size
        )

    def enable_peer_access(self, peer_context, flags=0):
        """Enable peer access between the current context and the peer context"""
        assert flags == 0, "*flags* is reserved and MUST be zero"
        driver.cuCtxEnablePeerAccess(peer_context, flags)

    def can_access_peer(self, peer_device):
        """Returns a bool indicating whether the peer access between the
        current and peer device is possible.
        """
        peer_device = binding.CUdevice(peer_device)
        can_access_peer = driver.cuDeviceCanAccessPeer(
            self.device.id, peer_device
        )

        return bool(can_access_peer)

    def create_module_ptx(self, ptx):
        if isinstance(ptx, str):
            ptx = ptx.encode("utf8")
        image = ObjectCode.from_ptx(ptx)
        return self.create_module_image(image)

    def create_module_image(
        self, image, setup_callbacks=None, teardown_callbacks=None
    ):
        module = load_module_image(
            self, image, setup_callbacks, teardown_callbacks
        )
        key = module.handle
        self.modules[key] = module
        return weakref.proxy(module)

    def unload_module(self, module):
        key = module.handle
        del self.modules[key]

    def get_default_stream(self):
        handle = drvapi.cu_stream(int(binding.CUstream(CU_STREAM_DEFAULT)))
        return Stream(weakref.proxy(self), handle, None)

    def get_legacy_default_stream(self):
        handle = drvapi.cu_stream(
            int(binding.CUstream(binding.CU_STREAM_LEGACY))
        )
        return Stream(weakref.proxy(self), handle, None)

    def get_per_thread_default_stream(self):
        handle = drvapi.cu_stream(
            int(binding.CUstream(binding.CU_STREAM_PER_THREAD))
        )
        return Stream(weakref.proxy(self), handle, None)

    def create_stream(self):
        # The default stream creation flag, specifying that the created
        # stream synchronizes with stream 0 (this is different from the
        # default stream, which we define also as CU_STREAM_DEFAULT when
        # the NV binding is in use).
        flags = binding.CUstream_flags.CU_STREAM_DEFAULT.value
        handle = drvapi.cu_stream(int(driver.cuStreamCreate(flags)))
        return Stream(
            weakref.proxy(self),
            handle,
            _stream_finalizer(self.deallocations, handle),
        )

    def create_external_stream(self, ptr):
        if not isinstance(ptr, int):
            raise TypeError("ptr for external stream must be an int")
        handle = drvapi.cu_stream(int(binding.CUstream(ptr)))
        return Stream(weakref.proxy(self), handle, None, external=True)

    def create_event(self, timing=True):
        flags = 0
        if not timing:
            flags |= enums.CU_EVENT_DISABLE_TIMING
        handle = drvapi.cu_event(int(driver.cuEventCreate(flags)))
        return Event(
            weakref.proxy(self),
            handle,
            finalizer=_event_finalizer(self.deallocations, handle),
        )

    def synchronize(self):
        driver.cuCtxSynchronize()

    @contextlib.contextmanager
    def defer_cleanup(self):
        with self.memory_manager.defer_cleanup():
            with self.deallocations.disable():
                yield

    def __repr__(self):
        return "<CUDA context %s of device %d>" % (self.handle, self.device.id)

    def __eq__(self, other):
        if isinstance(other, Context):
            return self.handle == other.handle
        else:
            return NotImplemented

    def __ne__(self, other):
        return not self.__eq__(other)


def load_module_image(
    context, image, setup_callbacks=None, teardown_callbacks=None
):
    """
    image must be a pointer
    """
    return load_module_image_cuda_python(
        context, image, setup_callbacks, teardown_callbacks
    )


def load_module_image_ctypes(
    context, image, setup_callbacks, teardown_callbacks
):
    logsz = config.CUDA_LOG_SIZE

    jitinfo = (c_char * logsz)()
    jiterrors = (c_char * logsz)()

    options = {
        enums.CU_JIT_INFO_LOG_BUFFER: addressof(jitinfo),
        enums.CU_JIT_INFO_LOG_BUFFER_SIZE_BYTES: c_void_p(logsz),
        enums.CU_JIT_ERROR_LOG_BUFFER: addressof(jiterrors),
        enums.CU_JIT_ERROR_LOG_BUFFER_SIZE_BYTES: c_void_p(logsz),
        enums.CU_JIT_LOG_VERBOSE: c_void_p(config.CUDA_VERBOSE_JIT_LOG),
    }

    option_keys = (drvapi.cu_jit_option * len(options))(*options.keys())
    option_vals = (c_void_p * len(options))(*options.values())
    handle = drvapi.cu_module()
    try:
        driver.cuModuleLoadDataEx(
            byref(handle), image, len(options), option_keys, option_vals
        )
    except CudaAPIError as e:
        msg = "cuModuleLoadDataEx error:\n%s" % jiterrors.value.decode("utf8")
        raise CudaAPIError(e.code, msg)

    info_log = jitinfo.value

    return CtypesModule(
        weakref.proxy(context),
        handle,
        info_log,
        _module_finalizer(context, handle),
        setup_callbacks,
        teardown_callbacks,
    )


def load_module_image_cuda_python(
    context, image, setup_callbacks, teardown_callbacks
):
    """
    image must be a pointer
    """
    logsz = config.CUDA_LOG_SIZE

    jitinfo = bytearray(logsz)
    jiterrors = bytearray(logsz)

    jit_option = binding.CUjit_option
    options = {
        jit_option.CU_JIT_INFO_LOG_BUFFER: jitinfo,
        jit_option.CU_JIT_INFO_LOG_BUFFER_SIZE_BYTES: logsz,
        jit_option.CU_JIT_ERROR_LOG_BUFFER: jiterrors,
        jit_option.CU_JIT_ERROR_LOG_BUFFER_SIZE_BYTES: logsz,
        jit_option.CU_JIT_LOG_VERBOSE: config.CUDA_VERBOSE_JIT_LOG,
    }

    option_keys = [k for k in options.keys()]
    option_vals = [v for v in options.values()]

    try:
        handle = driver.cuModuleLoadDataEx(
            image.code, len(options), option_keys, option_vals
        )
    except CudaAPIError as e:
        err_string = jiterrors.decode("utf-8")
        msg = "cuModuleLoadDataEx error:\n%s" % err_string
        raise CudaAPIError(e.code, msg)

    info_log = jitinfo.decode("utf-8")

    return CudaPythonModule(
        weakref.proxy(context),
        handle,
        info_log,
        _module_finalizer(context, handle),
        setup_callbacks,
        teardown_callbacks,
    )


def _alloc_finalizer(memory_manager, ptr, alloc_key, size):
    allocations = memory_manager.allocations
    deallocations = memory_manager.deallocations

    def core():
        if allocations:
            del allocations[alloc_key]
        deallocations.add_item(driver.cuMemFree, ptr, size)

    return core


def _hostalloc_finalizer(memory_manager, ptr, alloc_key, size, mapped):
    """
    Finalize page-locked host memory allocated by `context.memhostalloc`.

    This memory is managed by CUDA, and finalization entails deallocation. The
    issues noted in `_pin_finalizer` are not relevant in this case, and the
    finalization is placed in the `context.deallocations` queue along with
    finalization of device objects.

    """
    allocations = memory_manager.allocations
    deallocations = memory_manager.deallocations
    if not mapped:
        size = _SizeNotSet

    def core():
        if mapped and allocations:
            del allocations[alloc_key]
        deallocations.add_item(driver.cuMemFreeHost, ptr, size)

    return core


def _pin_finalizer(memory_manager, ptr, alloc_key, mapped):
    """
    Finalize temporary page-locking of host memory by `context.mempin`.

    This applies to memory not otherwise managed by CUDA. Page-locking can
    be requested multiple times on the same memory, and must therefore be
    lifted as soon as finalization is requested, otherwise subsequent calls to
    `mempin` may fail with `CUDA_ERROR_HOST_MEMORY_ALREADY_REGISTERED`, leading
    to unexpected behavior for the context managers `cuda.{pinned,mapped}`.
    This function therefore carries out finalization immediately, bypassing the
    `context.deallocations` queue.

    """
    allocations = memory_manager.allocations

    def core():
        if mapped and allocations:
            del allocations[alloc_key]
        driver.cuMemHostUnregister(ptr)

    return core


def _event_finalizer(deallocs, handle):
    def core():
        deallocs.add_item(driver.cuEventDestroy, handle.value)

    return core


def _stream_finalizer(deallocs, handle):
    def core():
        deallocs.add_item(driver.cuStreamDestroy, handle.value)

    return core


def _module_finalizer(context, handle):
    dealloc = context.deallocations
    modules = context.modules
    key = handle

    def core():
        shutting_down = utils.shutting_down  # early bind

        def module_unload(handle):
            # If we are not shutting down, we must be called due to
            # Context.reset() of Context.unload_module().  Both must have
            # cleared the module reference from the context.
            assert shutting_down() or key not in modules
            driver.cuModuleUnload(handle)

        dealloc.add_item(module_unload, handle)

    return core


class _CudaIpcImpl(object):
    """Implementation of GPU IPC using CUDA driver API.
    This requires the devices to be peer accessible.
    """

    def __init__(self, parent):
        self.base = parent.base
        self.handle = parent.handle
        self.size = parent.size
        self.offset = parent.offset
        # remember if the handle is already opened
        self._opened_mem = None

    def open(self, context):
        """
        Import the IPC memory and returns a raw CUDA memory pointer object
        """
        if self.base is not None:
            raise ValueError("opening IpcHandle from original process")

        if self._opened_mem is not None:
            raise ValueError("IpcHandle is already opened")

        mem = context.open_ipc_handle(self.handle, self.offset + self.size)
        # this object owns the opened allocation
        # note: it is required the memory be freed after the ipc handle is
        #       closed by the importing context.
        self._opened_mem = mem
        return mem.own().view(self.offset)

    def close(self):
        if self._opened_mem is None:
            raise ValueError("IpcHandle not opened")
        driver.cuIpcCloseMemHandle(self._opened_mem.handle)
        self._opened_mem = None


class _StagedIpcImpl(object):
    """Implementation of GPU IPC using custom staging logic to workaround
    CUDA IPC limitation on peer accessibility between devices.
    """

    def __init__(self, parent, source_info):
        self.parent = parent
        self.base = parent.base
        self.handle = parent.handle
        self.size = parent.size
        self.source_info = source_info

    def open(self, context):
        from numba import cuda

        srcdev = Device.from_identity(self.source_info)
        srcdev_id = int(srcdev.id)

        impl = _CudaIpcImpl(parent=self.parent)
        # Open context on the source device.
        with cuda.gpus[srcdev_id]:
            source_ptr = impl.open(cuda.devices.get_context())

        # Allocate GPU buffer.
        newmem = context.memalloc(self.size)
        # Do D->D from the source peer-context
        # This performs automatic host staging
        device_to_device(newmem, source_ptr, self.size)

        # Cleanup source context
        with cuda.gpus[srcdev_id]:
            impl.close()

        return newmem

    def close(self):
        # Nothing has to be done here
        pass


class IpcHandle(object):
    """
    CUDA IPC handle. Serialization of the CUDA IPC handle object is implemented
    here.

    :param base: A reference to the original allocation to keep it alive
    :type base: MemoryPointer
    :param handle: The CUDA IPC handle, as a ctypes array of bytes.
    :param size: Size of the original allocation
    :type size: int
    :param source_info: The identity of the device on which the IPC handle was
                        opened.
    :type source_info: dict
    :param offset: The offset into the underlying allocation of the memory
                   referred to by this IPC handle.
    :type offset: int
    """

    def __init__(self, base, handle, size, source_info=None, offset=0):
        self.base = base
        self.handle = handle
        self.size = size
        self.source_info = source_info
        self._impl = None
        self.offset = offset

    def _sentry_source_info(self):
        if self.source_info is None:
            raise RuntimeError("IPC handle doesn't have source info")

    def can_access_peer(self, context):
        """Returns a bool indicating whether the active context can peer
        access the IPC handle
        """
        self._sentry_source_info()
        if self.source_info == context.device.get_device_identity():
            return True
        source_device = Device.from_identity(self.source_info)
        return context.can_access_peer(source_device.id)

    def open_staged(self, context):
        """Open the IPC by allowing staging on the host memory first."""
        self._sentry_source_info()

        if self._impl is not None:
            raise ValueError("IpcHandle is already opened")

        self._impl = _StagedIpcImpl(self, self.source_info)
        return self._impl.open(context)

    def open_direct(self, context):
        """
        Import the IPC memory and returns a raw CUDA memory pointer object
        """
        if self._impl is not None:
            raise ValueError("IpcHandle is already opened")

        self._impl = _CudaIpcImpl(self)
        return self._impl.open(context)

    def open(self, context):
        """Open the IPC handle and import the memory for usage in the given
        context.  Returns a raw CUDA memory pointer object.

        This is enhanced over CUDA IPC that it will work regardless of whether
        the source device is peer-accessible by the destination device.
        If the devices are peer-accessible, it uses .open_direct().
        If the devices are not peer-accessible, it uses .open_staged().
        """
        if self.source_info is None or self.can_access_peer(context):
            fn = self.open_direct
        else:
            fn = self.open_staged
        return fn(context)

    def open_array(self, context, shape, dtype, strides=None):
        """
        Similar to `.open()` but returns an device array.
        """
        from . import devicearray

        # by default, set strides to itemsize
        if strides is None:
            strides = dtype.itemsize
        dptr = self.open(context)
        # read the device pointer as an array
        return devicearray.DeviceNDArray(
            shape=shape, strides=strides, dtype=dtype, gpu_data=dptr
        )

    def close(self):
        if self._impl is None:
            raise ValueError("IpcHandle not opened")
        self._impl.close()
        self._impl = None

    def __reduce__(self):
        # Preprocess the IPC handle, which is defined as a byte array.
        preprocessed_handle = self.handle.reserved
        args = (
            self.__class__,
            preprocessed_handle,
            self.size,
            self.source_info,
            self.offset,
        )
        return (serialize._rebuild_reduction, args)

    @classmethod
    def _rebuild(cls, handle_ary, size, source_info, offset):
        handle = binding.CUipcMemHandle()
        handle.reserved = handle_ary
        return cls(
            base=None,
            handle=handle,
            size=size,
            source_info=source_info,
            offset=offset,
        )


class MemoryPointer(object):
    """A memory pointer that owns a buffer, with an optional finalizer. Memory
    pointers provide reference counting, and instances are initialized with a
    reference count of 1.

    The base ``MemoryPointer`` class does not use the
    reference count for managing the buffer lifetime. Instead, the buffer
    lifetime is tied to the memory pointer instance's lifetime:

    - When the instance is deleted, the finalizer will be called.
    - When the reference count drops to 0, no action is taken.

    Subclasses of ``MemoryPointer`` may modify these semantics, for example to
    tie the buffer lifetime to the reference count, so that the buffer is freed
    when there are no more references.

    :param context: The context in which the pointer was allocated.
    :type context: Context
    :param pointer: The address of the buffer.
    :type pointer: ctypes.c_void_p
    :param size: The size of the allocation in bytes.
    :type size: int
    :param owner: The owner is sometimes set by the internals of this class, or
                  used for Numba's internal memory management. It should not be
                  provided by an external user of the ``MemoryPointer`` class
                  (e.g. from within an EMM Plugin); the default of `None`
                  should always suffice.
    :type owner: NoneType
    :param finalizer: A function that is called when the buffer is to be freed.
    :type finalizer: function
    """

    __cuda_memory__ = True

    def __init__(self, context, pointer, size, owner=None, finalizer=None):
        if isinstance(pointer, ctypes.c_void_p):
            pointer = binding.CUdeviceptr(pointer.value)

        self.context = context
        self.device_pointer = pointer
        self.size = size
        self._cuda_memsize_ = size
        self.is_managed = finalizer is not None
        self.refct = 1
        self.handle = self.device_pointer
        self._owner = owner

        if finalizer is not None:
            self._finalizer = weakref.finalize(self, finalizer)

    @property
    def owner(self):
        return self if self._owner is None else self._owner

    def own(self):
        return OwnedPointer(weakref.proxy(self))

    def free(self):
        """
        Forces the device memory to the trash.
        """
        if self.is_managed:
            if not self._finalizer.alive:
                raise RuntimeError("Freeing dead memory")
            self._finalizer()
            assert not self._finalizer.alive

    def memset(self, byte, count=None, stream=0):
        count = self.size if count is None else count
        if stream:
            handle = stream.handle.value
            driver.cuMemsetD8Async(self.device_pointer, byte, count, handle)
        else:
            driver.cuMemsetD8(self.device_pointer, byte, count)

    def view(self, start, stop=None):
        if stop is None:
            size = self.size - start
        else:
            size = stop - start

        # Handle NULL/empty memory buffer
        if not self.device_pointer_value:
            if size != 0:
                raise RuntimeError("non-empty slice into empty slice")
            view = self  # new view is just a reference to self
        # Handle normal case
        else:
            base = self.device_pointer_value + start
            if size < 0:
                raise RuntimeError("size cannot be negative")
            pointer = binding.CUdeviceptr()
            ctypes_ptr = drvapi.cu_device_ptr.from_address(pointer.getPtr())
            ctypes_ptr.value = base
            view = MemoryPointer(self.context, pointer, size, owner=self.owner)

        if isinstance(self.owner, (MemoryPointer, OwnedPointer)):
            # Owned by a numba-managed memory segment, take an owned reference
            return OwnedPointer(weakref.proxy(self.owner), view)
        else:
            # Owned by external alloc, return view with same external owner
            return view

    @property
    def device_ctypes_pointer(self):
        return drvapi.cu_device_ptr(int(self.device_pointer))

    @property
    def device_pointer_value(self):
        return int(self.device_pointer) or None


class AutoFreePointer(MemoryPointer):
    """Modifies the ownership semantic of the MemoryPointer so that the
    instance lifetime is directly tied to the number of references.

    When the reference count reaches zero, the finalizer is invoked.

    Constructor arguments are the same as for :class:`MemoryPointer`.
    """

    def __init__(self, *args, **kwargs):
        super(AutoFreePointer, self).__init__(*args, **kwargs)
        # Releease the self reference to the buffer, so that the finalizer
        # is invoked if all the derived pointers are gone.
        self.refct -= 1


class MappedMemory(AutoFreePointer):
    """A memory pointer that refers to a buffer on the host that is mapped into
    device memory.

    :param context: The context in which the pointer was mapped.
    :type context: Context
    :param pointer: The address of the buffer.
    :type pointer: ctypes.c_void_p
    :param size: The size of the buffer in bytes.
    :type size: int
    :param owner: The owner is sometimes set by the internals of this class, or
                  used for Numba's internal memory management. It should not be
                  provided by an external user of the ``MappedMemory`` class
                  (e.g. from within an EMM Plugin); the default of `None`
                  should always suffice.
    :type owner: NoneType
    :param finalizer: A function that is called when the buffer is to be freed.
    :type finalizer: function
    """

    __cuda_memory__ = True

    def __init__(self, context, pointer, size, owner=None, finalizer=None):
        self.owned = owner
        self.host_pointer = pointer

        devptr = driver.cuMemHostGetDevicePointer(pointer, 0)
        self._bufptr_ = self.host_pointer

        self.device_pointer = devptr
        super(MappedMemory, self).__init__(
            context, devptr, size, finalizer=finalizer
        )
        self.handle = self.host_pointer

        # For buffer interface
        self._buflen_ = self.size

    def own(self):
        return MappedOwnedPointer(weakref.proxy(self))


class PinnedMemory(mviewbuf.MemAlloc):
    """A pointer to a pinned buffer on the host.

    :param context: The context in which the pointer was mapped.
    :type context: Context
    :param owner: The object owning the memory. For EMM plugin implementation,
                  this ca
    :param pointer: The address of the buffer.
    :type pointer: ctypes.c_void_p
    :param size: The size of the buffer in bytes.
    :type size: int
    :param owner: An object owning the buffer that has been pinned. For EMM
                  plugin implementation, the default of ``None`` suffices for
                  memory allocated in ``memhostalloc`` - for ``mempin``, it
                  should be the owner passed in to the ``mempin`` method.
    :param finalizer: A function that is called when the buffer is to be freed.
    :type finalizer: function
    """

    def __init__(self, context, pointer, size, owner=None, finalizer=None):
        self.context = context
        self.owned = owner
        self.size = size
        self.host_pointer = pointer
        self.is_managed = finalizer is not None
        self.handle = self.host_pointer

        # For buffer interface
        self._buflen_ = self.size
        self._bufptr_ = self.host_pointer

        if finalizer is not None:
            weakref.finalize(self, finalizer)

    def own(self):
        return self


class ManagedMemory(AutoFreePointer):
    """A memory pointer that refers to a managed memory buffer (can be accessed
    on both host and device).

    :param context: The context in which the pointer was mapped.
    :type context: Context
    :param pointer: The address of the buffer.
    :type pointer: ctypes.c_void_p
    :param size: The size of the buffer in bytes.
    :type size: int
    :param owner: The owner is sometimes set by the internals of this class, or
                  used for Numba's internal memory management. It should not be
                  provided by an external user of the ``ManagedMemory`` class
                  (e.g. from within an EMM Plugin); the default of `None`
                  should always suffice.
    :type owner: NoneType
    :param finalizer: A function that is called when the buffer is to be freed.
    :type finalizer: function
    """

    __cuda_memory__ = True

    def __init__(self, context, pointer, size, owner=None, finalizer=None):
        self.owned = owner
        devptr = pointer
        super().__init__(context, devptr, size, finalizer=finalizer)

        # For buffer interface
        self._buflen_ = self.size
        self._bufptr_ = self.device_pointer

    def own(self):
        return ManagedOwnedPointer(weakref.proxy(self))


class OwnedPointer(object):
    def __init__(self, memptr, view=None):
        self._mem = memptr

        if view is None:
            self._view = self._mem
        else:
            assert not view.is_managed
            self._view = view

        mem = self._mem

        def deref():
            try:
                mem.refct -= 1
                assert mem.refct >= 0
                if mem.refct == 0:
                    mem.free()
            except ReferenceError:
                # ignore reference error here
                pass

        self._mem.refct += 1
        weakref.finalize(self, deref)

    def __getattr__(self, fname):
        """Proxy MemoryPointer methods"""
        return getattr(self._view, fname)


class MappedOwnedPointer(OwnedPointer, mviewbuf.MemAlloc):
    pass


class ManagedOwnedPointer(OwnedPointer, mviewbuf.MemAlloc):
    pass


class Stream(object):
    def __init__(self, context, handle, finalizer, external=False):
        self.context = context
        self.handle = handle
        self.external = external
        if finalizer is not None:
            weakref.finalize(self, finalizer)

    def __int__(self):
        # The default stream's handle.value is 0, which gives `None`
        return self.handle.value or drvapi.CU_STREAM_DEFAULT

    def __repr__(self):
        default_streams = {
            drvapi.CU_STREAM_DEFAULT: "<Default CUDA stream on %s>",
            drvapi.CU_STREAM_LEGACY: "<Legacy default CUDA stream on %s>",
            drvapi.CU_STREAM_PER_THREAD: "<Per-thread default CUDA stream on %s>",
        }
        ptr = self.handle.value or drvapi.CU_STREAM_DEFAULT

        if ptr in default_streams:
            return default_streams[ptr] % self.context
        elif self.external:
            return "<External CUDA stream %d on %s>" % (ptr, self.context)
        else:
            return "<CUDA stream %d on %s>" % (ptr, self.context)

    def synchronize(self):
        """
        Wait for all commands in this stream to execute. This will commit any
        pending memory transfers.
        """
        handle = self.handle.value
        driver.cuStreamSynchronize(handle)

    @contextlib.contextmanager
    def auto_synchronize(self):
        """
        A context manager that waits for all commands in this stream to execute
        and commits any pending memory transfers upon exiting the context.
        """
        yield self
        self.synchronize()

    def add_callback(self, callback, arg=None):
        """
        Add a callback to a compute stream.
        The user provided function is called from a driver thread once all
        preceding stream operations are complete.

        Callback functions are called from a CUDA driver thread, not from
        the thread that invoked `add_callback`. No CUDA API functions may
        be called from within the callback function.

        The duration of a callback function should be kept short, as the
        callback will block later work in the stream and may block other
        callbacks from being executed.

        .. warning::
            There is a potential for deadlock due to a lock ordering issue
            between the GIL and the CUDA driver lock when using libraries
            that call CUDA functions without releasing the GIL. This can
            occur when the callback function, which holds the CUDA driver lock,
            attempts to acquire the GIL while another thread that holds the GIL
            is waiting for the CUDA driver lock. Consider using libraries that
            properly release the GIL around CUDA operations or restructure
            your code to avoid this situation.

        Note: The driver function underlying this method is marked for
        eventual deprecation and may be replaced in a future CUDA release.

        :param callback: Callback function with arguments (stream, status, arg).
        :param arg: Optional user data to be passed to the callback function.
        """
        data = (self, callback, arg)
        _py_incref(data)
        ptr = int.from_bytes(self._stream_callback, byteorder="little")
        stream_callback = binding.CUstreamCallback(ptr)
        # The callback needs to receive a pointer to the data PyObject
        data = id(data)
        handle = self.handle.value
        driver.cuStreamAddCallback(handle, stream_callback, data, 0)

    @staticmethod
    @cu_stream_callback_pyobj
    def _stream_callback(handle, status, data):
        try:
            stream, callback, arg = data
            callback(stream, status, arg)
        except Exception as e:
            warnings.warn(f"Exception in stream callback: {e}")
        finally:
            _py_decref(data)

    def async_done(self) -> asyncio.futures.Future:
        """
        Return an awaitable that resolves once all preceding stream operations
        are complete. The result of the awaitable is the current stream.

        .. warning::
            There is a potential for deadlock due to a lock ordering issue
            between the GIL and the CUDA driver lock when using libraries
            that call CUDA functions without releasing the GIL. This can
            occur when the callback function (internally used by this method),
            which holds the CUDA driver lock, attempts to acquire the GIL
            while another thread that holds the GIL is waiting for the CUDA driver lock.
            Consider using libraries that properly release the GIL around
            CUDA operations or restructure your code to avoid this situation.
        """
        loop = asyncio.get_running_loop()
        future = loop.create_future()

        def resolver(future, status):
            if future.done():
                return
            elif status == 0:
                future.set_result(self)
            else:
                future.set_exception(Exception(f"Stream error {status}"))

        def callback(stream, status, future):
            loop.call_soon_threadsafe(resolver, future, status)

        self.add_callback(callback, future)
        return future


class Event(object):
    def __init__(self, context, handle, finalizer=None):
        self.context = context
        self.handle = handle
        if finalizer is not None:
            weakref.finalize(self, finalizer)

    def query(self):
        """
        Returns True if all work before the most recent record has completed;
        otherwise, returns False.
        """
        try:
            driver.cuEventQuery(self.handle)
        except CudaAPIError as e:
            if e.code == enums.CUDA_ERROR_NOT_READY:
                return False
            else:
                raise
        else:
            return True

    def record(self, stream=0):
        """
        Set the record point of the event to the current point in the given
        stream.

        The event will be considered to have occurred when all work that was
        queued in the stream at the time of the call to ``record()`` has been
        completed.
        """
        hstream = stream.handle.value if stream else binding.CUstream(0)
        handle = self.handle.value
        driver.cuEventRecord(handle, hstream)

    def synchronize(self):
        """
        Synchronize the host thread for the completion of the event.
        """
        handle = self.handle.value
        driver.cuEventSynchronize(handle)

    def wait(self, stream=0):
        """
        All future works submitted to stream will wait util the event completes.
        """
        hstream = stream.handle.value if stream else binding.CUstream(0)
        handle = self.handle.value
        flags = 0
        driver.cuStreamWaitEvent(hstream, handle, flags)

    def elapsed_time(self, evtend):
        return event_elapsed_time(self, evtend)


def event_elapsed_time(evtstart, evtend):
    """
    Compute the elapsed time between two events in milliseconds.
    """
    return driver.cuEventElapsedTime(evtstart.handle.value, evtend.handle.value)


class Module(metaclass=ABCMeta):
    """Abstract base class for modules"""

    def __init__(
        self,
        context,
        handle,
        info_log,
        finalizer=None,
        setup_callbacks=None,
        teardown_callbacks=None,
    ):
        self.context = context
        self.handle = handle
        self.info_log = info_log
        if finalizer is not None:
            self._finalizer = weakref.finalize(self, finalizer)

        self.initialized = False
        self.setup_functions = setup_callbacks
        self.teardown_functions = teardown_callbacks

        self._set_finalizers()

    def unload(self):
        """Unload this module from the context"""
        self.context.unload_module(self)

    @abstractmethod
    def get_function(self, name):
        """Returns a Function object encapsulating the named function"""

    @abstractmethod
    def get_global_symbol(self, name):
        """Return a MemoryPointer referring to the named symbol"""

    def setup(self):
        """Call the setup functions for the module"""
        if self.initialized:
            raise RuntimeError("The module has already been initialized.")

        if self.setup_functions is None:
            return

        for f in self.setup_functions:
            f(self.handle)

        self.initialized = True

    def _set_finalizers(self):
        """Create finalizers that tear down the module."""
        if self.teardown_functions is None:
            return

        def _teardown(teardowns, handle):
            for f in teardowns:
                f(handle)

        weakref.finalize(
            self,
            _teardown,
            self.teardown_functions,
            self.handle,
        )


class CtypesModule(Module):
    def get_function(self, name):
        handle = drvapi.cu_function()
        driver.cuModuleGetFunction(
            byref(handle), self.handle, name.encode("utf8")
        )
        return CtypesFunction(weakref.proxy(self), handle, name)

    def get_global_symbol(self, name):
        ptr = drvapi.cu_device_ptr()
        size = drvapi.c_size_t()
        driver.cuModuleGetGlobal(
            byref(ptr), byref(size), self.handle, name.encode("utf8")
        )
        return MemoryPointer(self.context, ptr, size), size.value


class CudaPythonModule(Module):
    def get_function(self, name):
        handle = driver.cuModuleGetFunction(self.handle, name.encode("utf8"))
        return CudaPythonFunction(weakref.proxy(self), handle, name)

    def get_global_symbol(self, name):
        ptr, size = driver.cuModuleGetGlobal(self.handle, name.encode("utf8"))
        return MemoryPointer(self.context, ptr, size), size


FuncAttr = namedtuple(
    "FuncAttr", ["regs", "shared", "local", "const", "maxthreads"]
)


class Function(metaclass=ABCMeta):
    griddim = 1, 1, 1
    blockdim = 1, 1, 1
    stream = 0
    sharedmem = 0

    def __init__(self, module, handle, name):
        self.module = module
        self.handle = handle
        self.name = name
        self.attrs = self.read_func_attr_all()

    def __repr__(self):
        return "<CUDA function %s>" % self.name

    @property
    def device(self):
        return self.module.context.device

    @abstractmethod
    def cache_config(
        self, prefer_equal=False, prefer_cache=False, prefer_shared=False
    ):
        """Set the cache configuration for this function."""

    @abstractmethod
    def read_func_attr(self, attrid):
        """Return the value of the attribute with given ID."""

    @abstractmethod
    def read_func_attr_all(self):
        """Return a FuncAttr object with the values of various function
        attributes."""


class CtypesFunction(Function):
    def cache_config(
        self, prefer_equal=False, prefer_cache=False, prefer_shared=False
    ):
        prefer_equal = prefer_equal or (prefer_cache and prefer_shared)
        if prefer_equal:
            flag = enums.CU_FUNC_CACHE_PREFER_EQUAL
        elif prefer_cache:
            flag = enums.CU_FUNC_CACHE_PREFER_L1
        elif prefer_shared:
            flag = enums.CU_FUNC_CACHE_PREFER_SHARED
        else:
            flag = enums.CU_FUNC_CACHE_PREFER_NONE
        driver.cuFuncSetCacheConfig(self.handle, flag)

    def read_func_attr(self, attrid):
        retval = c_int()
        driver.cuFuncGetAttribute(byref(retval), attrid, self.handle)
        return retval.value

    def read_func_attr_all(self):
        nregs = self.read_func_attr(enums.CU_FUNC_ATTRIBUTE_NUM_REGS)
        cmem = self.read_func_attr(enums.CU_FUNC_ATTRIBUTE_CONST_SIZE_BYTES)
        lmem = self.read_func_attr(enums.CU_FUNC_ATTRIBUTE_LOCAL_SIZE_BYTES)
        smem = self.read_func_attr(enums.CU_FUNC_ATTRIBUTE_SHARED_SIZE_BYTES)
        maxtpb = self.read_func_attr(
            enums.CU_FUNC_ATTRIBUTE_MAX_THREADS_PER_BLOCK
        )
        return FuncAttr(
            regs=nregs, const=cmem, local=lmem, shared=smem, maxthreads=maxtpb
        )


class CudaPythonFunction(Function):
    def cache_config(
        self, prefer_equal=False, prefer_cache=False, prefer_shared=False
    ):
        prefer_equal = prefer_equal or (prefer_cache and prefer_shared)
        attr = binding.CUfunction_attribute
        if prefer_equal:
            flag = attr.CU_FUNC_CACHE_PREFER_EQUAL
        elif prefer_cache:
            flag = attr.CU_FUNC_CACHE_PREFER_L1
        elif prefer_shared:
            flag = attr.CU_FUNC_CACHE_PREFER_SHARED
        else:
            flag = attr.CU_FUNC_CACHE_PREFER_NONE
        driver.cuFuncSetCacheConfig(self.handle, flag)

    def read_func_attr(self, attrid):
        return driver.cuFuncGetAttribute(attrid, self.handle)

    def read_func_attr_all(self):
        attr = binding.CUfunction_attribute
        nregs = self.read_func_attr(attr.CU_FUNC_ATTRIBUTE_NUM_REGS)
        cmem = self.read_func_attr(attr.CU_FUNC_ATTRIBUTE_CONST_SIZE_BYTES)
        lmem = self.read_func_attr(attr.CU_FUNC_ATTRIBUTE_LOCAL_SIZE_BYTES)
        smem = self.read_func_attr(attr.CU_FUNC_ATTRIBUTE_SHARED_SIZE_BYTES)
        maxtpb = self.read_func_attr(
            attr.CU_FUNC_ATTRIBUTE_MAX_THREADS_PER_BLOCK
        )
        return FuncAttr(
            regs=nregs, const=cmem, local=lmem, shared=smem, maxthreads=maxtpb
        )


def launch_kernel(
    cufunc_handle,
    gx,
    gy,
    gz,
    bx,
    by,
    bz,
    sharedmem,
    hstream,
    args,
    cooperative=False,
):
    param_ptrs = [addressof(arg) for arg in args]
    params = (c_void_p * len(param_ptrs))(*param_ptrs)

    params_for_launch = addressof(params)
    extra = 0

    if cooperative:
        driver.cuLaunchCooperativeKernel(
            cufunc_handle,
            gx,
            gy,
            gz,
            bx,
            by,
            bz,
            sharedmem,
            hstream,
            params_for_launch,
        )
    else:
        driver.cuLaunchKernel(
            cufunc_handle,
            gx,
            gy,
            gz,
            bx,
            by,
            bz,
            sharedmem,
            hstream,
            params_for_launch,
            extra,
        )


class _LinkerBase(metaclass=ABCMeta):
    """Abstract base class for linkers"""

    @classmethod
    def new(
        cls,
        max_registers=0,
        lineinfo=False,
        cc=None,
        lto=None,
        additional_flags=None,
    ):
        linker = _Linker

        params = (max_registers, lineinfo, cc)
        if linker is _Linker:
            params = (*params, lto, additional_flags)
        else:
            if lto or additional_flags:
                raise ValueError("LTO and additional flags require nvjitlink")

        return linker(*params)

    @abstractmethod
    def __init__(self, max_registers, lineinfo, cc):
        # LTO unsupported in Numba at present, but the pynvjitlink linker
        # (https://github.com/rapidsai/pynvjitlink) supports it,
        self.lto = False

    @property
    @abstractmethod
    def info_log(self):
        """Return the info log from the linker invocation"""

    @property
    @abstractmethod
    def error_log(self):
        """Return the error log from the linker invocation"""

    @abstractmethod
    def add_ptx(self, ptx, name):
        """Add PTX source in a string to the link"""

    def add_cu(self, cu, name):
        """Add CUDA source in a string to the link. The name of the source
        file should be specified in `name`."""
        ptx, log = nvrtc.compile(cu, name, self.cc)

        if config.DUMP_ASSEMBLY:
            print(("ASSEMBLY %s" % name).center(80, "-"))
            print(ptx)
            print("=" * 80)

        # Link the program's PTX using the normal linker mechanism
        ptx_name = os.path.splitext(name)[0] + ".ptx"
        self.add_ptx(ptx.encode(), ptx_name)

    @abstractmethod
    def add_data(self, data, kind, name):
        """Add in-memory data to the link"""

    @abstractmethod
    def add_file(self, path, kind):
        """Add code from a file to the link"""

    def add_cu_file(self, path):
        cu = cached_file_read(path, how="rb")
        self.add_cu(cu, os.path.basename(path))

    def add_file_guess_ext(self, path_or_code, ignore_nonlto=False):
        """
        Add a file or LinkableCode object to the link. If a file is
        passed, the type will be inferred from the extension. A LinkableCode
        object represents a file already in memory.

        When `ignore_nonlto` is set to true, do not add code that will not
        be LTO-ed in the linking process. This is useful in inspecting the
        LTO-ed portion of the PTX when linker is added with objects that can be
        both LTO-ed and not LTO-ed.
        """
        if isinstance(path_or_code, str):
            ext = pathlib.Path(path_or_code).suffix
            if ext == "":
                raise RuntimeError(
                    "Don't know how to link file with no extension"
                )
            elif ext == ".cu":
                self.add_cu_file(path_or_code)
            else:
                kind = FILE_EXTENSION_MAP.get(ext.lstrip("."), None)
                if kind is None:
                    raise RuntimeError(
                        f"Don't know how to link file with extension {ext}"
                    )

                if ignore_nonlto:
                    warn_and_return = False
                    if kind in (
                        FILE_EXTENSION_MAP["fatbin"],
                        FILE_EXTENSION_MAP["o"],
                    ):
                        entry_types = inspect_obj_content(path_or_code)
                        if "nvvm" not in entry_types:
                            warn_and_return = True
                    elif kind != FILE_EXTENSION_MAP["ltoir"]:
                        warn_and_return = True

                    if warn_and_return:
                        warnings.warn(
                            f"Not adding {path_or_code} as it is not "
                            "optimizable at link time, and `ignore_nonlto == "
                            "True`."
                        )
                        return

                self.add_file(path_or_code, kind)
            return
        else:
            # Otherwise, we should have been given a LinkableCode object
            if not isinstance(path_or_code, LinkableCode):
                raise TypeError(
                    "Expected path to file or a LinkableCode object"
                )

            if path_or_code.kind == "cu":
                self.add_cu(path_or_code.data, path_or_code.name)
            else:
                if ignore_nonlto:
                    warn_and_return = False
                    if isinstance(path_or_code, (Fatbin, Object)):
                        with tempfile.NamedTemporaryFile("w") as fp:
                            fp.write(path_or_code.data)
                            entry_types = inspect_obj_content(fp.name)
                        if "nvvm" not in entry_types:
                            warn_and_return = True
                    elif not isinstance(path_or_code, LTOIR):
                        warn_and_return = True

                    if warn_and_return:
                        warnings.warn(
                            f"Not adding {path_or_code.name} as it is not "
                            "optimizable at link time, and `ignore_nonlto == "
                            "True`."
                        )
                        return

                self.add_data(
                    path_or_code.data, path_or_code.kind, path_or_code.name
                )

    @abstractmethod
    def complete(self):
        """Complete the link. Returns (cubin, size)

        cubin is a pointer to a internal buffer of cubin owned by the linker;
        thus, it should be loaded before the linker is destroyed.
        """


class _Linker(_LinkerBase):
    def __init__(
        self,
        max_registers=None,
        lineinfo=False,
        cc=None,
        lto=None,
        additional_flags=None,
    ):
        arch = f"sm_{cc[0]}{cc[1]}"
        self.max_registers = max_registers if max_registers else None
        self.lineinfo = lineinfo
        self.cc = cc
        self.arch = arch
        if lto is False:
            # WAR for apparent nvjitlink issue
            lto = None
        self.lto = lto
        self.additional_flags = additional_flags

        self.options = LinkerOptions(
            max_register_count=self.max_registers,
            lineinfo=lineinfo,
            arch=arch,
            link_time_optimization=lto,
        )
        self._complete = False
        self._object_codes = []
        self.linker = None  # need at least one program

    @property
    def info_log(self):
        if not self.linker:
            raise ValueError("Not Initialized")
        if self._complete:
            return self._info_log
        raise RuntimeError("Link not yet complete.")

    @property
    def error_log(self):
        if not self.linker:
            raise ValueError("Not Initialized")
        if self._complete:
            return self._error_log
        raise RuntimeError("Link not yet complete.")

    def add_ptx(self, ptx, name="<cudapy-ptx>"):
        obj = ObjectCode.from_ptx(ptx, name=name)
        self._object_codes.append(obj)

    def add_cu(self, cu, name="<cudapy-cu>"):
        obj, log = nvrtc.compile(cu, name, self.cc, ltoir=self.lto)

        if not self.lto and config.DUMP_ASSEMBLY:
            print(("ASSEMBLY %s" % name).center(80, "-"))
            print(obj.code)

        self._object_codes.append(obj)

    def add_cubin(self, cubin, name="<cudapy-cubin>"):
        obj = ObjectCode.from_cubin(cubin, name=name)
        self._object_codes.append(obj)

    def add_ltoir(self, ltoir, name="<cudapy-ltoir>"):
        obj = ObjectCode.from_ltoir(ltoir, name=name)
        self._object_codes.append(obj)

    def add_fatbin(self, fatbin, name="<cudapy-fatbin>"):
        obj = ObjectCode.from_fatbin(fatbin, name=name)
        self._object_codes.append(obj)

    def add_object(self, obj, name="<cudapy-object>"):
        obj = ObjectCode.from_object(obj, name=name)
        self._object_codes.append(obj)

    def add_library(self, lib, name="<cudapy-lib>"):
        obj = ObjectCode.from_library(lib, name=name)
        self._object_codes.append(obj)

    def add_file(self, path, kind):
        try:
            data = cached_file_read(path, how="rb")
        except FileNotFoundError:
            raise LinkerError(f"{path} not found")
        name = pathlib.Path(path).name
        self.add_data(data, kind, name)

    def add_data(self, data, kind, name):
        if kind == FILE_EXTENSION_MAP["ptx"]:
            fn = self.add_ptx
        elif kind == FILE_EXTENSION_MAP["cubin"]:
            fn = self.add_cubin
        elif kind == "cu":
            fn = self.add_cu
        elif (
            kind == FILE_EXTENSION_MAP["lib"] or kind == FILE_EXTENSION_MAP["a"]
        ):
            fn = self.add_library
        elif kind == FILE_EXTENSION_MAP["fatbin"]:
            fn = self.add_fatbin
        elif kind == FILE_EXTENSION_MAP["o"]:
            fn = self.add_object
        elif kind == FILE_EXTENSION_MAP["ltoir"]:
            fn = self.add_ltoir
        else:
            raise LinkerError(f"Don't know how to link {kind}")

        fn(data, name)

    def get_linked_ptx(self):
        options = LinkerOptions(
            max_register_count=self.max_registers,
            lineinfo=self.lineinfo,
            arch=self.arch,
            link_time_optimization=True,
            ptx=True,
        )

        self.linker = Linker(*self._object_codes, options=options)

        result = self.linker.link("ptx")
        self.close()
        self._complete = True
        return result.code

    def close(self):
        self._info_log = self.linker.get_info_log()
        self._error_log = self.linker.get_error_log()
        self.linker.close()

    def complete(self):
        self.linker = Linker(*self._object_codes, options=self.options)
        result = self.linker.link("cubin")
        self.close()
        self._complete = True
        return result


class CtypesLinker(_LinkerBase):
    """
    Links for current device if no CC given
    """

    def __init__(self, max_registers=0, lineinfo=False, cc=None):
        super().__init__(max_registers, lineinfo, cc)

        logsz = config.CUDA_LOG_SIZE
        linkerinfo = (c_char * logsz)()
        linkererrors = (c_char * logsz)()

        options = {
            enums.CU_JIT_INFO_LOG_BUFFER: addressof(linkerinfo),
            enums.CU_JIT_INFO_LOG_BUFFER_SIZE_BYTES: c_void_p(logsz),
            enums.CU_JIT_ERROR_LOG_BUFFER: addressof(linkererrors),
            enums.CU_JIT_ERROR_LOG_BUFFER_SIZE_BYTES: c_void_p(logsz),
            enums.CU_JIT_LOG_VERBOSE: c_void_p(1),
        }
        if max_registers:
            options[enums.CU_JIT_MAX_REGISTERS] = c_void_p(max_registers)
        if lineinfo:
            options[enums.CU_JIT_GENERATE_LINE_INFO] = c_void_p(1)

        self.cc = cc
        if cc is None:
            # No option value is needed, but we need something as a placeholder
            options[enums.CU_JIT_TARGET_FROM_CUCONTEXT] = 1
        else:
            cc_val = cc[0] * 10 + cc[1]
            options[enums.CU_JIT_TARGET] = c_void_p(cc_val)

        raw_keys = list(options.keys())
        raw_values = list(options.values())

        option_keys = (drvapi.cu_jit_option * len(raw_keys))(*raw_keys)
        option_vals = (c_void_p * len(raw_values))(*raw_values)

        self.handle = handle = drvapi.cu_link_state()
        driver.cuLinkCreate(
            len(raw_keys), option_keys, option_vals, byref(self.handle)
        )

        weakref.finalize(self, driver.cuLinkDestroy, handle)

        self.linker_info_buf = linkerinfo
        self.linker_errors_buf = linkererrors

        self._keep_alive = [linkerinfo, linkererrors, option_keys, option_vals]

    @property
    def info_log(self):
        return self.linker_info_buf.value.decode("utf8")

    @property
    def error_log(self):
        return self.linker_errors_buf.value.decode("utf8")

    def add_cubin(self, cubin, name="<unnamed-cubin>"):
        return self._add_data(enums.CU_JIT_INPUT_CUBIN, cubin, name)

    def add_ptx(self, ptx, name="<unnamed-ptx>"):
        return self._add_data(enums.CU_JIT_INPUT_PTX, ptx, name)

    def add_object(self, object_, name="<unnamed-object>"):
        return self._add_data(enums.CU_JIT_INPUT_OBJECT, object_, name)

    def add_fatbin(self, fatbin, name="<unnamed-fatbin>"):
        return self._add_data(enums.CU_JIT_INPUT_FATBINARY, fatbin, name)

    def add_library(self, library, name="<unnamed-library>"):
        return self._add_data(enums.CU_JIT_INPUT_LIBRARY, library, name)

    def _add_data(self, input_type, data, name):
        data_buffer = c_char_p(data)
        name_buffer = c_char_p(name.encode("utf8"))
        self._keep_alive += [data_buffer, name_buffer]
        try:
            driver.cuLinkAddData(
                self.handle,
                input_type,
                data_buffer,
                len(data),
                name_buffer,
                0,
                None,
                None,
            )
        except CudaAPIError as e:
            raise LinkerError("%s\n%s" % (e, self.error_log))

    def add_data(self, data, kind, name=None):
        # We pass the name as **kwargs to ensure the default name for the input
        # type is used if none is supplied
        kws = {}
        if name is not None:
            kws["name"] = name

        if kind == FILE_EXTENSION_MAP["cubin"]:
            self.add_cubin(data, **kws)
        elif kind == FILE_EXTENSION_MAP["fatbin"]:
            self.add_fatbin(data, **kws)
        elif kind == FILE_EXTENSION_MAP["a"]:
            self.add_library(data, **kws)
        elif kind == FILE_EXTENSION_MAP["ptx"]:
            self.add_ptx(data, **kws)
        elif kind == FILE_EXTENSION_MAP["o"]:
            self.add_object(data, **kws)
        elif kind == FILE_EXTENSION_MAP["ltoir"]:
            raise LinkerError("Ctypes linker cannot link LTO-IR")
        else:
            raise LinkerError(f"Don't know how to link {kind}")

    def add_file(self, path, kind):
        pathbuf = c_char_p(path.encode("utf8"))
        self._keep_alive.append(pathbuf)

        try:
            driver.cuLinkAddFile(self.handle, kind, pathbuf, 0, None, None)
        except CudaAPIError as e:
            if e.code == enums.CUDA_ERROR_FILE_NOT_FOUND:
                msg = f"{path} not found"
            else:
                msg = "%s\n%s" % (e, self.error_log)
            raise LinkerError(msg)

    def complete(self):
        cubin_buf = c_void_p(0)
        size = c_size_t(0)

        try:
            driver.cuLinkComplete(self.handle, byref(cubin_buf), byref(size))
        except CudaAPIError as e:
            raise LinkerError("%s\n%s" % (e, self.error_log))

        size = size.value
        assert size > 0, "linker returned a zero sized cubin"
        del self._keep_alive[:]

        # We return a copy of the cubin because it's owned by the linker
        cubin_ptr = ctypes.cast(cubin_buf, ctypes.POINTER(ctypes.c_char))
        return bytes(np.ctypeslib.as_array(cubin_ptr, shape=(size,)))


# -----------------------------------------------------------------------------


def get_devptr_for_active_ctx(ptr):
    """Query the device pointer usable in the current context from an arbitrary
    pointer.
    """
    if ptr != 0:
        ptr_attrs = binding.CUpointer_attribute
        attr = ptr_attrs.CU_POINTER_ATTRIBUTE_DEVICE_POINTER
        ptrobj = binding.CUdeviceptr(ptr)
        return driver.cuPointerGetAttribute(attr, ptrobj)
    else:
        return binding.CUdeviceptr()


def device_extents(devmem):
    """Find the extents (half open begin and end pointer) of the underlying
    device memory allocation.

    NOTE: it always returns the extents of the allocation but the extents
    of the device memory view that can be a subsection of the entire allocation.
    """
    devptr = device_ctypes_pointer(devmem)
    s, n = driver.cuMemGetAddressRange(devptr.value)
    return int(s), int(binding.CUdeviceptr(int(s) + n))


def device_memory_size(devmem):
    """Check the memory size of the device memory.
    The result is cached in the device memory object.
    It may query the driver for the memory size of the device memory allocation.
    """
    sz = getattr(devmem, "_cuda_memsize_", None)
    if sz is None:
        s, e = device_extents(devmem)
        sz = e - s
        devmem._cuda_memsize_ = sz
    assert sz >= 0, "{} length array".format(sz)
    return sz


def _is_datetime_dtype(obj):
    """Returns True if the obj.dtype is datetime64 or timedelta64"""
    dtype = getattr(obj, "dtype", None)
    return dtype is not None and dtype.char in "Mm"


def _workaround_for_datetime(obj):
    """Workaround for numpy#4983: buffer protocol doesn't support
    datetime64 or timedelta64.
    """
    if _is_datetime_dtype(obj):
        obj = obj.view(np.int64)
    return obj


def host_pointer(obj, readonly=False):
    """Get host pointer from an obj.

    If `readonly` is False, the buffer must be writable.

    NOTE: The underlying data pointer from the host data buffer is used and
    it should not be changed until the operation which can be asynchronous
    completes.
    """
    if isinstance(obj, int):
        return obj

    forcewritable = False
    if not readonly:
        forcewritable = isinstance(obj, np.void) or _is_datetime_dtype(obj)

    obj = _workaround_for_datetime(obj)
    return mviewbuf.memoryview_get_buffer(obj, forcewritable, readonly)


def host_memory_extents(obj):
    "Returns (start, end) the start and end pointer of the array (half open)."
    obj = _workaround_for_datetime(obj)
    return mviewbuf.memoryview_get_extents(obj)


def memory_size_from_info(shape, strides, itemsize):
    """Get the byte size of a contiguous memory buffer given the shape, strides
    and itemsize.
    """
    assert len(shape) == len(strides), "# dim mismatch"
    ndim = len(shape)
    s, e = mviewbuf.memoryview_get_extents_info(shape, strides, ndim, itemsize)
    return e - s


def host_memory_size(obj):
    "Get the size of the memory"
    s, e = host_memory_extents(obj)
    assert e >= s, "memory extend of negative size"
    return e - s


def device_pointer(obj):
    "Get the device pointer as an integer"
    return device_ctypes_pointer(obj).value


def device_ctypes_pointer(obj):
    "Get the ctypes object for the device pointer"
    if obj is None:
        return c_void_p(0)
    require_device_memory(obj)
    return obj.device_ctypes_pointer


def is_device_memory(obj):
    """All CUDA memory object is recognized as an instance with the attribute
    "__cuda_memory__" defined and its value evaluated to True.

    All CUDA memory object should also define an attribute named
    "device_pointer" which value is an int object carrying the pointer
    value of the device memory address.  This is not tested in this method.
    """
    return getattr(obj, "__cuda_memory__", False)


def require_device_memory(obj):
    """A sentry for methods that accept CUDA memory object."""
    if not is_device_memory(obj):
        raise Exception("Not a CUDA memory object.")


def device_memory_depends(devmem, *objs):
    """Add dependencies to the device memory.

    Mainly used for creating structures that points to other device memory,
    so that the referees are not GC and released.
    """
    depset = getattr(devmem, "_depends_", [])
    depset.extend(objs)


def host_to_device(dst, src, size, stream=0):
    """
    NOTE: The underlying data pointer from the host data buffer is used and
    it should not be changed until the operation which can be asynchronous
    completes.
    """
    varargs = []

    if stream:
        assert isinstance(stream, Stream)
        fn = driver.cuMemcpyHtoDAsync
        handle = stream.handle.value
        varargs.append(handle)
    else:
        fn = driver.cuMemcpyHtoD

    fn(device_pointer(dst), host_pointer(src, readonly=True), size, *varargs)


def device_to_host(dst, src, size, stream=0):
    """
    NOTE: The underlying data pointer from the host data buffer is used and
    it should not be changed until the operation which can be asynchronous
    completes.
    """
    varargs = []

    if stream:
        assert isinstance(stream, Stream)
        fn = driver.cuMemcpyDtoHAsync
        handle = stream.handle.value
        varargs.append(handle)
    else:
        fn = driver.cuMemcpyDtoH

    fn(host_pointer(dst), device_pointer(src), size, *varargs)


def device_to_device(dst, src, size, stream=0):
    """
    NOTE: The underlying data pointer from the host data buffer is used and
    it should not be changed until the operation which can be asynchronous
    completes.
    """
    varargs = []

    if stream:
        assert isinstance(stream, Stream)
        fn = driver.cuMemcpyDtoDAsync
        handle = stream.handle.value
        varargs.append(handle)
    else:
        fn = driver.cuMemcpyDtoD

    fn(device_pointer(dst), device_pointer(src), size, *varargs)


def device_memset(dst, val, size, stream=0):
    """Memset on the device.
    If stream is not zero, asynchronous mode is used.

    dst: device memory
    val: byte value to be written
    size: number of byte to be written
    stream: a CUDA stream
    """
    ptr = device_pointer(dst)

    varargs = []

    if stream:
        assert isinstance(stream, Stream)
        fn = driver.cuMemsetD8Async
        handle = stream.handle.value
        varargs.append(handle)
    else:
        fn = driver.cuMemsetD8

    try:
        fn(ptr, val, size, *varargs)
    except CudaAPIError as e:
        invalid = (
            binding.CUresult.CUDA_ERROR_INVALID_VALUE
            if USE_NV_BINDING
            else enums.CUDA_ERROR_INVALID_VALUE
        )
        if (
            e.code == invalid
            and getattr(dst, "__cuda_memory__", False)
            and getattr(dst, "is_managed", False)
        ):
            buf = (c_uint8 * size).from_address(host_pointer(dst))
            byte = val & 0xFF
            buf[:] = [byte] * size
            return
        raise


def profile_start():
    """
    Enable profile collection in the current context.
    """
    driver.cuProfilerStart()


def profile_stop():
    """
    Disable profile collection in the current context.
    """
    driver.cuProfilerStop()


@contextlib.contextmanager
def profiling():
    """
    Context manager that enables profiling on entry and disables profiling on
    exit.
    """
    profile_start()
    yield
    profile_stop()


def get_version():
    """
    Return the driver version as a tuple of (major, minor)
    """
    return driver.get_version()


def inspect_obj_content(objpath: str):
    """
    Given path to a fatbin or object, use `cuobjdump` to examine its content
    Return the set of entries in the object.
    """
    code_types: set[str] = set()

    try:
        out = subprocess.run(
            ["cuobjdump", objpath], check=True, capture_output=True
        )
    except FileNotFoundError as e:
        msg = (
            "cuobjdump has not been found. You may need "
            "to install the CUDA toolkit and ensure that "
            "it is available on your PATH.\n"
        )
        raise RuntimeError(msg) from e

    objtable = out.stdout.decode("utf-8")
    entry_pattern = r"Fatbin (.*) code"
    for line in objtable.split("\n"):
        if match := re.match(entry_pattern, line):
            code_types.add(match.group(1))

    return code_types<|MERGE_RESOLUTION|>--- conflicted
+++ resolved
@@ -37,12 +37,6 @@
     c_char_p,
     addressof,
     c_void_p,
-<<<<<<< HEAD
-=======
-    c_float,
-    c_uint,
-    c_uint8,
->>>>>>> 5667cf85
 )
 import contextlib
 import importlib
