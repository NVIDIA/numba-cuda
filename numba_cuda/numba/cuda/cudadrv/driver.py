--- conflicted
+++ resolved
@@ -63,7 +63,6 @@
     ObjectCode,
 )
 
-<<<<<<< HEAD
 from cuda.bindings.utils import get_cuda_native_handle
 from cuda.core.experimental import (
     Stream as ExperimentalStream,
@@ -73,8 +72,6 @@
 # in use. Older code checks this flag to branch on binding-specific behavior.
 USE_NV_BINDING = True
 
-=======
->>>>>>> 6c52fc01
 # There is no definition of the default stream in the Nvidia bindings (nor
 # is there at the C/C++ level), so we define it here so we don't need to
 # use a magic number 0 in places where we want the default stream.
