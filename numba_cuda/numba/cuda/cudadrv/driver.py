# SPDX-FileCopyrightText: Copyright (c) 2025 NVIDIA CORPORATION & AFFILIATES. All rights reserved.
# SPDX-License-Identifier: BSD-2-Clause

"""
CUDA driver bridge implementation

NOTE:
The new driver implementation uses a *_PendingDeallocs* that help prevents a
crashing the system (particularly OSX) when the CUDA context is corrupted at
resource deallocation.  The old approach ties resource management directly
into the object destructor; thus, at corruption of the CUDA context,
subsequent deallocation could further corrupt the CUDA context and causes the
system to freeze in some cases.

"""

import sys
import os
import ctypes
import weakref
import functools
import warnings
import logging
import threading
import asyncio
import pathlib
import subprocess
import tempfile
import re
from itertools import product
from abc import ABCMeta, abstractmethod
from ctypes import (
    c_int,
    byref,
    c_size_t,
    c_char,
    c_char_p,
    addressof,
    c_void_p,
    c_float,
    c_uint,
    c_uint8,
)
import contextlib
import importlib
import numpy as np
from collections import namedtuple, deque


from numba.cuda.cext import mviewbuf
from numba.cuda.core import config
from numba.cuda import utils, serialize
from .error import CudaSupportError, CudaDriverError
from .drvapi import API_PROTOTYPES
from .drvapi import cu_occupancy_b2d_size, cu_stream_callback_pyobj, cu_uuid
from .mappings import FILE_EXTENSION_MAP
from .linkable_code import LinkableCode, LTOIR, Fatbin, Object
from numba.cuda.utils import cached_file_read
from numba.cuda.cudadrv import enums, drvapi, nvrtc

USE_NV_BINDING = config.CUDA_USE_NVIDIA_BINDING

if USE_NV_BINDING:
    from cuda.bindings import driver as binding
    from cuda.bindings.utils import get_cuda_native_handle
    from cuda.core.experimental import (
        Linker,
        LinkerOptions,
        ObjectCode,
        Stream as ExperimentalStream,
    )

    # There is no definition of the default stream in the Nvidia bindings (nor
    # is there at the C/C++ level), so we define it here so we don't need to
    # use a magic number 0 in places where we want the default stream.
    CU_STREAM_DEFAULT = 0


MIN_REQUIRED_CC = (3, 5)
SUPPORTS_IPC = sys.platform.startswith("linux")


_py_decref = ctypes.pythonapi.Py_DecRef
_py_incref = ctypes.pythonapi.Py_IncRef
_py_decref.argtypes = [ctypes.py_object]
_py_incref.argtypes = [ctypes.py_object]

USE_NV_BINDING = config.CUDA_USE_NVIDIA_BINDING

if USE_NV_BINDING:
    from cuda.bindings import driver as binding

    # There is no definition of the default stream in the Nvidia bindings (nor
    # is there at the C/C++ level), so we define it here so we don't need to
    # use a magic number 0 in places where we want the default stream.
    CU_STREAM_DEFAULT = 0


def make_logger():
    logger = logging.getLogger(__name__)
    # is logging configured?
    if not logger.hasHandlers():
        # read user config
        lvl = str(config.CUDA_LOG_LEVEL).upper()
        lvl = getattr(logging, lvl, None)
        if not isinstance(lvl, int):
            # default to critical level
            lvl = logging.CRITICAL
        logger.setLevel(lvl)
        # did user specify a level?
        if config.CUDA_LOG_LEVEL:
            # create a simple handler that prints to stderr
            handler = logging.StreamHandler(sys.stderr)
            fmt = "== CUDA [%(relativeCreated)d] %(levelname)5s -- %(message)s"
            handler.setFormatter(logging.Formatter(fmt=fmt))
            logger.addHandler(handler)
        else:
            # otherwise, put a null handler
            logger.addHandler(logging.NullHandler())
    return logger


@functools.cache
def _have_nvjitlink():
    if not USE_NV_BINDING:
        return False
    try:
        from cuda.bindings._internal import nvjitlink as nvjitlink_internal
        from cuda.bindings._internal.utils import NotSupportedError
    except ImportError:
        return False
    try:
        return (
            nvjitlink_internal._inspect_function_pointer("__nvJitLinkVersion")
            != 0
        )
    except (RuntimeError, NotSupportedError):
        # no driver
        return False


class DeadMemoryError(RuntimeError):
    pass


class LinkerError(RuntimeError):
    pass


class CudaAPIError(CudaDriverError):
    def __init__(self, code, msg):
        self.code = code
        self.msg = msg
        super(CudaAPIError, self).__init__(code, msg)

    def __str__(self):
        return "[%s] %s" % (self.code, self.msg)


def locate_driver_and_loader():
    # Determine DLL type
    if sys.platform == "win32":
        dlloader = ctypes.WinDLL
        dldir = ["\\windows\\system32"]
        dlnames = ["nvcuda.dll"]
    elif sys.platform == "darwin":
        dlloader = ctypes.CDLL
        dldir = ["/usr/local/cuda/lib"]
        dlnames = ["libcuda.dylib"]
    else:
        # Assume to be *nix like
        dlloader = ctypes.CDLL
        dldir = ["/usr/lib", "/usr/lib64"]
        dlnames = ["libcuda.so", "libcuda.so.1"]

    # First search for the name in the default library path.
    # If that is not found, try specific common paths.
    candidates = dlnames + [
        os.path.join(x, y) for x, y in product(dldir, dlnames)
    ]

    return dlloader, candidates


def load_driver(dlloader, candidates):
    # Load the driver; Collect driver error information
    path_not_exist = []
    driver_load_error = []

    for path in candidates:
        try:
            dll = dlloader(path)
        except OSError as e:
            # Problem opening the DLL
            path_not_exist.append(not os.path.isfile(path))
            driver_load_error.append(e)
        else:
            return dll, path

    # Problem loading driver
    if all(path_not_exist):
        _raise_driver_not_found()
    else:
        errmsg = "\n".join(str(e) for e in driver_load_error)
        _raise_driver_error(errmsg)


def find_driver():
    dlloader, candidates = locate_driver_and_loader()
    dll, path = load_driver(dlloader, candidates)
    return dll


DRIVER_NOT_FOUND_MSG = """
CUDA driver library cannot be found.
Ensure that a compatible NVIDIA driver is installed and available on your system path.
"""

DRIVER_LOAD_ERROR_MSG = """
Possible CUDA driver libraries are found but error occurred during load:
%s
"""


def _raise_driver_not_found():
    raise CudaSupportError(DRIVER_NOT_FOUND_MSG)


def _raise_driver_error(e):
    raise CudaSupportError(DRIVER_LOAD_ERROR_MSG % e)


def _build_reverse_error_map():
    prefix = "CUDA_ERROR"
    map = utils.UniqueDict()
    for name in dir(enums):
        if name.startswith(prefix):
            code = getattr(enums, name)
            map[code] = name
    return map


def _getpid():
    return os.getpid()


ERROR_MAP = _build_reverse_error_map()


class Driver(object):
    """
    Driver API functions are lazily bound.
    """

    _singleton = None

    def __new__(cls):
        obj = cls._singleton
        if obj is not None:
            return obj
        else:
            obj = object.__new__(cls)
            cls._singleton = obj
        return obj

    def __init__(self):
        self.devices = utils.UniqueDict()
        self.is_initialized = False
        self.initialization_error = None
        self.pid = None
        try:
            if config.DISABLE_CUDA:
                msg = (
                    "CUDA is disabled due to setting NUMBA_DISABLE_CUDA=1 "
                    "in the environment, or because CUDA is unsupported on "
                    "32-bit systems."
                )
                raise CudaSupportError(msg)
            self.lib = find_driver()
        except CudaSupportError as e:
            self.is_initialized = True
            self.initialization_error = e.msg

    def ensure_initialized(self):
        if self.is_initialized:
            return

        # lazily initialize logger
        global _logger
        _logger = make_logger()

        self.is_initialized = True
        try:
            _logger.info("init")
            self.cuInit(0)
        except CudaAPIError as e:
            description = f"{e.msg} ({e.code})"
            self.initialization_error = description
            raise CudaSupportError(f"Error at driver init: {description}")
        else:
            self.pid = _getpid()

    @property
    def is_available(self):
        self.ensure_initialized()
        return self.initialization_error is None

    def __getattr__(self, fname):
        # First request of a driver API function
        self.ensure_initialized()

        if self.initialization_error is not None:
            raise CudaSupportError(
                "Error at driver init: \n%s:" % self.initialization_error
            )

        if USE_NV_BINDING:
            return self._cuda_python_wrap_fn(fname)
        else:
            return self._ctypes_wrap_fn(fname)

    def _ctypes_wrap_fn(self, fname, libfn=None):
        # Wrap a CUDA driver function by default
        if libfn is None:
            try:
                proto = API_PROTOTYPES[fname]
            except KeyError:
                raise AttributeError(fname)
            restype = proto[0]
            argtypes = proto[1:]

            # Find function in driver library
            libfn = self._find_api(fname)
            libfn.restype = restype
            libfn.argtypes = argtypes

        def verbose_cuda_api_call(*args):
            argstr = ", ".join([str(arg) for arg in args])
            _logger.debug("call driver api: %s(%s)", libfn.__name__, argstr)
            retcode = libfn(*args)
            self._check_ctypes_error(fname, retcode)

        def safe_cuda_api_call(*args):
            _logger.debug("call driver api: %s", libfn.__name__)
            retcode = libfn(*args)
            self._check_ctypes_error(fname, retcode)

        if config.CUDA_LOG_API_ARGS:
            wrapper = verbose_cuda_api_call
        else:
            wrapper = safe_cuda_api_call

        safe_call = functools.wraps(libfn)(wrapper)
        setattr(self, fname, safe_call)
        return safe_call

    def _cuda_python_wrap_fn(self, fname):
        libfn = getattr(binding, fname)

        def verbose_cuda_api_call(*args):
            argstr = ", ".join([str(arg) for arg in args])
            _logger.debug("call driver api: %s(%s)", libfn.__name__, argstr)
            return self._check_cuda_python_error(fname, libfn(*args))

        def safe_cuda_api_call(*args):
            _logger.debug("call driver api: %s", libfn.__name__)
            return self._check_cuda_python_error(fname, libfn(*args))

        if config.CUDA_LOG_API_ARGS:
            wrapper = verbose_cuda_api_call
        else:
            wrapper = safe_cuda_api_call

        safe_call = functools.wraps(libfn)(wrapper)
        setattr(self, fname, safe_call)
        return safe_call

    def _find_api(self, fname):
        # We use alternatively-named functions for PTDS with the Numba ctypes
        # binding. For the NVidia binding, it handles linking to the correct
        # variant.
        if config.CUDA_PER_THREAD_DEFAULT_STREAM and not USE_NV_BINDING:
            variants = ("_v2_ptds", "_v2_ptsz", "_ptds", "_ptsz", "_v2", "")
        else:
            variants = ("_v2", "")

        if fname in ("cuCtxGetDevice", "cuCtxSynchronize"):
            return getattr(self.lib, fname)

        for variant in variants:
            try:
                return getattr(self.lib, f"{fname}{variant}")
            except AttributeError:
                pass

        # Not found.
        # Delay missing function error to use
        def absent_function(*args, **kws):
            raise CudaDriverError(f"Driver missing function: {fname}")

        setattr(self, fname, absent_function)
        return absent_function

    def _detect_fork(self):
        if self.pid is not None and _getpid() != self.pid:
            msg = "pid %s forked from pid %s after CUDA driver init"
            _logger.critical(msg, _getpid(), self.pid)
            raise CudaDriverError("CUDA initialized before forking")

    def _check_ctypes_error(self, fname, retcode):
        if retcode != enums.CUDA_SUCCESS:
            errname = ERROR_MAP.get(retcode, "UNKNOWN_CUDA_ERROR")
            msg = "Call to %s results in %s" % (fname, errname)
            _logger.error(msg)
            if retcode == enums.CUDA_ERROR_NOT_INITIALIZED:
                self._detect_fork()
            raise CudaAPIError(retcode, msg)

    def _check_cuda_python_error(self, fname, returned):
        retcode = returned[0]
        retval = returned[1:]
        if len(retval) == 1:
            retval = retval[0]

        if retcode != binding.CUresult.CUDA_SUCCESS:
            msg = "Call to %s results in %s" % (fname, retcode.name)
            _logger.error(msg)
            if retcode == binding.CUresult.CUDA_ERROR_NOT_INITIALIZED:
                self._detect_fork()
            raise CudaAPIError(retcode, msg)

        return retval

    def get_device(self, devnum=0):
        dev = self.devices.get(devnum)
        if dev is None:
            dev = Device(devnum)
            self.devices[devnum] = dev
        return weakref.proxy(dev)

    def get_device_count(self):
        if USE_NV_BINDING:
            return self.cuDeviceGetCount()

        count = c_int()
        self.cuDeviceGetCount(byref(count))
        return count.value

    def list_devices(self):
        """Returns a list of active devices"""
        return list(self.devices.values())

    def reset(self):
        """Reset all devices"""
        for dev in self.devices.values():
            dev.reset()

    def pop_active_context(self):
        """Pop the active CUDA context and return the handle.
        If no CUDA context is active, return None.
        """
        with self.get_active_context() as ac:
            if ac.devnum is not None:
                if USE_NV_BINDING:
                    popped = drvapi.cu_context(int(driver.cuCtxPopCurrent()))
                else:
                    popped = drvapi.cu_context()
                    driver.cuCtxPopCurrent(byref(popped))
                return popped

    def get_active_context(self):
        """Returns an instance of ``_ActiveContext``."""
        return _ActiveContext()

    def get_version(self):
        """
        Returns the CUDA Driver version as a tuple (major, minor).
        """
        if USE_NV_BINDING:
            version = driver.cuDriverGetVersion()
        else:
            dv = ctypes.c_int(0)
            driver.cuDriverGetVersion(ctypes.byref(dv))
            version = dv.value

        # The version is encoded as (1000 * major) + (10 * minor)
        major = version // 1000
        minor = (version - (major * 1000)) // 10
        return (major, minor)


class _ActiveContext(object):
    """An contextmanager object to cache active context to reduce dependency
    on querying the CUDA driver API.

    Once entering the context, it is assumed that the active CUDA context is
    not changed until the context is exited.
    """

    _tls_cache = threading.local()

    def __enter__(self):
        is_top = False
        # check TLS cache
        if hasattr(self._tls_cache, "ctx_devnum"):
            hctx, devnum = self._tls_cache.ctx_devnum
        # Not cached. Query the driver API.
        else:
            if USE_NV_BINDING:
                hctx = driver.cuCtxGetCurrent()
                if int(hctx) == 0:
                    hctx = None
                else:
                    hctx = drvapi.cu_context(int(hctx))
            else:
                hctx = drvapi.cu_context(0)
                driver.cuCtxGetCurrent(byref(hctx))
                hctx = hctx if hctx.value else None

            if hctx is None:
                devnum = None
            else:
                if USE_NV_BINDING:
                    devnum = int(driver.cuCtxGetDevice())
                else:
                    hdevice = drvapi.cu_device()
                    driver.cuCtxGetDevice(byref(hdevice))
                    devnum = hdevice.value

                self._tls_cache.ctx_devnum = (hctx, devnum)
                is_top = True

        self._is_top = is_top
        self.context_handle = hctx
        self.devnum = devnum
        return self

    def __exit__(self, exc_type, exc_val, exc_tb):
        if self._is_top:
            delattr(self._tls_cache, "ctx_devnum")

    def __bool__(self):
        """Returns True is there's a valid and active CUDA context."""
        return self.context_handle is not None

    __nonzero__ = __bool__


driver = Driver()


def _build_reverse_device_attrs():
    prefix = "CU_DEVICE_ATTRIBUTE_"
    map = utils.UniqueDict()
    for name in dir(enums):
        if name.startswith(prefix):
            map[name[len(prefix) :]] = getattr(enums, name)
    return map


DEVICE_ATTRIBUTES = _build_reverse_device_attrs()


class Device(object):
    """
    The device object owns the CUDA contexts.  This is owned by the driver
    object.  User should not construct devices directly.
    """

    @classmethod
    def from_identity(self, identity):
        """Create Device object from device identity created by
        ``Device.get_device_identity()``.
        """
        for devid in range(driver.get_device_count()):
            d = driver.get_device(devid)
            if d.get_device_identity() == identity:
                return d
        else:
            errmsg = (
                "No device of {} is found. "
                "Target device may not be visible in this process."
            ).format(identity)
            raise RuntimeError(errmsg)

    def __init__(self, devnum):
        if USE_NV_BINDING:
            result = driver.cuDeviceGet(devnum)
            self.id = result
            got_devnum = int(result)
        else:
            result = c_int()
            driver.cuDeviceGet(byref(result), devnum)
            got_devnum = result.value
            self.id = got_devnum

        msg = f"Driver returned device {got_devnum} instead of {devnum}"
        if devnum != got_devnum:
            raise RuntimeError(msg)

        self.attributes = {}

        # Read compute capability
        self.compute_capability = (
            self.COMPUTE_CAPABILITY_MAJOR,
            self.COMPUTE_CAPABILITY_MINOR,
        )

        # Read name
        bufsz = 128

        if USE_NV_BINDING:
            buf = driver.cuDeviceGetName(bufsz, self.id)
            name = buf.split(b"\x00")[0]
        else:
            buf = (c_char * bufsz)()
            driver.cuDeviceGetName(buf, bufsz, self.id)
            name = buf.value

        self.name = name

        # Read UUID
        if USE_NV_BINDING:
            uuid = driver.cuDeviceGetUuid(self.id)
            uuid_vals = tuple(uuid.bytes)
        else:
            uuid = cu_uuid()
            driver.cuDeviceGetUuid(byref(uuid), self.id)
            uuid_vals = tuple(bytes(uuid))

        b = "%02x"
        b2 = b * 2
        b4 = b * 4
        b6 = b * 6
        fmt = f"GPU-{b4}-{b2}-{b2}-{b2}-{b6}"
        self.uuid = fmt % uuid_vals

        self.primary_context = None

    def get_device_identity(self):
        return {
            "pci_domain_id": self.PCI_DOMAIN_ID,
            "pci_bus_id": self.PCI_BUS_ID,
            "pci_device_id": self.PCI_DEVICE_ID,
        }

    def __repr__(self):
        return "<CUDA device %d '%s'>" % (self.id, self.name)

    def __getattr__(self, attr):
        """Read attributes lazily"""
        if USE_NV_BINDING:
            code = getattr(
                binding.CUdevice_attribute, f"CU_DEVICE_ATTRIBUTE_{attr}"
            )
            value = driver.cuDeviceGetAttribute(code, self.id)
        else:
            try:
                code = DEVICE_ATTRIBUTES[attr]
            except KeyError:
                raise AttributeError(attr)

            result = c_int()
            driver.cuDeviceGetAttribute(byref(result), code, self.id)
            value = result.value

        setattr(self, attr, value)
        return value

    def __hash__(self):
        return hash(self.id)

    def __eq__(self, other):
        if isinstance(other, Device):
            return self.id == other.id
        return False

    def __ne__(self, other):
        return not (self == other)

    def get_primary_context(self):
        """
        Returns the primary context for the device.
        Note: it is not pushed to the CPU thread.
        """
        if self.primary_context is not None:
            return self.primary_context

        met_requirement_for_device(self)
        # create primary context
        if USE_NV_BINDING:
            hctx = driver.cuDevicePrimaryCtxRetain(self.id)
            hctx = drvapi.cu_context(int(hctx))
        else:
            hctx = drvapi.cu_context()
            driver.cuDevicePrimaryCtxRetain(byref(hctx), self.id)

        ctx = Context(weakref.proxy(self), hctx)
        self.primary_context = ctx
        return ctx

    def release_primary_context(self):
        """
        Release reference to primary context if it has been retained.
        """
        if self.primary_context:
            driver.cuDevicePrimaryCtxRelease(self.id)
            self.primary_context = None

    def reset(self):
        try:
            if self.primary_context is not None:
                self.primary_context.reset()
            self.release_primary_context()
        finally:
            # reset at the driver level
            driver.cuDevicePrimaryCtxReset(self.id)

    @property
    def supports_float16(self):
        return self.compute_capability >= (5, 3)

    @property
    def supports_bfloat16(self):
        return self.compute_capability >= (8, 0)


def met_requirement_for_device(device):
    if device.compute_capability < MIN_REQUIRED_CC:
        raise CudaSupportError(
            "%s has compute capability < %s" % (device, MIN_REQUIRED_CC)
        )


class BaseCUDAMemoryManager(object, metaclass=ABCMeta):
    """Abstract base class for External Memory Management (EMM) Plugins."""

    def __init__(self, *args, **kwargs):
        if "context" not in kwargs:
            raise RuntimeError("Memory manager requires a context")
        self.context = kwargs.pop("context")

    @abstractmethod
    def memalloc(self, size):
        """
        Allocate on-device memory in the current context.

        :param size: Size of allocation in bytes
        :type size: int
        :return: A memory pointer instance that owns the allocated memory
        :rtype: :class:`MemoryPointer`
        """

    @abstractmethod
    def memhostalloc(self, size, mapped, portable, wc):
        """
        Allocate pinned host memory.

        :param size: Size of the allocation in bytes
        :type size: int
        :param mapped: Whether the allocated memory should be mapped into the
                       CUDA address space.
        :type mapped: bool
        :param portable: Whether the memory will be considered pinned by all
                         contexts, and not just the calling context.
        :type portable: bool
        :param wc: Whether to allocate the memory as write-combined.
        :type wc: bool
        :return: A memory pointer instance that owns the allocated memory. The
                 return type depends on whether the region was mapped into
                 device memory.
        :rtype: :class:`MappedMemory` or :class:`PinnedMemory`
        """

    @abstractmethod
    def mempin(self, owner, pointer, size, mapped):
        """
        Pin a region of host memory that is already allocated.

        :param owner: The object that owns the memory.
        :param pointer: The pointer to the beginning of the region to pin.
        :type pointer: int
        :param size: The size of the region in bytes.
        :type size: int
        :param mapped: Whether the region should also be mapped into device
                       memory.
        :type mapped: bool
        :return: A memory pointer instance that refers to the allocated
                 memory.
        :rtype: :class:`MappedMemory` or :class:`PinnedMemory`
        """

    @abstractmethod
    def initialize(self):
        """
        Perform any initialization required for the EMM plugin instance to be
        ready to use.

        :return: None
        """

    @abstractmethod
    def get_ipc_handle(self, memory):
        """
        Return an IPC handle from a GPU allocation.

        :param memory: Memory for which the IPC handle should be created.
        :type memory: :class:`MemoryPointer`
        :return: IPC handle for the allocation
        :rtype: :class:`IpcHandle`
        """

    @abstractmethod
    def get_memory_info(self):
        """
        Returns ``(free, total)`` memory in bytes in the context. May raise
        :class:`NotImplementedError`, if returning such information is not
        practical (e.g. for a pool allocator).

        :return: Memory info
        :rtype: :class:`MemoryInfo`
        """

    @abstractmethod
    def reset(self):
        """
        Clears up all memory allocated in this context.

        :return: None
        """

    @abstractmethod
    def defer_cleanup(self):
        """
        Returns a context manager that ensures the implementation of deferred
        cleanup whilst it is active.

        :return: Context manager
        """

    @property
    @abstractmethod
    def interface_version(self):
        """
        Returns an integer specifying the version of the EMM Plugin interface
        supported by the plugin implementation. Should always return 1 for
        implementations of this version of the specification.
        """


class HostOnlyCUDAMemoryManager(BaseCUDAMemoryManager):
    """Base class for External Memory Management (EMM) Plugins that only
    implement on-device allocation. A subclass need not implement the
    ``memhostalloc`` and ``mempin`` methods.

    This class also implements ``reset`` and ``defer_cleanup`` (see
    :class:`numba.cuda.BaseCUDAMemoryManager`) for its own internal state
    management. If an EMM Plugin based on this class also implements these
    methods, then its implementations of these must also call the method from
    ``super()`` to give ``HostOnlyCUDAMemoryManager`` an opportunity to do the
    necessary work for the host allocations it is managing.

    This class does not implement ``interface_version``, as it will always be
    consistent with the version of Numba in which it is implemented. An EMM
    Plugin subclassing this class should implement ``interface_version``
    instead.
    """

    def __init__(self, *args, **kwargs):
        super().__init__(*args, **kwargs)
        self.allocations = utils.UniqueDict()
        self.deallocations = _PendingDeallocs()

    def _attempt_allocation(self, allocator):
        """
        Attempt allocation by calling *allocator*.  If an out-of-memory error
        is raised, the pending deallocations are flushed and the allocation
        is retried.  If it fails in the second attempt, the error is reraised.
        """
        try:
            return allocator()
        except CudaAPIError as e:
            # is out-of-memory?
            if USE_NV_BINDING:
                oom_code = binding.CUresult.CUDA_ERROR_OUT_OF_MEMORY
            else:
                oom_code = enums.CUDA_ERROR_OUT_OF_MEMORY

            if e.code == oom_code:
                # clear pending deallocations
                self.deallocations.clear()
                # try again
                return allocator()
            else:
                raise

    def memhostalloc(self, size, mapped=False, portable=False, wc=False):
        """Implements the allocation of pinned host memory.

        It is recommended that this method is not overridden by EMM Plugin
        implementations - instead, use the :class:`BaseCUDAMemoryManager`.
        """
        flags = 0
        if mapped:
            flags |= enums.CU_MEMHOSTALLOC_DEVICEMAP
        if portable:
            flags |= enums.CU_MEMHOSTALLOC_PORTABLE
        if wc:
            flags |= enums.CU_MEMHOSTALLOC_WRITECOMBINED

        if USE_NV_BINDING:

            def allocator():
                return driver.cuMemHostAlloc(size, flags)

            if mapped:
                pointer = self._attempt_allocation(allocator)
            else:
                pointer = allocator()

            alloc_key = pointer
        else:
            pointer = c_void_p()

            def allocator():
                driver.cuMemHostAlloc(byref(pointer), size, flags)

            if mapped:
                self._attempt_allocation(allocator)
            else:
                allocator()

            alloc_key = pointer.value

        finalizer = _hostalloc_finalizer(self, pointer, alloc_key, size, mapped)
        ctx = weakref.proxy(self.context)

        if mapped:
            mem = MappedMemory(ctx, pointer, size, finalizer=finalizer)
            self.allocations[alloc_key] = mem
            return mem.own()
        else:
            return PinnedMemory(ctx, pointer, size, finalizer=finalizer)

    def mempin(self, owner, pointer, size, mapped=False):
        """Implements the pinning of host memory.

        It is recommended that this method is not overridden by EMM Plugin
        implementations - instead, use the :class:`BaseCUDAMemoryManager`.
        """
        if isinstance(pointer, int) and not USE_NV_BINDING:
            pointer = c_void_p(pointer)

        if USE_NV_BINDING:
            alloc_key = pointer
        else:
            alloc_key = pointer.value

        # possible flags are "portable" (between context)
        # and "device-map" (map host memory to device thus no need
        # for memory transfer).
        flags = 0

        if mapped:
            flags |= enums.CU_MEMHOSTREGISTER_DEVICEMAP

        def allocator():
            driver.cuMemHostRegister(pointer, size, flags)

        if mapped:
            self._attempt_allocation(allocator)
        else:
            allocator()

        finalizer = _pin_finalizer(self, pointer, alloc_key, mapped)
        ctx = weakref.proxy(self.context)

        if mapped:
            mem = MappedMemory(
                ctx, pointer, size, owner=owner, finalizer=finalizer
            )
            self.allocations[alloc_key] = mem
            return mem.own()
        else:
            return PinnedMemory(
                ctx, pointer, size, owner=owner, finalizer=finalizer
            )

    def memallocmanaged(self, size, attach_global):
        if USE_NV_BINDING:

            def allocator():
                ma_flags = binding.CUmemAttach_flags

                if attach_global:
                    flags = ma_flags.CU_MEM_ATTACH_GLOBAL.value
                else:
                    flags = ma_flags.CU_MEM_ATTACH_HOST.value

                return driver.cuMemAllocManaged(size, flags)

            ptr = self._attempt_allocation(allocator)

            alloc_key = ptr

        else:
            ptr = drvapi.cu_device_ptr()

            def allocator():
                flags = c_uint()
                if attach_global:
                    flags = enums.CU_MEM_ATTACH_GLOBAL
                else:
                    flags = enums.CU_MEM_ATTACH_HOST

                driver.cuMemAllocManaged(byref(ptr), size, flags)

            self._attempt_allocation(allocator)

            alloc_key = ptr.value

        finalizer = _alloc_finalizer(self, ptr, alloc_key, size)
        ctx = weakref.proxy(self.context)
        mem = ManagedMemory(ctx, ptr, size, finalizer=finalizer)
        self.allocations[alloc_key] = mem
        return mem.own()

    def reset(self):
        """Clears up all host memory (mapped and/or pinned) in the current
        context.

        EMM Plugins that override this method must call ``super().reset()`` to
        ensure that host allocations are also cleaned up."""
        self.allocations.clear()
        self.deallocations.clear()

    @contextlib.contextmanager
    def defer_cleanup(self):
        """Returns a context manager that disables cleanup of mapped or pinned
        host memory in the current context whilst it is active.

        EMM Plugins that override this method must obtain the context manager
        from this method before yielding to ensure that cleanup of host
        allocations is also deferred."""
        with self.deallocations.disable():
            yield


class GetIpcHandleMixin:
    """A class that provides a default implementation of ``get_ipc_handle()``."""

    def get_ipc_handle(self, memory):
        """Open an IPC memory handle by using ``cuMemGetAddressRange`` to
        determine the base pointer of the allocation. An IPC handle of type
        ``cu_ipc_mem_handle`` is constructed and initialized with
        ``cuIpcGetMemHandle``. A :class:`numba.cuda.IpcHandle` is returned,
        populated with the underlying ``ipc_mem_handle``.
        """
        base, end = device_extents(memory)
        if USE_NV_BINDING:
            ipchandle = driver.cuIpcGetMemHandle(base)
            offset = int(memory.handle) - int(base)
        else:
            ipchandle = drvapi.cu_ipc_mem_handle()
            driver.cuIpcGetMemHandle(byref(ipchandle), base)
            offset = memory.handle.value - base
        source_info = self.context.device.get_device_identity()

        return IpcHandle(
            memory, ipchandle, memory.size, source_info, offset=offset
        )


class NumbaCUDAMemoryManager(GetIpcHandleMixin, HostOnlyCUDAMemoryManager):
    """Internal on-device memory management for Numba. This is implemented using
    the EMM Plugin interface, but is not part of the public API."""

    def initialize(self):
        # Set the memory capacity of *deallocations* as the memory manager
        # becomes active for the first time
        if self.deallocations.memory_capacity == _SizeNotSet:
            self.deallocations.memory_capacity = self.get_memory_info().total

    def memalloc(self, size):
        if USE_NV_BINDING:

            def allocator():
                return driver.cuMemAlloc(size)

            ptr = self._attempt_allocation(allocator)
            alloc_key = ptr
        else:
            ptr = drvapi.cu_device_ptr()

            def allocator():
                driver.cuMemAlloc(byref(ptr), size)

            self._attempt_allocation(allocator)
            alloc_key = ptr.value

        finalizer = _alloc_finalizer(self, ptr, alloc_key, size)
        ctx = weakref.proxy(self.context)
        mem = AutoFreePointer(ctx, ptr, size, finalizer=finalizer)
        self.allocations[alloc_key] = mem
        return mem.own()

    def get_memory_info(self):
        if USE_NV_BINDING:
            free, total = driver.cuMemGetInfo()
        else:
            free = c_size_t()
            total = c_size_t()
            driver.cuMemGetInfo(byref(free), byref(total))
            free = free.value
            total = total.value

        return MemoryInfo(free=free, total=total)

    @property
    def interface_version(self):
        return _SUPPORTED_EMM_INTERFACE_VERSION


_SUPPORTED_EMM_INTERFACE_VERSION = 1

_memory_manager = None


def _ensure_memory_manager():
    global _memory_manager

    if _memory_manager:
        return

    if config.CUDA_MEMORY_MANAGER == "default":
        _memory_manager = NumbaCUDAMemoryManager
        return

    try:
        mgr_module = importlib.import_module(config.CUDA_MEMORY_MANAGER)
        set_memory_manager(mgr_module._numba_memory_manager)
    except Exception:
        raise RuntimeError(
            "Failed to use memory manager from %s" % config.CUDA_MEMORY_MANAGER
        )


def set_memory_manager(mm_plugin):
    """Configure Numba to use an External Memory Management (EMM) Plugin. If
    the EMM Plugin version does not match one supported by this version of
    Numba, a RuntimeError will be raised.

    :param mm_plugin: The class implementing the EMM Plugin.
    :type mm_plugin: BaseCUDAMemoryManager
    :return: None
    """
    global _memory_manager

    dummy = mm_plugin(context=None)
    iv = dummy.interface_version
    if iv != _SUPPORTED_EMM_INTERFACE_VERSION:
        err = "EMM Plugin interface has version %d - version %d required" % (
            iv,
            _SUPPORTED_EMM_INTERFACE_VERSION,
        )
        raise RuntimeError(err)

    _memory_manager = mm_plugin


class _SizeNotSet(int):
    """
    Dummy object for _PendingDeallocs when *size* is not set.
    """

    def __new__(cls, *args, **kwargs):
        return super().__new__(cls, 0)

    def __str__(self):
        return "?"


_SizeNotSet = _SizeNotSet()


class _PendingDeallocs(object):
    """
    Pending deallocations of a context (or device since we are using the primary
    context). The capacity defaults to being unset (_SizeNotSet) but can be
    modified later once the driver is initialized and the total memory capacity
    known.
    """

    def __init__(self, capacity=_SizeNotSet):
        self._cons = deque()
        self._disable_count = 0
        self._size = 0
        self.memory_capacity = capacity

    @property
    def _max_pending_bytes(self):
        return int(self.memory_capacity * config.CUDA_DEALLOCS_RATIO)

    def add_item(self, dtor, handle, size=_SizeNotSet):
        """
        Add a pending deallocation.

        The *dtor* arg is the destructor function that takes an argument,
        *handle*.  It is used as ``dtor(handle)``.  The *size* arg is the
        byte size of the resource added.  It is an optional argument.  Some
        resources (e.g. CUModule) has an unknown memory footprint on the device.
        """
        _logger.info("add pending dealloc: %s %s bytes", dtor.__name__, size)
        self._cons.append((dtor, handle, size))
        self._size += int(size)
        if (
            len(self._cons) > config.CUDA_DEALLOCS_COUNT
            or self._size > self._max_pending_bytes
        ):
            self.clear()

    def clear(self):
        """
        Flush any pending deallocations unless it is disabled.
        Do nothing if disabled.
        """
        if not self.is_disabled:
            while self._cons:
                [dtor, handle, size] = self._cons.popleft()
                _logger.info("dealloc: %s %s bytes", dtor.__name__, size)
                dtor(handle)

            self._size = 0

    @contextlib.contextmanager
    def disable(self):
        """
        Context manager to temporarily disable flushing pending deallocation.
        This can be nested.
        """
        self._disable_count += 1
        try:
            yield
        finally:
            self._disable_count -= 1
            assert self._disable_count >= 0

    @property
    def is_disabled(self):
        return self._disable_count > 0

    def __len__(self):
        """
        Returns number of pending deallocations.
        """
        return len(self._cons)


MemoryInfo = namedtuple("MemoryInfo", "free,total")
"""Free and total memory for a device.

.. py:attribute:: free

   Free device memory in bytes.

.. py:attribute:: total

    Total device memory in bytes.
"""


class Context(object):
    """
    This object wraps a CUDA Context resource.

    Contexts should not be constructed directly by user code.
    """

    def __init__(self, device, handle):
        self.device = device
        self.handle = handle
        self.allocations = utils.UniqueDict()
        self.deallocations = _PendingDeallocs()
        _ensure_memory_manager()
        self.memory_manager = _memory_manager(context=self)
        self.modules = utils.UniqueDict()
        # For storing context specific data
        self.extras = {}

    def reset(self):
        """
        Clean up all owned resources in this context.
        """
        # Free owned resources
        _logger.info("reset context of device %s", self.device.id)
        self.memory_manager.reset()
        self.modules.clear()
        # Clear trash
        self.deallocations.clear()

    def get_memory_info(self):
        """Returns (free, total) memory in bytes in the context."""
        return self.memory_manager.get_memory_info()

    def get_active_blocks_per_multiprocessor(
        self, func, blocksize, memsize, flags=None
    ):
        """Return occupancy of a function.
        :param func: kernel for which occupancy is calculated
        :param blocksize: block size the kernel is intended to be launched with
        :param memsize: per-block dynamic shared memory usage intended, in bytes
        """
        args = (func, blocksize, memsize, flags)
        if USE_NV_BINDING:
            return self._cuda_python_active_blocks_per_multiprocessor(*args)
        else:
            return self._ctypes_active_blocks_per_multiprocessor(*args)

    def _cuda_python_active_blocks_per_multiprocessor(
        self, func, blocksize, memsize, flags
    ):
        ps = [func.handle, blocksize, memsize]

        if not flags:
            return driver.cuOccupancyMaxActiveBlocksPerMultiprocessor(*ps)

        ps.append(flags)
        return driver.cuOccupancyMaxActiveBlocksPerMultiprocessorWithFlags(*ps)

    def _ctypes_active_blocks_per_multiprocessor(
        self, func, blocksize, memsize, flags
    ):
        retval = c_int()
        args = (byref(retval), func.handle, blocksize, memsize)

        if not flags:
            driver.cuOccupancyMaxActiveBlocksPerMultiprocessor(*args)
        else:
            driver.cuOccupancyMaxActiveBlocksPerMultiprocessorWithFlags(*args)

        return retval.value

    def get_max_potential_block_size(
        self, func, b2d_func, memsize, blocksizelimit, flags=None
    ):
        """Suggest a launch configuration with reasonable occupancy.
        :param func: kernel for which occupancy is calculated
        :param b2d_func: function that calculates how much per-block dynamic
                         shared memory 'func' uses based on the block size.
                         Can also be the address of a C function.
                         Use `0` to pass `NULL` to the underlying CUDA API.
        :param memsize: per-block dynamic shared memory usage intended, in bytes
        :param blocksizelimit: maximum block size the kernel is designed to
                               handle
        """
        args = (func, b2d_func, memsize, blocksizelimit, flags)
        if USE_NV_BINDING:
            return self._cuda_python_max_potential_block_size(*args)
        else:
            return self._ctypes_max_potential_block_size(*args)

    def _ctypes_max_potential_block_size(
        self, func, b2d_func, memsize, blocksizelimit, flags
    ):
        gridsize = c_int()
        blocksize = c_int()
        b2d_cb = cu_occupancy_b2d_size(b2d_func)
        args = [
            byref(gridsize),
            byref(blocksize),
            func.handle,
            b2d_cb,
            memsize,
            blocksizelimit,
        ]

        if not flags:
            driver.cuOccupancyMaxPotentialBlockSize(*args)
        else:
            args.append(flags)
            driver.cuOccupancyMaxPotentialBlockSizeWithFlags(*args)

        return (gridsize.value, blocksize.value)

    def _cuda_python_max_potential_block_size(
        self, func, b2d_func, memsize, blocksizelimit, flags
    ):
        b2d_cb = ctypes.CFUNCTYPE(c_size_t, c_int)(b2d_func)
        ptr = int.from_bytes(b2d_cb, byteorder="little")
        driver_b2d_cb = binding.CUoccupancyB2DSize(ptr)
        args = [func.handle, driver_b2d_cb, memsize, blocksizelimit]

        if not flags:
            return driver.cuOccupancyMaxPotentialBlockSize(*args)
        else:
            args.append(flags)
            return driver.cuOccupancyMaxPotentialBlockSizeWithFlags(*args)

    def prepare_for_use(self):
        """Initialize the context for use.
        It's safe to be called multiple times.
        """
        self.memory_manager.initialize()

    def push(self):
        """
        Pushes this context on the current CPU Thread.
        """
        if USE_NV_BINDING:
            driver.cuCtxPushCurrent(self.handle.value)
        else:
            driver.cuCtxPushCurrent(self.handle)
        self.prepare_for_use()

    def pop(self):
        """
        Pops this context off the current CPU thread. Note that this context
        must be at the top of the context stack, otherwise an error will occur.
        """
        popped = driver.pop_active_context()
        assert popped.value == self.handle.value

    def memalloc(self, bytesize):
        return self.memory_manager.memalloc(bytesize)

    def memallocmanaged(self, bytesize, attach_global=True):
        return self.memory_manager.memallocmanaged(bytesize, attach_global)

    def memhostalloc(self, bytesize, mapped=False, portable=False, wc=False):
        return self.memory_manager.memhostalloc(bytesize, mapped, portable, wc)

    def mempin(self, owner, pointer, size, mapped=False):
        if mapped and not self.device.CAN_MAP_HOST_MEMORY:
            raise CudaDriverError("%s cannot map host memory" % self.device)
        return self.memory_manager.mempin(owner, pointer, size, mapped)

    def get_ipc_handle(self, memory):
        """
        Returns an *IpcHandle* from a GPU allocation.
        """
        if not SUPPORTS_IPC:
            raise OSError("OS does not support CUDA IPC")
        return self.memory_manager.get_ipc_handle(memory)

    def open_ipc_handle(self, handle, size):
        # open the IPC handle to get the device pointer
        flags = 1  # CU_IPC_MEM_LAZY_ENABLE_PEER_ACCESS
        if USE_NV_BINDING:
            dptr = driver.cuIpcOpenMemHandle(handle, flags)
        else:
            dptr = drvapi.cu_device_ptr()
            driver.cuIpcOpenMemHandle(byref(dptr), handle, flags)

        # wrap it
        return MemoryPointer(
            context=weakref.proxy(self), pointer=dptr, size=size
        )

    def enable_peer_access(self, peer_context, flags=0):
        """Enable peer access between the current context and the peer context"""
        assert flags == 0, "*flags* is reserved and MUST be zero"
        driver.cuCtxEnablePeerAccess(peer_context, flags)

    def can_access_peer(self, peer_device):
        """Returns a bool indicating whether the peer access between the
        current and peer device is possible.
        """
        if USE_NV_BINDING:
            peer_device = binding.CUdevice(peer_device)
            can_access_peer = driver.cuDeviceCanAccessPeer(
                self.device.id, peer_device
            )
        else:
            can_access_peer = c_int()
            driver.cuDeviceCanAccessPeer(
                byref(can_access_peer),
                self.device.id,
                peer_device,
            )

        return bool(can_access_peer)

    def create_module_ptx(self, ptx):
        if isinstance(ptx, str):
            ptx = ptx.encode("utf8")
        if USE_NV_BINDING:
            image = ObjectCode.from_ptx(ptx)
        else:
            image = c_char_p(ptx)
        return self.create_module_image(image)

    def create_module_image(
        self, image, setup_callbacks=None, teardown_callbacks=None
    ):
        module = load_module_image(
            self, image, setup_callbacks, teardown_callbacks
        )
        if USE_NV_BINDING:
            key = module.handle
        else:
            key = module.handle.value
        self.modules[key] = module
        return weakref.proxy(module)

    def unload_module(self, module):
        if USE_NV_BINDING:
            key = module.handle
        else:
            key = module.handle.value
        del self.modules[key]

    def get_default_stream(self):
        if USE_NV_BINDING:
            handle = drvapi.cu_stream(int(binding.CUstream(CU_STREAM_DEFAULT)))
        else:
            handle = drvapi.cu_stream(drvapi.CU_STREAM_DEFAULT)
        return Stream(weakref.proxy(self), handle, None)

    def get_legacy_default_stream(self):
        if USE_NV_BINDING:
            handle = drvapi.cu_stream(
                int(binding.CUstream(binding.CU_STREAM_LEGACY))
            )
        else:
            handle = drvapi.cu_stream(drvapi.CU_STREAM_LEGACY)
        return Stream(weakref.proxy(self), handle, None)

    def get_per_thread_default_stream(self):
        if USE_NV_BINDING:
            handle = drvapi.cu_stream(
                int(binding.CUstream(binding.CU_STREAM_PER_THREAD))
            )
        else:
            handle = drvapi.cu_stream(drvapi.CU_STREAM_PER_THREAD)
        return Stream(weakref.proxy(self), handle, None)

    def create_stream(self):
        if USE_NV_BINDING:
            # The default stream creation flag, specifying that the created
            # stream synchronizes with stream 0 (this is different from the
            # default stream, which we define also as CU_STREAM_DEFAULT when
            # the NV binding is in use).
            flags = binding.CUstream_flags.CU_STREAM_DEFAULT.value
            handle = drvapi.cu_stream(int(driver.cuStreamCreate(flags)))
        else:
            handle = drvapi.cu_stream()
            driver.cuStreamCreate(byref(handle), 0)
        return Stream(
            weakref.proxy(self),
            handle,
            _stream_finalizer(self.deallocations, handle),
        )

    def create_external_stream(self, ptr):
        if not isinstance(ptr, int):
            raise TypeError("ptr for external stream must be an int")
        if USE_NV_BINDING:
            handle = drvapi.cu_stream(int(binding.CUstream(ptr)))
        else:
            handle = drvapi.cu_stream(ptr)
        return Stream(weakref.proxy(self), handle, None, external=True)

    def create_event(self, timing=True):
        flags = 0
        if not timing:
            flags |= enums.CU_EVENT_DISABLE_TIMING
        if USE_NV_BINDING:
            handle = drvapi.cu_event(int(driver.cuEventCreate(flags)))
        else:
            handle = drvapi.cu_event()
            driver.cuEventCreate(byref(handle), flags)
        return Event(
            weakref.proxy(self),
            handle,
            finalizer=_event_finalizer(self.deallocations, handle),
        )

    def synchronize(self):
        driver.cuCtxSynchronize()

    @contextlib.contextmanager
    def defer_cleanup(self):
        with self.memory_manager.defer_cleanup():
            with self.deallocations.disable():
                yield

    def __repr__(self):
        return "<CUDA context %s of device %d>" % (self.handle, self.device.id)

    def __eq__(self, other):
        if isinstance(other, Context):
            return self.handle == other.handle
        else:
            return NotImplemented

    def __ne__(self, other):
        return not self.__eq__(other)


def load_module_image(
    context, image, setup_callbacks=None, teardown_callbacks=None
):
    """
    image must be a pointer
    """
    if USE_NV_BINDING:
        return load_module_image_cuda_python(
            context, image, setup_callbacks, teardown_callbacks
        )
    else:
        return load_module_image_ctypes(
            context, image, setup_callbacks, teardown_callbacks
        )


def load_module_image_ctypes(
    context, image, setup_callbacks, teardown_callbacks
):
    logsz = config.CUDA_LOG_SIZE

    jitinfo = (c_char * logsz)()
    jiterrors = (c_char * logsz)()

    options = {
        enums.CU_JIT_INFO_LOG_BUFFER: addressof(jitinfo),
        enums.CU_JIT_INFO_LOG_BUFFER_SIZE_BYTES: c_void_p(logsz),
        enums.CU_JIT_ERROR_LOG_BUFFER: addressof(jiterrors),
        enums.CU_JIT_ERROR_LOG_BUFFER_SIZE_BYTES: c_void_p(logsz),
        enums.CU_JIT_LOG_VERBOSE: c_void_p(config.CUDA_VERBOSE_JIT_LOG),
    }

    option_keys = (drvapi.cu_jit_option * len(options))(*options.keys())
    option_vals = (c_void_p * len(options))(*options.values())
    handle = drvapi.cu_module()
    try:
        driver.cuModuleLoadDataEx(
            byref(handle), image, len(options), option_keys, option_vals
        )
    except CudaAPIError as e:
        msg = "cuModuleLoadDataEx error:\n%s" % jiterrors.value.decode("utf8")
        raise CudaAPIError(e.code, msg)

    info_log = jitinfo.value

    return CtypesModule(
        weakref.proxy(context),
        handle,
        info_log,
        _module_finalizer(context, handle),
        setup_callbacks,
        teardown_callbacks,
    )


def load_module_image_cuda_python(
    context, image, setup_callbacks, teardown_callbacks
):
    """
    image must be a pointer
    """
    logsz = config.CUDA_LOG_SIZE

    jitinfo = bytearray(logsz)
    jiterrors = bytearray(logsz)

    jit_option = binding.CUjit_option
    options = {
        jit_option.CU_JIT_INFO_LOG_BUFFER: jitinfo,
        jit_option.CU_JIT_INFO_LOG_BUFFER_SIZE_BYTES: logsz,
        jit_option.CU_JIT_ERROR_LOG_BUFFER: jiterrors,
        jit_option.CU_JIT_ERROR_LOG_BUFFER_SIZE_BYTES: logsz,
        jit_option.CU_JIT_LOG_VERBOSE: config.CUDA_VERBOSE_JIT_LOG,
    }

    option_keys = [k for k in options.keys()]
    option_vals = [v for v in options.values()]

    try:
        handle = driver.cuModuleLoadDataEx(
            image.code, len(options), option_keys, option_vals
        )
    except CudaAPIError as e:
        err_string = jiterrors.decode("utf-8")
        msg = "cuModuleLoadDataEx error:\n%s" % err_string
        raise CudaAPIError(e.code, msg)

    info_log = jitinfo.decode("utf-8")

    return CudaPythonModule(
        weakref.proxy(context),
        handle,
        info_log,
        _module_finalizer(context, handle),
        setup_callbacks,
        teardown_callbacks,
    )


def _alloc_finalizer(memory_manager, ptr, alloc_key, size):
    allocations = memory_manager.allocations
    deallocations = memory_manager.deallocations

    def core():
        if allocations:
            del allocations[alloc_key]
        deallocations.add_item(driver.cuMemFree, ptr, size)

    return core


def _hostalloc_finalizer(memory_manager, ptr, alloc_key, size, mapped):
    """
    Finalize page-locked host memory allocated by `context.memhostalloc`.

    This memory is managed by CUDA, and finalization entails deallocation. The
    issues noted in `_pin_finalizer` are not relevant in this case, and the
    finalization is placed in the `context.deallocations` queue along with
    finalization of device objects.

    """
    allocations = memory_manager.allocations
    deallocations = memory_manager.deallocations
    if not mapped:
        size = _SizeNotSet

    def core():
        if mapped and allocations:
            del allocations[alloc_key]
        deallocations.add_item(driver.cuMemFreeHost, ptr, size)

    return core


def _pin_finalizer(memory_manager, ptr, alloc_key, mapped):
    """
    Finalize temporary page-locking of host memory by `context.mempin`.

    This applies to memory not otherwise managed by CUDA. Page-locking can
    be requested multiple times on the same memory, and must therefore be
    lifted as soon as finalization is requested, otherwise subsequent calls to
    `mempin` may fail with `CUDA_ERROR_HOST_MEMORY_ALREADY_REGISTERED`, leading
    to unexpected behavior for the context managers `cuda.{pinned,mapped}`.
    This function therefore carries out finalization immediately, bypassing the
    `context.deallocations` queue.

    """
    allocations = memory_manager.allocations

    def core():
        if mapped and allocations:
            del allocations[alloc_key]
        driver.cuMemHostUnregister(ptr)

    return core


def _event_finalizer(deallocs, handle):
    def core():
        deallocs.add_item(driver.cuEventDestroy, handle.value)

    return core


def _stream_finalizer(deallocs, handle):
    def core():
        deallocs.add_item(driver.cuStreamDestroy, handle.value)

    return core


def _module_finalizer(context, handle):
    dealloc = context.deallocations
    modules = context.modules

    if USE_NV_BINDING:
        key = handle
    else:
        key = handle.value

    def core():
        shutting_down = utils.shutting_down  # early bind

        def module_unload(handle):
            # If we are not shutting down, we must be called due to
            # Context.reset() of Context.unload_module().  Both must have
            # cleared the module reference from the context.
            assert shutting_down() or key not in modules
            driver.cuModuleUnload(handle)

        dealloc.add_item(module_unload, handle)

    return core


class _CudaIpcImpl(object):
    """Implementation of GPU IPC using CUDA driver API.
    This requires the devices to be peer accessible.
    """

    def __init__(self, parent):
        self.base = parent.base
        self.handle = parent.handle
        self.size = parent.size
        self.offset = parent.offset
        # remember if the handle is already opened
        self._opened_mem = None

    def open(self, context):
        """
        Import the IPC memory and returns a raw CUDA memory pointer object
        """
        if self.base is not None:
            raise ValueError("opening IpcHandle from original process")

        if self._opened_mem is not None:
            raise ValueError("IpcHandle is already opened")

        mem = context.open_ipc_handle(self.handle, self.offset + self.size)
        # this object owns the opened allocation
        # note: it is required the memory be freed after the ipc handle is
        #       closed by the importing context.
        self._opened_mem = mem
        return mem.own().view(self.offset)

    def close(self):
        if self._opened_mem is None:
            raise ValueError("IpcHandle not opened")
        driver.cuIpcCloseMemHandle(self._opened_mem.handle)
        self._opened_mem = None


class _StagedIpcImpl(object):
    """Implementation of GPU IPC using custom staging logic to workaround
    CUDA IPC limitation on peer accessibility between devices.
    """

    def __init__(self, parent, source_info):
        self.parent = parent
        self.base = parent.base
        self.handle = parent.handle
        self.size = parent.size
        self.source_info = source_info

    def open(self, context):
        from numba import cuda

        srcdev = Device.from_identity(self.source_info)
        if USE_NV_BINDING:
            srcdev_id = int(srcdev.id)
        else:
            srcdev_id = srcdev.id

        impl = _CudaIpcImpl(parent=self.parent)
        # Open context on the source device.
        with cuda.gpus[srcdev_id]:
            source_ptr = impl.open(cuda.devices.get_context())

        # Allocate GPU buffer.
        newmem = context.memalloc(self.size)
        # Do D->D from the source peer-context
        # This performs automatic host staging
        device_to_device(newmem, source_ptr, self.size)

        # Cleanup source context
        with cuda.gpus[srcdev_id]:
            impl.close()

        return newmem

    def close(self):
        # Nothing has to be done here
        pass


class IpcHandle(object):
    """
    CUDA IPC handle. Serialization of the CUDA IPC handle object is implemented
    here.

    :param base: A reference to the original allocation to keep it alive
    :type base: MemoryPointer
    :param handle: The CUDA IPC handle, as a ctypes array of bytes.
    :param size: Size of the original allocation
    :type size: int
    :param source_info: The identity of the device on which the IPC handle was
                        opened.
    :type source_info: dict
    :param offset: The offset into the underlying allocation of the memory
                   referred to by this IPC handle.
    :type offset: int
    """

    def __init__(self, base, handle, size, source_info=None, offset=0):
        self.base = base
        self.handle = handle
        self.size = size
        self.source_info = source_info
        self._impl = None
        self.offset = offset

    def _sentry_source_info(self):
        if self.source_info is None:
            raise RuntimeError("IPC handle doesn't have source info")

    def can_access_peer(self, context):
        """Returns a bool indicating whether the active context can peer
        access the IPC handle
        """
        self._sentry_source_info()
        if self.source_info == context.device.get_device_identity():
            return True
        source_device = Device.from_identity(self.source_info)
        return context.can_access_peer(source_device.id)

    def open_staged(self, context):
        """Open the IPC by allowing staging on the host memory first."""
        self._sentry_source_info()

        if self._impl is not None:
            raise ValueError("IpcHandle is already opened")

        self._impl = _StagedIpcImpl(self, self.source_info)
        return self._impl.open(context)

    def open_direct(self, context):
        """
        Import the IPC memory and returns a raw CUDA memory pointer object
        """
        if self._impl is not None:
            raise ValueError("IpcHandle is already opened")

        self._impl = _CudaIpcImpl(self)
        return self._impl.open(context)

    def open(self, context):
        """Open the IPC handle and import the memory for usage in the given
        context.  Returns a raw CUDA memory pointer object.

        This is enhanced over CUDA IPC that it will work regardless of whether
        the source device is peer-accessible by the destination device.
        If the devices are peer-accessible, it uses .open_direct().
        If the devices are not peer-accessible, it uses .open_staged().
        """
        if self.source_info is None or self.can_access_peer(context):
            fn = self.open_direct
        else:
            fn = self.open_staged
        return fn(context)

    def open_array(self, context, shape, dtype, strides=None):
        """
        Similar to `.open()` but returns an device array.
        """
        from . import devicearray

        # by default, set strides to itemsize
        if strides is None:
            strides = dtype.itemsize
        dptr = self.open(context)
        # read the device pointer as an array
        return devicearray.DeviceNDArray(
            shape=shape, strides=strides, dtype=dtype, gpu_data=dptr
        )

    def close(self):
        if self._impl is None:
            raise ValueError("IpcHandle not opened")
        self._impl.close()
        self._impl = None

    def __reduce__(self):
        # Preprocess the IPC handle, which is defined as a byte array.
        if USE_NV_BINDING:
            preprocessed_handle = self.handle.reserved
        else:
            preprocessed_handle = tuple(self.handle.reserved)
        args = (
            self.__class__,
            preprocessed_handle,
            self.size,
            self.source_info,
            self.offset,
        )
        return (serialize._rebuild_reduction, args)

    @classmethod
    def _rebuild(cls, handle_ary, size, source_info, offset):
        if USE_NV_BINDING:
            handle = binding.CUipcMemHandle()
        else:
            handle = drvapi.cu_ipc_mem_handle()
        handle.reserved = handle_ary
        return cls(
            base=None,
            handle=handle,
            size=size,
            source_info=source_info,
            offset=offset,
        )


class MemoryPointer(object):
    """A memory pointer that owns a buffer, with an optional finalizer. Memory
    pointers provide reference counting, and instances are initialized with a
    reference count of 1.

    The base ``MemoryPointer`` class does not use the
    reference count for managing the buffer lifetime. Instead, the buffer
    lifetime is tied to the memory pointer instance's lifetime:

    - When the instance is deleted, the finalizer will be called.
    - When the reference count drops to 0, no action is taken.

    Subclasses of ``MemoryPointer`` may modify these semantics, for example to
    tie the buffer lifetime to the reference count, so that the buffer is freed
    when there are no more references.

    :param context: The context in which the pointer was allocated.
    :type context: Context
    :param pointer: The address of the buffer.
    :type pointer: ctypes.c_void_p
    :param size: The size of the allocation in bytes.
    :type size: int
    :param owner: The owner is sometimes set by the internals of this class, or
                  used for Numba's internal memory management. It should not be
                  provided by an external user of the ``MemoryPointer`` class
                  (e.g. from within an EMM Plugin); the default of `None`
                  should always suffice.
    :type owner: NoneType
    :param finalizer: A function that is called when the buffer is to be freed.
    :type finalizer: function
    """

    __cuda_memory__ = True

    def __init__(self, context, pointer, size, owner=None, finalizer=None):
        if USE_NV_BINDING and isinstance(pointer, ctypes.c_void_p):
            pointer = binding.CUdeviceptr(pointer.value)

        self.context = context
        self.device_pointer = pointer
        self.size = size
        self._cuda_memsize_ = size
        self.is_managed = finalizer is not None
        self.refct = 1
        self.handle = self.device_pointer
        self._owner = owner

        if finalizer is not None:
            self._finalizer = weakref.finalize(self, finalizer)

    @property
    def owner(self):
        return self if self._owner is None else self._owner

    def own(self):
        return OwnedPointer(weakref.proxy(self))

    def free(self):
        """
        Forces the device memory to the trash.
        """
        if self.is_managed:
            if not self._finalizer.alive:
                raise RuntimeError("Freeing dead memory")
            self._finalizer()
            assert not self._finalizer.alive

    def memset(self, byte, count=None, stream=0):
        count = self.size if count is None else count
        if stream:
            if USE_NV_BINDING:
                handle = stream.handle.value
            else:
                handle = stream.handle
            driver.cuMemsetD8Async(self.device_pointer, byte, count, handle)
        else:
            driver.cuMemsetD8(self.device_pointer, byte, count)

    def view(self, start, stop=None):
        if stop is None:
            size = self.size - start
        else:
            size = stop - start

        # Handle NULL/empty memory buffer
        if not self.device_pointer_value:
            if size != 0:
                raise RuntimeError("non-empty slice into empty slice")
            view = self  # new view is just a reference to self
        # Handle normal case
        else:
            base = self.device_pointer_value + start
            if size < 0:
                raise RuntimeError("size cannot be negative")
            if USE_NV_BINDING:
                pointer = binding.CUdeviceptr()
                ctypes_ptr = drvapi.cu_device_ptr.from_address(pointer.getPtr())
                ctypes_ptr.value = base
            else:
                pointer = drvapi.cu_device_ptr(base)
            view = MemoryPointer(self.context, pointer, size, owner=self.owner)

        if isinstance(self.owner, (MemoryPointer, OwnedPointer)):
            # Owned by a numba-managed memory segment, take an owned reference
            return OwnedPointer(weakref.proxy(self.owner), view)
        else:
            # Owned by external alloc, return view with same external owner
            return view

    @property
    def device_ctypes_pointer(self):
        if USE_NV_BINDING:
            return drvapi.cu_device_ptr(int(self.device_pointer))
        return self.device_pointer

    @property
    def device_pointer_value(self):
        if USE_NV_BINDING:
            return int(self.device_pointer) or None
        else:
            return self.device_pointer.value


class AutoFreePointer(MemoryPointer):
    """Modifies the ownership semantic of the MemoryPointer so that the
    instance lifetime is directly tied to the number of references.

    When the reference count reaches zero, the finalizer is invoked.

    Constructor arguments are the same as for :class:`MemoryPointer`.
    """

    def __init__(self, *args, **kwargs):
        super(AutoFreePointer, self).__init__(*args, **kwargs)
        # Releease the self reference to the buffer, so that the finalizer
        # is invoked if all the derived pointers are gone.
        self.refct -= 1


class MappedMemory(AutoFreePointer):
    """A memory pointer that refers to a buffer on the host that is mapped into
    device memory.

    :param context: The context in which the pointer was mapped.
    :type context: Context
    :param pointer: The address of the buffer.
    :type pointer: ctypes.c_void_p
    :param size: The size of the buffer in bytes.
    :type size: int
    :param owner: The owner is sometimes set by the internals of this class, or
                  used for Numba's internal memory management. It should not be
                  provided by an external user of the ``MappedMemory`` class
                  (e.g. from within an EMM Plugin); the default of `None`
                  should always suffice.
    :type owner: NoneType
    :param finalizer: A function that is called when the buffer is to be freed.
    :type finalizer: function
    """

    __cuda_memory__ = True

    def __init__(self, context, pointer, size, owner=None, finalizer=None):
        self.owned = owner
        self.host_pointer = pointer

        if USE_NV_BINDING:
            devptr = driver.cuMemHostGetDevicePointer(pointer, 0)
            self._bufptr_ = self.host_pointer
        else:
            devptr = drvapi.cu_device_ptr()
            driver.cuMemHostGetDevicePointer(byref(devptr), pointer, 0)
            self._bufptr_ = self.host_pointer.value

        self.device_pointer = devptr
        super(MappedMemory, self).__init__(
            context, devptr, size, finalizer=finalizer
        )
        self.handle = self.host_pointer

        # For buffer interface
        self._buflen_ = self.size

    def own(self):
        return MappedOwnedPointer(weakref.proxy(self))


class PinnedMemory(mviewbuf.MemAlloc):
    """A pointer to a pinned buffer on the host.

    :param context: The context in which the pointer was mapped.
    :type context: Context
    :param owner: The object owning the memory. For EMM plugin implementation,
                  this ca
    :param pointer: The address of the buffer.
    :type pointer: ctypes.c_void_p
    :param size: The size of the buffer in bytes.
    :type size: int
    :param owner: An object owning the buffer that has been pinned. For EMM
                  plugin implementation, the default of ``None`` suffices for
                  memory allocated in ``memhostalloc`` - for ``mempin``, it
                  should be the owner passed in to the ``mempin`` method.
    :param finalizer: A function that is called when the buffer is to be freed.
    :type finalizer: function
    """

    def __init__(self, context, pointer, size, owner=None, finalizer=None):
        self.context = context
        self.owned = owner
        self.size = size
        self.host_pointer = pointer
        self.is_managed = finalizer is not None
        self.handle = self.host_pointer

        # For buffer interface
        self._buflen_ = self.size
        if USE_NV_BINDING:
            self._bufptr_ = self.host_pointer
        else:
            self._bufptr_ = self.host_pointer.value

        if finalizer is not None:
            weakref.finalize(self, finalizer)

    def own(self):
        return self


class ManagedMemory(AutoFreePointer):
    """A memory pointer that refers to a managed memory buffer (can be accessed
    on both host and device).

    :param context: The context in which the pointer was mapped.
    :type context: Context
    :param pointer: The address of the buffer.
    :type pointer: ctypes.c_void_p
    :param size: The size of the buffer in bytes.
    :type size: int
    :param owner: The owner is sometimes set by the internals of this class, or
                  used for Numba's internal memory management. It should not be
                  provided by an external user of the ``ManagedMemory`` class
                  (e.g. from within an EMM Plugin); the default of `None`
                  should always suffice.
    :type owner: NoneType
    :param finalizer: A function that is called when the buffer is to be freed.
    :type finalizer: function
    """

    __cuda_memory__ = True

    def __init__(self, context, pointer, size, owner=None, finalizer=None):
        self.owned = owner
        devptr = pointer
        super().__init__(context, devptr, size, finalizer=finalizer)

        # For buffer interface
        self._buflen_ = self.size
        if USE_NV_BINDING:
            self._bufptr_ = self.device_pointer
        else:
            self._bufptr_ = self.device_pointer.value

    def own(self):
        return ManagedOwnedPointer(weakref.proxy(self))


class OwnedPointer(object):
    def __init__(self, memptr, view=None):
        self._mem = memptr

        if view is None:
            self._view = self._mem
        else:
            assert not view.is_managed
            self._view = view

        mem = self._mem

        def deref():
            try:
                mem.refct -= 1
                assert mem.refct >= 0
                if mem.refct == 0:
                    mem.free()
            except ReferenceError:
                # ignore reference error here
                pass

        self._mem.refct += 1
        weakref.finalize(self, deref)

    def __getattr__(self, fname):
        """Proxy MemoryPointer methods"""
        return getattr(self._view, fname)


class MappedOwnedPointer(OwnedPointer, mviewbuf.MemAlloc):
    pass


class ManagedOwnedPointer(OwnedPointer, mviewbuf.MemAlloc):
    pass


class Stream(object):
    def __init__(self, context, handle, finalizer, external=False):
        self.context = context
        self.handle = handle
        self.external = external
        if finalizer is not None:
            weakref.finalize(self, finalizer)

    def __int__(self):
        # The default stream's handle.value is 0, which gives `None`
        return self.handle.value or drvapi.CU_STREAM_DEFAULT

    def __cuda_stream__(self):
        if not self.handle.value:
            return (0, drvapi.CU_STREAM_DEFAULT)
        return (0, self.handle.value if USE_NV_BINDING else self.handle)

    def __repr__(self):
        default_streams = {
            drvapi.CU_STREAM_DEFAULT: "<Default CUDA stream on %s>",
            drvapi.CU_STREAM_LEGACY: "<Legacy default CUDA stream on %s>",
            drvapi.CU_STREAM_PER_THREAD: "<Per-thread default CUDA stream on %s>",
        }
        ptr = self.handle.value or drvapi.CU_STREAM_DEFAULT

        if ptr in default_streams:
            return default_streams[ptr] % self.context
        elif self.external:
            return "<External CUDA stream %d on %s>" % (ptr, self.context)
        else:
            return "<CUDA stream %d on %s>" % (ptr, self.context)

    def synchronize(self):
        """
        Wait for all commands in this stream to execute. This will commit any
        pending memory transfers.
        """
        if USE_NV_BINDING:
            handle = self.handle.value
        else:
            handle = self.handle
        driver.cuStreamSynchronize(handle)

    @contextlib.contextmanager
    def auto_synchronize(self):
        """
        A context manager that waits for all commands in this stream to execute
        and commits any pending memory transfers upon exiting the context.
        """
        yield self
        self.synchronize()

    def add_callback(self, callback, arg=None):
        """
        Add a callback to a compute stream.
        The user provided function is called from a driver thread once all
        preceding stream operations are complete.

        Callback functions are called from a CUDA driver thread, not from
        the thread that invoked `add_callback`. No CUDA API functions may
        be called from within the callback function.

        The duration of a callback function should be kept short, as the
        callback will block later work in the stream and may block other
        callbacks from being executed.

        .. warning::
            There is a potential for deadlock due to a lock ordering issue
            between the GIL and the CUDA driver lock when using libraries
            that call CUDA functions without releasing the GIL. This can
            occur when the callback function, which holds the CUDA driver lock,
            attempts to acquire the GIL while another thread that holds the GIL
            is waiting for the CUDA driver lock. Consider using libraries that
            properly release the GIL around CUDA operations or restructure
            your code to avoid this situation.

        Note: The driver function underlying this method is marked for
        eventual deprecation and may be replaced in a future CUDA release.

        :param callback: Callback function with arguments (stream, status, arg).
        :param arg: Optional user data to be passed to the callback function.
        """
        data = (self, callback, arg)
        _py_incref(data)
        if USE_NV_BINDING:
            ptr = int.from_bytes(self._stream_callback, byteorder="little")
            stream_callback = binding.CUstreamCallback(ptr)
            # The callback needs to receive a pointer to the data PyObject
            data = id(data)
            handle = self.handle.value
        else:
            stream_callback = self._stream_callback
            handle = self.handle
        driver.cuStreamAddCallback(handle, stream_callback, data, 0)

    @staticmethod
    @cu_stream_callback_pyobj
    def _stream_callback(handle, status, data):
        try:
            stream, callback, arg = data
            callback(stream, status, arg)
        except Exception as e:
            warnings.warn(f"Exception in stream callback: {e}")
        finally:
            _py_decref(data)

    def async_done(self) -> asyncio.futures.Future:
        """
        Return an awaitable that resolves once all preceding stream operations
        are complete. The result of the awaitable is the current stream.

        .. warning::
            There is a potential for deadlock due to a lock ordering issue
            between the GIL and the CUDA driver lock when using libraries
            that call CUDA functions without releasing the GIL. This can
            occur when the callback function (internally used by this method),
            which holds the CUDA driver lock, attempts to acquire the GIL
            while another thread that holds the GIL is waiting for the CUDA driver lock.
            Consider using libraries that properly release the GIL around
            CUDA operations or restructure your code to avoid this situation.
        """
        loop = asyncio.get_running_loop()
        future = loop.create_future()

        def resolver(future, status):
            if future.done():
                return
            elif status == 0:
                future.set_result(self)
            else:
                future.set_exception(Exception(f"Stream error {status}"))

        def callback(stream, status, future):
            loop.call_soon_threadsafe(resolver, future, status)

        self.add_callback(callback, future)
        return future


class Event(object):
    def __init__(self, context, handle, finalizer=None):
        self.context = context
        self.handle = handle
        if finalizer is not None:
            weakref.finalize(self, finalizer)

    def query(self):
        """
        Returns True if all work before the most recent record has completed;
        otherwise, returns False.
        """
        try:
            driver.cuEventQuery(self.handle)
        except CudaAPIError as e:
            if e.code == enums.CUDA_ERROR_NOT_READY:
                return False
            else:
                raise
        else:
            return True

    def record(self, stream=0):
        """
        Set the record point of the event to the current point in the given
        stream.

        The event will be considered to have occurred when all work that was
        queued in the stream at the time of the call to ``record()`` has been
        completed.
        """
        if USE_NV_BINDING:
            hstream = stream.handle.value if stream else binding.CUstream(0)
            handle = self.handle.value
        else:
            hstream = stream.handle if stream else 0
            handle = self.handle
        driver.cuEventRecord(handle, hstream)

    def synchronize(self):
        """
        Synchronize the host thread for the completion of the event.
        """
        if USE_NV_BINDING:
            handle = self.handle.value
        else:
            handle = self.handle
        driver.cuEventSynchronize(handle)

    def wait(self, stream=0):
        """
        All future works submitted to stream will wait util the event completes.
        """
        if USE_NV_BINDING:
            hstream = stream.handle.value if stream else binding.CUstream(0)
            handle = self.handle.value
        else:
            hstream = stream.handle if stream else 0
            handle = self.handle
        flags = 0
        driver.cuStreamWaitEvent(hstream, handle, flags)

    def elapsed_time(self, evtend):
        return event_elapsed_time(self, evtend)


def event_elapsed_time(evtstart, evtend):
    """
    Compute the elapsed time between two events in milliseconds.
    """
    if USE_NV_BINDING:
        return driver.cuEventElapsedTime(
            evtstart.handle.value, evtend.handle.value
        )
    else:
        msec = c_float()
        driver.cuEventElapsedTime(byref(msec), evtstart.handle, evtend.handle)
        return msec.value


class Module(metaclass=ABCMeta):
    """Abstract base class for modules"""

    def __init__(
        self,
        context,
        handle,
        info_log,
        finalizer=None,
        setup_callbacks=None,
        teardown_callbacks=None,
    ):
        self.context = context
        self.handle = handle
        self.info_log = info_log
        if finalizer is not None:
            self._finalizer = weakref.finalize(self, finalizer)

        self.initialized = False
        self.setup_functions = setup_callbacks
        self.teardown_functions = teardown_callbacks

        self._set_finalizers()

    def unload(self):
        """Unload this module from the context"""
        self.context.unload_module(self)

    @abstractmethod
    def get_function(self, name):
        """Returns a Function object encapsulating the named function"""

    @abstractmethod
    def get_global_symbol(self, name):
        """Return a MemoryPointer referring to the named symbol"""

    def setup(self):
        """Call the setup functions for the module"""
        if self.initialized:
            raise RuntimeError("The module has already been initialized.")

        if self.setup_functions is None:
            return

        for f in self.setup_functions:
            f(self.handle)

        self.initialized = True

    def _set_finalizers(self):
        """Create finalizers that tear down the module."""
        if self.teardown_functions is None:
            return

        def _teardown(teardowns, handle):
            for f in teardowns:
                f(handle)

        weakref.finalize(
            self,
            _teardown,
            self.teardown_functions,
            self.handle,
        )


class CtypesModule(Module):
    def get_function(self, name):
        handle = drvapi.cu_function()
        driver.cuModuleGetFunction(
            byref(handle), self.handle, name.encode("utf8")
        )
        return CtypesFunction(weakref.proxy(self), handle, name)

    def get_global_symbol(self, name):
        ptr = drvapi.cu_device_ptr()
        size = drvapi.c_size_t()
        driver.cuModuleGetGlobal(
            byref(ptr), byref(size), self.handle, name.encode("utf8")
        )
        return MemoryPointer(self.context, ptr, size), size.value


class CudaPythonModule(Module):
    def get_function(self, name):
        handle = driver.cuModuleGetFunction(self.handle, name.encode("utf8"))
        return CudaPythonFunction(weakref.proxy(self), handle, name)

    def get_global_symbol(self, name):
        ptr, size = driver.cuModuleGetGlobal(self.handle, name.encode("utf8"))
        return MemoryPointer(self.context, ptr, size), size


FuncAttr = namedtuple(
    "FuncAttr", ["regs", "shared", "local", "const", "maxthreads"]
)


class Function(metaclass=ABCMeta):
    griddim = 1, 1, 1
    blockdim = 1, 1, 1
    stream = 0
    sharedmem = 0

    def __init__(self, module, handle, name):
        self.module = module
        self.handle = handle
        self.name = name
        self.attrs = self.read_func_attr_all()

    def __repr__(self):
        return "<CUDA function %s>" % self.name

    @property
    def device(self):
        return self.module.context.device

    @abstractmethod
    def cache_config(
        self, prefer_equal=False, prefer_cache=False, prefer_shared=False
    ):
        """Set the cache configuration for this function."""

    @abstractmethod
    def read_func_attr(self, attrid):
        """Return the value of the attribute with given ID."""

    @abstractmethod
    def read_func_attr_all(self):
        """Return a FuncAttr object with the values of various function
        attributes."""


class CtypesFunction(Function):
    def cache_config(
        self, prefer_equal=False, prefer_cache=False, prefer_shared=False
    ):
        prefer_equal = prefer_equal or (prefer_cache and prefer_shared)
        if prefer_equal:
            flag = enums.CU_FUNC_CACHE_PREFER_EQUAL
        elif prefer_cache:
            flag = enums.CU_FUNC_CACHE_PREFER_L1
        elif prefer_shared:
            flag = enums.CU_FUNC_CACHE_PREFER_SHARED
        else:
            flag = enums.CU_FUNC_CACHE_PREFER_NONE
        driver.cuFuncSetCacheConfig(self.handle, flag)

    def read_func_attr(self, attrid):
        retval = c_int()
        driver.cuFuncGetAttribute(byref(retval), attrid, self.handle)
        return retval.value

    def read_func_attr_all(self):
        nregs = self.read_func_attr(enums.CU_FUNC_ATTRIBUTE_NUM_REGS)
        cmem = self.read_func_attr(enums.CU_FUNC_ATTRIBUTE_CONST_SIZE_BYTES)
        lmem = self.read_func_attr(enums.CU_FUNC_ATTRIBUTE_LOCAL_SIZE_BYTES)
        smem = self.read_func_attr(enums.CU_FUNC_ATTRIBUTE_SHARED_SIZE_BYTES)
        maxtpb = self.read_func_attr(
            enums.CU_FUNC_ATTRIBUTE_MAX_THREADS_PER_BLOCK
        )
        return FuncAttr(
            regs=nregs, const=cmem, local=lmem, shared=smem, maxthreads=maxtpb
        )


class CudaPythonFunction(Function):
    def cache_config(
        self, prefer_equal=False, prefer_cache=False, prefer_shared=False
    ):
        prefer_equal = prefer_equal or (prefer_cache and prefer_shared)
        attr = binding.CUfunction_attribute
        if prefer_equal:
            flag = attr.CU_FUNC_CACHE_PREFER_EQUAL
        elif prefer_cache:
            flag = attr.CU_FUNC_CACHE_PREFER_L1
        elif prefer_shared:
            flag = attr.CU_FUNC_CACHE_PREFER_SHARED
        else:
            flag = attr.CU_FUNC_CACHE_PREFER_NONE
        driver.cuFuncSetCacheConfig(self.handle, flag)

    def read_func_attr(self, attrid):
        return driver.cuFuncGetAttribute(attrid, self.handle)

    def read_func_attr_all(self):
        attr = binding.CUfunction_attribute
        nregs = self.read_func_attr(attr.CU_FUNC_ATTRIBUTE_NUM_REGS)
        cmem = self.read_func_attr(attr.CU_FUNC_ATTRIBUTE_CONST_SIZE_BYTES)
        lmem = self.read_func_attr(attr.CU_FUNC_ATTRIBUTE_LOCAL_SIZE_BYTES)
        smem = self.read_func_attr(attr.CU_FUNC_ATTRIBUTE_SHARED_SIZE_BYTES)
        maxtpb = self.read_func_attr(
            attr.CU_FUNC_ATTRIBUTE_MAX_THREADS_PER_BLOCK
        )
        return FuncAttr(
            regs=nregs, const=cmem, local=lmem, shared=smem, maxthreads=maxtpb
        )


def launch_kernel(
    cufunc_handle,
    gx,
    gy,
    gz,
    bx,
    by,
    bz,
    sharedmem,
    hstream,
    args,
    cooperative=False,
):
    param_ptrs = [addressof(arg) for arg in args]
    params = (c_void_p * len(param_ptrs))(*param_ptrs)

    if USE_NV_BINDING:
        params_for_launch = addressof(params)
        extra = 0
    else:
        params_for_launch = params
        extra = None

    if cooperative:
        driver.cuLaunchCooperativeKernel(
            cufunc_handle,
            gx,
            gy,
            gz,
            bx,
            by,
            bz,
            sharedmem,
            hstream,
            params_for_launch,
        )
    else:
        driver.cuLaunchKernel(
            cufunc_handle,
            gx,
            gy,
            gz,
            bx,
            by,
            bz,
            sharedmem,
            hstream,
            params_for_launch,
            extra,
        )


class _LinkerBase(metaclass=ABCMeta):
    """Abstract base class for linkers"""

    @classmethod
    def new(
        cls,
        max_registers=0,
        lineinfo=False,
        cc=None,
        lto=None,
        additional_flags=None,
    ):
        if USE_NV_BINDING:
            linker = _Linker
        else:
            linker = CtypesLinker

        params = (max_registers, lineinfo, cc)
        if linker is _Linker:
            params = (*params, lto, additional_flags)
        else:
            if lto or additional_flags:
                raise ValueError("LTO and additional flags require nvjitlink")

        return linker(*params)

    @abstractmethod
    def __init__(self, max_registers, lineinfo, cc):
        # LTO unsupported in Numba at present, but the pynvjitlink linker
        # (https://github.com/rapidsai/pynvjitlink) supports it,
        self.lto = False

    @property
    @abstractmethod
    def info_log(self):
        """Return the info log from the linker invocation"""

    @property
    @abstractmethod
    def error_log(self):
        """Return the error log from the linker invocation"""

    @abstractmethod
    def add_ptx(self, ptx, name):
        """Add PTX source in a string to the link"""

    def add_cu(self, cu, name):
        """Add CUDA source in a string to the link. The name of the source
        file should be specified in `name`."""
        ptx, log = nvrtc.compile(cu, name, self.cc)

        if config.DUMP_ASSEMBLY:
            print(("ASSEMBLY %s" % name).center(80, "-"))
            print(ptx)
            print("=" * 80)

        # Link the program's PTX using the normal linker mechanism
        ptx_name = os.path.splitext(name)[0] + ".ptx"
        self.add_ptx(ptx.encode(), ptx_name)

    @abstractmethod
    def add_data(self, data, kind, name):
        """Add in-memory data to the link"""

    @abstractmethod
    def add_file(self, path, kind):
        """Add code from a file to the link"""

    def add_cu_file(self, path):
        cu = cached_file_read(path, how="rb")
        self.add_cu(cu, os.path.basename(path))

    def add_file_guess_ext(self, path_or_code, ignore_nonlto=False):
        """
        Add a file or LinkableCode object to the link. If a file is
        passed, the type will be inferred from the extension. A LinkableCode
        object represents a file already in memory.

        When `ignore_nonlto` is set to true, do not add code that will not
        be LTO-ed in the linking process. This is useful in inspecting the
        LTO-ed portion of the PTX when linker is added with objects that can be
        both LTO-ed and not LTO-ed.
        """
        if isinstance(path_or_code, str):
            ext = pathlib.Path(path_or_code).suffix
            if ext == "":
                raise RuntimeError(
                    "Don't know how to link file with no extension"
                )
            elif ext == ".cu":
                self.add_cu_file(path_or_code)
            else:
                kind = FILE_EXTENSION_MAP.get(ext.lstrip("."), None)
                if kind is None:
                    raise RuntimeError(
                        f"Don't know how to link file with extension {ext}"
                    )

                if ignore_nonlto:
                    warn_and_return = False
                    if kind in (
                        FILE_EXTENSION_MAP["fatbin"],
                        FILE_EXTENSION_MAP["o"],
                    ):
                        entry_types = inspect_obj_content(path_or_code)
                        if "nvvm" not in entry_types:
                            warn_and_return = True
                    elif kind != FILE_EXTENSION_MAP["ltoir"]:
                        warn_and_return = True

                    if warn_and_return:
                        warnings.warn(
                            f"Not adding {path_or_code} as it is not "
                            "optimizable at link time, and `ignore_nonlto == "
                            "True`."
                        )
                        return

                self.add_file(path_or_code, kind)
            return
        else:
            # Otherwise, we should have been given a LinkableCode object
            if not isinstance(path_or_code, LinkableCode):
                raise TypeError(
                    "Expected path to file or a LinkableCode object"
                )

            if path_or_code.kind == "cu":
                self.add_cu(path_or_code.data, path_or_code.name)
            else:
                if ignore_nonlto:
                    warn_and_return = False
                    if isinstance(path_or_code, (Fatbin, Object)):
                        with tempfile.NamedTemporaryFile("w") as fp:
                            fp.write(path_or_code.data)
                            entry_types = inspect_obj_content(fp.name)
                        if "nvvm" not in entry_types:
                            warn_and_return = True
                    elif not isinstance(path_or_code, LTOIR):
                        warn_and_return = True

                    if warn_and_return:
                        warnings.warn(
                            f"Not adding {path_or_code.name} as it is not "
                            "optimizable at link time, and `ignore_nonlto == "
                            "True`."
                        )
                        return

                self.add_data(
                    path_or_code.data, path_or_code.kind, path_or_code.name
                )

    @abstractmethod
    def complete(self):
        """Complete the link. Returns (cubin, size)

        cubin is a pointer to a internal buffer of cubin owned by the linker;
        thus, it should be loaded before the linker is destroyed.
        """


class _Linker(_LinkerBase):
    def __init__(
        self,
        max_registers=None,
        lineinfo=False,
        cc=None,
        lto=None,
        additional_flags=None,
    ):
        arch = f"sm_{cc[0]}{cc[1]}"
        self.max_registers = max_registers if max_registers else None
        self.lineinfo = lineinfo
        self.cc = cc
        self.arch = arch
        if lto is False:
            # WAR for apparent nvjitlink issue
            lto = None
        self.lto = lto
        self.additional_flags = additional_flags

        self.options = LinkerOptions(
            max_register_count=self.max_registers,
            lineinfo=lineinfo,
            arch=arch,
            link_time_optimization=lto,
        )
        self._complete = False
        self._object_codes = []
        self.linker = None  # need at least one program

    @property
    def info_log(self):
        if not self.linker:
            raise ValueError("Not Initialized")
        if self._complete:
            return self._info_log
        raise RuntimeError("Link not yet complete.")

    @property
    def error_log(self):
        if not self.linker:
            raise ValueError("Not Initialized")
        if self._complete:
            return self._error_log
        raise RuntimeError("Link not yet complete.")

    def add_ptx(self, ptx, name="<cudapy-ptx>"):
        obj = ObjectCode.from_ptx(ptx, name=name)
        self._object_codes.append(obj)

    def add_cu(self, cu, name="<cudapy-cu>"):
        obj, log = nvrtc.compile(cu, name, self.cc, ltoir=self.lto)

        if not self.lto and config.DUMP_ASSEMBLY:
            print(("ASSEMBLY %s" % name).center(80, "-"))
            print(obj.code)

        self._object_codes.append(obj)

    def add_cubin(self, cubin, name="<cudapy-cubin>"):
        obj = ObjectCode.from_cubin(cubin, name=name)
        self._object_codes.append(obj)

    def add_ltoir(self, ltoir, name="<cudapy-ltoir>"):
        obj = ObjectCode.from_ltoir(ltoir, name=name)
        self._object_codes.append(obj)

    def add_fatbin(self, fatbin, name="<cudapy-fatbin>"):
        obj = ObjectCode.from_fatbin(fatbin, name=name)
        self._object_codes.append(obj)

    def add_object(self, obj, name="<cudapy-object>"):
        obj = ObjectCode.from_object(obj, name=name)
        self._object_codes.append(obj)

    def add_library(self, lib, name="<cudapy-lib>"):
        obj = ObjectCode.from_library(lib, name=name)
        self._object_codes.append(obj)

    def add_file(self, path, kind):
        try:
            data = cached_file_read(path, how="rb")
        except FileNotFoundError:
            raise LinkerError(f"{path} not found")
        name = pathlib.Path(path).name
        self.add_data(data, kind, name)

    def add_data(self, data, kind, name):
        if kind == FILE_EXTENSION_MAP["ptx"]:
            fn = self.add_ptx
        elif kind == FILE_EXTENSION_MAP["cubin"]:
            fn = self.add_cubin
        elif kind == "cu":
            fn = self.add_cu
        elif (
            kind == FILE_EXTENSION_MAP["lib"] or kind == FILE_EXTENSION_MAP["a"]
        ):
            fn = self.add_library
        elif kind == FILE_EXTENSION_MAP["fatbin"]:
            fn = self.add_fatbin
        elif kind == FILE_EXTENSION_MAP["o"]:
            fn = self.add_object
        elif kind == FILE_EXTENSION_MAP["ltoir"]:
            fn = self.add_ltoir
        else:
            raise LinkerError(f"Don't know how to link {kind}")

        fn(data, name)

    def get_linked_ptx(self):
        options = LinkerOptions(
            max_register_count=self.max_registers,
            lineinfo=self.lineinfo,
            arch=self.arch,
            link_time_optimization=True,
            ptx=True,
        )

        self.linker = Linker(*self._object_codes, options=options)

        result = self.linker.link("ptx")
        self.close()
        self._complete = True
        return result.code

    def close(self):
        self._info_log = self.linker.get_info_log()
        self._error_log = self.linker.get_error_log()
        self.linker.close()

    def complete(self):
        self.linker = Linker(*self._object_codes, options=self.options)
        result = self.linker.link("cubin")
        self.close()
        self._complete = True
        return result


class CtypesLinker(_LinkerBase):
    """
    Links for current device if no CC given
    """

    def __init__(self, max_registers=0, lineinfo=False, cc=None):
        super().__init__(max_registers, lineinfo, cc)

        logsz = config.CUDA_LOG_SIZE
        linkerinfo = (c_char * logsz)()
        linkererrors = (c_char * logsz)()

        options = {
            enums.CU_JIT_INFO_LOG_BUFFER: addressof(linkerinfo),
            enums.CU_JIT_INFO_LOG_BUFFER_SIZE_BYTES: c_void_p(logsz),
            enums.CU_JIT_ERROR_LOG_BUFFER: addressof(linkererrors),
            enums.CU_JIT_ERROR_LOG_BUFFER_SIZE_BYTES: c_void_p(logsz),
            enums.CU_JIT_LOG_VERBOSE: c_void_p(1),
        }
        if max_registers:
            options[enums.CU_JIT_MAX_REGISTERS] = c_void_p(max_registers)
        if lineinfo:
            options[enums.CU_JIT_GENERATE_LINE_INFO] = c_void_p(1)

        self.cc = cc
        if cc is None:
            # No option value is needed, but we need something as a placeholder
            options[enums.CU_JIT_TARGET_FROM_CUCONTEXT] = 1
        else:
            cc_val = cc[0] * 10 + cc[1]
            options[enums.CU_JIT_TARGET] = c_void_p(cc_val)

        raw_keys = list(options.keys())
        raw_values = list(options.values())

        option_keys = (drvapi.cu_jit_option * len(raw_keys))(*raw_keys)
        option_vals = (c_void_p * len(raw_values))(*raw_values)

        self.handle = handle = drvapi.cu_link_state()
        driver.cuLinkCreate(
            len(raw_keys), option_keys, option_vals, byref(self.handle)
        )

        weakref.finalize(self, driver.cuLinkDestroy, handle)

        self.linker_info_buf = linkerinfo
        self.linker_errors_buf = linkererrors

        self._keep_alive = [linkerinfo, linkererrors, option_keys, option_vals]

    @property
    def info_log(self):
        return self.linker_info_buf.value.decode("utf8")

    @property
    def error_log(self):
        return self.linker_errors_buf.value.decode("utf8")

    def add_cubin(self, cubin, name="<unnamed-cubin>"):
        return self._add_data(enums.CU_JIT_INPUT_CUBIN, cubin, name)

    def add_ptx(self, ptx, name="<unnamed-ptx>"):
        return self._add_data(enums.CU_JIT_INPUT_PTX, ptx, name)

    def add_object(self, object_, name="<unnamed-object>"):
        return self._add_data(enums.CU_JIT_INPUT_OBJECT, object_, name)

    def add_fatbin(self, fatbin, name="<unnamed-fatbin>"):
        return self._add_data(enums.CU_JIT_INPUT_FATBINARY, fatbin, name)

    def add_library(self, library, name="<unnamed-library>"):
        return self._add_data(enums.CU_JIT_INPUT_LIBRARY, library, name)

    def _add_data(self, input_type, data, name):
        data_buffer = c_char_p(data)
        name_buffer = c_char_p(name.encode("utf8"))
        self._keep_alive += [data_buffer, name_buffer]
        try:
            driver.cuLinkAddData(
                self.handle,
                input_type,
                data_buffer,
                len(data),
                name_buffer,
                0,
                None,
                None,
            )
        except CudaAPIError as e:
            raise LinkerError("%s\n%s" % (e, self.error_log))

    def add_data(self, data, kind, name=None):
        # We pass the name as **kwargs to ensure the default name for the input
        # type is used if none is supplied
        kws = {}
        if name is not None:
            kws["name"] = name

        if kind == FILE_EXTENSION_MAP["cubin"]:
            self.add_cubin(data, **kws)
        elif kind == FILE_EXTENSION_MAP["fatbin"]:
            self.add_fatbin(data, **kws)
        elif kind == FILE_EXTENSION_MAP["a"]:
            self.add_library(data, **kws)
        elif kind == FILE_EXTENSION_MAP["ptx"]:
            self.add_ptx(data, **kws)
        elif kind == FILE_EXTENSION_MAP["o"]:
            self.add_object(data, **kws)
        elif kind == FILE_EXTENSION_MAP["ltoir"]:
            raise LinkerError("Ctypes linker cannot link LTO-IR")
        else:
            raise LinkerError(f"Don't know how to link {kind}")

    def add_file(self, path, kind):
        pathbuf = c_char_p(path.encode("utf8"))
        self._keep_alive.append(pathbuf)

        try:
            driver.cuLinkAddFile(self.handle, kind, pathbuf, 0, None, None)
        except CudaAPIError as e:
            if e.code == enums.CUDA_ERROR_FILE_NOT_FOUND:
                msg = f"{path} not found"
            else:
                msg = "%s\n%s" % (e, self.error_log)
            raise LinkerError(msg)

    def complete(self):
        cubin_buf = c_void_p(0)
        size = c_size_t(0)

        try:
            driver.cuLinkComplete(self.handle, byref(cubin_buf), byref(size))
        except CudaAPIError as e:
            raise LinkerError("%s\n%s" % (e, self.error_log))

        size = size.value
        assert size > 0, "linker returned a zero sized cubin"
        del self._keep_alive[:]

        # We return a copy of the cubin because it's owned by the linker
        cubin_ptr = ctypes.cast(cubin_buf, ctypes.POINTER(ctypes.c_char))
        return bytes(np.ctypeslib.as_array(cubin_ptr, shape=(size,)))


# -----------------------------------------------------------------------------


def get_devptr_for_active_ctx(ptr):
    """Query the device pointer usable in the current context from an arbitrary
    pointer.
    """
    if ptr != 0:
        if USE_NV_BINDING:
            ptr_attrs = binding.CUpointer_attribute
            attr = ptr_attrs.CU_POINTER_ATTRIBUTE_DEVICE_POINTER
            ptrobj = binding.CUdeviceptr(ptr)
            return driver.cuPointerGetAttribute(attr, ptrobj)
        else:
            devptr = drvapi.cu_device_ptr()
            attr = enums.CU_POINTER_ATTRIBUTE_DEVICE_POINTER
            driver.cuPointerGetAttribute(byref(devptr), attr, ptr)
            return devptr
    else:
        if USE_NV_BINDING:
            return binding.CUdeviceptr()
        else:
            return drvapi.cu_device_ptr()


def device_extents(devmem):
    """Find the extents (half open begin and end pointer) of the underlying
    device memory allocation.

    NOTE: it always returns the extents of the allocation but the extents
    of the device memory view that can be a subsection of the entire allocation.
    """
    devptr = device_ctypes_pointer(devmem)
    if USE_NV_BINDING:
        s, n = driver.cuMemGetAddressRange(devptr.value)
        return int(s), int(binding.CUdeviceptr(int(s) + n))
    else:
        s = drvapi.cu_device_ptr()
        n = c_size_t()
        driver.cuMemGetAddressRange(byref(s), byref(n), devptr)
        s, n = s.value, n.value
        return s, s + n


def device_memory_size(devmem):
    """Check the memory size of the device memory.
    The result is cached in the device memory object.
    It may query the driver for the memory size of the device memory allocation.
    """
    sz = getattr(devmem, "_cuda_memsize_", None)
    if sz is None:
        s, e = device_extents(devmem)
        sz = e - s
        devmem._cuda_memsize_ = sz
    assert sz >= 0, "{} length array".format(sz)
    return sz


def _is_datetime_dtype(obj):
    """Returns True if the obj.dtype is datetime64 or timedelta64"""
    dtype = getattr(obj, "dtype", None)
    return dtype is not None and dtype.char in "Mm"


def _workaround_for_datetime(obj):
    """Workaround for numpy#4983: buffer protocol doesn't support
    datetime64 or timedelta64.
    """
    if _is_datetime_dtype(obj):
        obj = obj.view(np.int64)
    return obj


def host_pointer(obj, readonly=False):
    """Get host pointer from an obj.

    If `readonly` is False, the buffer must be writable.

    NOTE: The underlying data pointer from the host data buffer is used and
    it should not be changed until the operation which can be asynchronous
    completes.
    """
    if isinstance(obj, int):
        return obj

    forcewritable = False
    if not readonly:
        forcewritable = isinstance(obj, np.void) or _is_datetime_dtype(obj)

    obj = _workaround_for_datetime(obj)
    return mviewbuf.memoryview_get_buffer(obj, forcewritable, readonly)


def host_memory_extents(obj):
    "Returns (start, end) the start and end pointer of the array (half open)."
    obj = _workaround_for_datetime(obj)
    return mviewbuf.memoryview_get_extents(obj)


def memory_size_from_info(shape, strides, itemsize):
    """Get the byte size of a contiguous memory buffer given the shape, strides
    and itemsize.
    """
    assert len(shape) == len(strides), "# dim mismatch"
    ndim = len(shape)
    s, e = mviewbuf.memoryview_get_extents_info(shape, strides, ndim, itemsize)
    return e - s


def host_memory_size(obj):
    "Get the size of the memory"
    s, e = host_memory_extents(obj)
    assert e >= s, "memory extend of negative size"
    return e - s


def device_pointer(obj):
    "Get the device pointer as an integer"
    return device_ctypes_pointer(obj).value


def device_ctypes_pointer(obj):
    "Get the ctypes object for the device pointer"
    if obj is None:
        return c_void_p(0)
    require_device_memory(obj)
    return obj.device_ctypes_pointer


def is_device_memory(obj):
    """All CUDA memory object is recognized as an instance with the attribute
    "__cuda_memory__" defined and its value evaluated to True.

    All CUDA memory object should also define an attribute named
    "device_pointer" which value is an int object carrying the pointer
    value of the device memory address.  This is not tested in this method.
    """
    return getattr(obj, "__cuda_memory__", False)


def require_device_memory(obj):
    """A sentry for methods that accept CUDA memory object."""
    if not is_device_memory(obj):
        raise Exception("Not a CUDA memory object.")


def device_memory_depends(devmem, *objs):
    """Add dependencies to the device memory.

    Mainly used for creating structures that points to other device memory,
    so that the referees are not GC and released.
    """
    depset = getattr(devmem, "_depends_", [])
    depset.extend(objs)


def host_to_device(dst, src, size, stream=0):
    """
    NOTE: The underlying data pointer from the host data buffer is used and
    it should not be changed until the operation which can be asynchronous
    completes.
    """
    fn = driver.cuMemcpyHtoD
    args = (device_pointer(dst), host_pointer(src, readonly=True), size)

    if stream:
        assert isinstance(stream, (Stream, ExperimentalStream))
        fn = driver.cuMemcpyHtoDAsync
        args += (_stream_handle(stream),)

    fn(*args)


def device_to_host(dst, src, size, stream=0):
    """
    NOTE: The underlying data pointer from the host data buffer is used and
    it should not be changed until the operation which can be asynchronous
    completes.
    """
    fn = driver.cuMemcpyDtoH
    args = (host_pointer(dst), device_pointer(src), size)

    if stream:
        assert isinstance(stream, (Stream, ExperimentalStream))
        fn = driver.cuMemcpyDtoHAsync
        args += (_stream_handle(stream),)

    fn(*args)


def device_to_device(dst, src, size, stream=0):
    """
    NOTE: The underlying data pointer from the device buffer is used and
    it should not be changed until the operation which can be asynchronous
    completes.
    """
    fn = driver.cuMemcpyDtoD
    args = (device_pointer(dst), device_pointer(src), size)

    if stream:
        assert isinstance(stream, (Stream, ExperimentalStream))
        fn = driver.cuMemcpyDtoDAsync
        args += (_stream_handle(stream),)

    fn(*args)


def device_memset(dst, val, size, stream=0):
    """
    Memset on the device.
    If stream is 0, the call is synchronous.
    If stream is a Stream object, asynchronous mode is used.

    dst: device memory
    val: byte value to be written
    size: number of bytes to be written
    stream: 0 (synchronous) or a CUDA stream
    """
<<<<<<< HEAD
    fn = driver.cuMemsetD8
    args = (device_pointer(dst), val, size)
=======
    ptr = device_pointer(dst)

    varargs = []
>>>>>>> 9666a185

    if stream:
        assert isinstance(stream, (Stream, ExperimentalStream))
        fn = driver.cuMemsetD8Async
        args += (_stream_handle(stream),)

<<<<<<< HEAD
    fn(*args)
=======
    try:
        fn(ptr, val, size, *varargs)
    except CudaAPIError as e:
        invalid = (
            binding.CUresult.CUDA_ERROR_INVALID_VALUE
            if USE_NV_BINDING
            else enums.CUDA_ERROR_INVALID_VALUE
        )
        if (
            e.code == invalid
            and getattr(dst, "__cuda_memory__", False)
            and getattr(dst, "is_managed", False)
        ):
            buf = (c_uint8 * size).from_address(host_pointer(dst))
            byte = val & 0xFF
            buf[:] = [byte] * size
            return
        raise
>>>>>>> 9666a185


def profile_start():
    """
    Enable profile collection in the current context.
    """
    driver.cuProfilerStart()


def profile_stop():
    """
    Disable profile collection in the current context.
    """
    driver.cuProfilerStop()


@contextlib.contextmanager
def profiling():
    """
    Context manager that enables profiling on entry and disables profiling on
    exit.
    """
    profile_start()
    yield
    profile_stop()


def get_version():
    """
    Return the driver version as a tuple of (major, minor)
    """
    return driver.get_version()


def inspect_obj_content(objpath: str):
    """
    Given path to a fatbin or object, use `cuobjdump` to examine its content
    Return the set of entries in the object.
    """
    code_types: set[str] = set()

    try:
        out = subprocess.run(
            ["cuobjdump", objpath], check=True, capture_output=True
        )
    except FileNotFoundError as e:
        msg = (
            "cuobjdump has not been found. You may need "
            "to install the CUDA toolkit and ensure that "
            "it is available on your PATH.\n"
        )
        raise RuntimeError(msg) from e

    objtable = out.stdout.decode("utf-8")
    entry_pattern = r"Fatbin (.*) code"
    for line in objtable.split("\n"):
        if match := re.match(entry_pattern, line):
            code_types.add(match.group(1))

    return code_types


def _stream_handle(stream):
    """
    Obtain the appropriate handle for various types of
    acceptable stream objects. Acceptable types are
    int (0 for default stream), Stream, ExperimentalStream
    """

    if stream == 0:
        return stream
    elif hasattr(stream, "__cuda_stream__"):
        _, ptr = stream.__cuda_stream__()
        if isinstance(ptr, binding.CUstream):
            return get_cuda_native_handle(ptr)
        else:
            return ptr
    else:
        allowed = (Stream, ExperimentalStream) if USE_NV_BINDING else Stream
        if not isinstance(stream, allowed):
            raise TypeError(
                "Expected a Stream object or 0, got %s" % type(stream).__name__
            )<|MERGE_RESOLUTION|>--- conflicted
+++ resolved
@@ -3434,25 +3434,16 @@
     size: number of bytes to be written
     stream: 0 (synchronous) or a CUDA stream
     """
-<<<<<<< HEAD
     fn = driver.cuMemsetD8
     args = (device_pointer(dst), val, size)
-=======
-    ptr = device_pointer(dst)
-
-    varargs = []
->>>>>>> 9666a185
 
     if stream:
         assert isinstance(stream, (Stream, ExperimentalStream))
         fn = driver.cuMemsetD8Async
         args += (_stream_handle(stream),)
 
-<<<<<<< HEAD
-    fn(*args)
-=======
     try:
-        fn(ptr, val, size, *varargs)
+        fn(*args)
     except CudaAPIError as e:
         invalid = (
             binding.CUresult.CUDA_ERROR_INVALID_VALUE
@@ -3469,7 +3460,6 @@
             buf[:] = [byte] * size
             return
         raise
->>>>>>> 9666a185
 
 
 def profile_start():
