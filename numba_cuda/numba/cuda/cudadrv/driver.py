--- conflicted
+++ resolved
@@ -66,7 +66,7 @@
 except ImportError:
     NvJitLinker, NvJitLinkError = None, None
 
-<<<<<<< HEAD
+
 USE_NV_BINDING = config.CUDA_USE_NVIDIA_BINDING
 
 if USE_NV_BINDING:
@@ -76,8 +76,7 @@
     # is there at the C/C++ level), so we define it here so we don't need to
     # use a magic number 0 in places where we want the default stream.
     CU_STREAM_DEFAULT = 0
-=======
->>>>>>> 8734e079
+
 
 MIN_REQUIRED_CC = (3, 5)
 SUPPORTS_IPC = sys.platform.startswith("linux")
@@ -3328,269 +3327,6 @@
         return bytes(np.ctypeslib.as_array(cubin_ptr, shape=(size,)))
 
 
-<<<<<<< HEAD
-=======
-class CudaPythonLinker(Linker):
-    """
-    Links for current device if no CC given
-    """
-
-    def __init__(self, max_registers=0, lineinfo=False, cc=None):
-        super().__init__(max_registers, lineinfo, cc)
-
-        logsz = config.CUDA_LOG_SIZE
-        linkerinfo = bytearray(logsz)
-        linkererrors = bytearray(logsz)
-
-        jit_option = binding.CUjit_option
-
-        options = {
-            jit_option.CU_JIT_INFO_LOG_BUFFER: linkerinfo,
-            jit_option.CU_JIT_INFO_LOG_BUFFER_SIZE_BYTES: logsz,
-            jit_option.CU_JIT_ERROR_LOG_BUFFER: linkererrors,
-            jit_option.CU_JIT_ERROR_LOG_BUFFER_SIZE_BYTES: logsz,
-            jit_option.CU_JIT_LOG_VERBOSE: 1,
-        }
-        if max_registers:
-            options[jit_option.CU_JIT_MAX_REGISTERS] = max_registers
-        if lineinfo:
-            options[jit_option.CU_JIT_GENERATE_LINE_INFO] = 1
-
-        if cc is None:
-            # No option value is needed, but we need something as a placeholder
-            options[jit_option.CU_JIT_TARGET_FROM_CUCONTEXT] = 1
-        else:
-            cc_val = cc[0] * 10 + cc[1]
-            cc_enum = getattr(
-                binding.CUjit_target, f"CU_TARGET_COMPUTE_{cc_val}"
-            )
-            options[jit_option.CU_JIT_TARGET] = cc_enum
-
-        raw_keys = list(options.keys())
-        raw_values = list(options.values())
-        self.handle = driver.cuLinkCreate(len(raw_keys), raw_keys, raw_values)
-
-        weakref.finalize(self, driver.cuLinkDestroy, self.handle)
-
-        self.linker_info_buf = linkerinfo
-        self.linker_errors_buf = linkererrors
-
-        self._keep_alive = [linkerinfo, linkererrors, raw_keys, raw_values]
-
-    @property
-    def info_log(self):
-        return self.linker_info_buf.decode("utf8")
-
-    @property
-    def error_log(self):
-        return self.linker_errors_buf.decode("utf8")
-
-    def add_cubin(self, cubin, name="<unnamed-cubin>"):
-        input_type = binding.CUjitInputType.CU_JIT_INPUT_CUBIN
-        return self._add_data(input_type, cubin, name)
-
-    def add_ptx(self, ptx, name="<unnamed-ptx>"):
-        input_type = binding.CUjitInputType.CU_JIT_INPUT_PTX
-        return self._add_data(input_type, ptx, name)
-
-    def add_object(self, object_, name="<unnamed-object>"):
-        input_type = binding.CUjitInputType.CU_JIT_INPUT_OBJECT
-        return self._add_data(input_type, object_, name)
-
-    def add_fatbin(self, fatbin, name="<unnamed-fatbin>"):
-        input_type = binding.CUjitInputType.CU_JIT_INPUT_FATBINARY
-        return self._add_data(input_type, fatbin, name)
-
-    def add_library(self, library, name="<unnamed-library>"):
-        input_type = binding.CUjitInputType.CU_JIT_INPUT_LIBRARY
-        return self._add_data(input_type, library, name)
-
-    def _add_data(self, input_type, data, name):
-        name_buffer = name.encode("utf8")
-        self._keep_alive += [data, name_buffer]
-        try:
-            driver.cuLinkAddData(
-                self.handle, input_type, data, len(data), name_buffer, 0, [], []
-            )
-        except CudaAPIError as e:
-            raise LinkerError("%s\n%s" % (e, self.error_log))
-
-    def add_data(self, data, kind, name=None):
-        # We pass the name as **kwargs to ensure the default name for the input
-        # type is used if none is supplied
-        kws = {}
-        if name is not None:
-            kws["name"] = name
-
-        if kind == FILE_EXTENSION_MAP["cubin"]:
-            self.add_cubin(data, **kws)
-        elif kind == FILE_EXTENSION_MAP["fatbin"]:
-            self.add_fatbin(data, **kws)
-        elif kind == FILE_EXTENSION_MAP["a"]:
-            self.add_library(data, **kws)
-        elif kind == FILE_EXTENSION_MAP["ptx"]:
-            self.add_ptx(data, **kws)
-        elif kind == FILE_EXTENSION_MAP["o"]:
-            self.add_object(data, **kws)
-        elif kind == FILE_EXTENSION_MAP["ltoir"]:
-            raise LinkerError("CudaPythonLinker cannot link LTO-IR")
-        else:
-            raise LinkerError(f"Don't know how to link {kind}")
-
-    def add_file(self, path, kind):
-        pathbuf = path.encode("utf8")
-        self._keep_alive.append(pathbuf)
-
-        try:
-            driver.cuLinkAddFile(self.handle, kind, pathbuf, 0, [], [])
-        except CudaAPIError as e:
-            if e.code == binding.CUresult.CUDA_ERROR_FILE_NOT_FOUND:
-                msg = f"{path} not found"
-            else:
-                msg = "%s\n%s" % (e, self.error_log)
-            raise LinkerError(msg)
-
-    def complete(self):
-        try:
-            cubin_buf, size = driver.cuLinkComplete(self.handle)
-        except CudaAPIError as e:
-            raise LinkerError("%s\n%s" % (e, self.error_log))
-
-        assert size > 0, "linker returned a zero sized cubin"
-        del self._keep_alive[:]
-        # We return a copy of the cubin because it's owned by the linker
-        cubin_ptr = ctypes.cast(cubin_buf, ctypes.POINTER(ctypes.c_char))
-        return bytes(np.ctypeslib.as_array(cubin_ptr, shape=(size,)))
-
-
-class PyNvJitLinker(Linker):
-    def __init__(
-        self,
-        max_registers=None,
-        lineinfo=False,
-        cc=None,
-        lto=False,
-        additional_flags=None,
-    ):
-        if NvJitLinker is None:
-            raise ImportError(
-                "Using pynvjitlink requires the pynvjitlink package to be "
-                "available"
-            )
-
-        if config.CUDA_ENABLE_MINOR_VERSION_COMPATIBILITY:
-            raise ValueError(
-                "Can't set CUDA_ENABLE_MINOR_VERSION_COMPATIBILITY and "
-                "CUDA_ENABLE_PYNVJITLINK at the same time"
-            )
-
-        if cc is None:
-            raise RuntimeError("PyNvJitLinker requires CC to be specified")
-        if not any(isinstance(cc, t) for t in [list, tuple]):
-            raise TypeError("`cc` must be a list or tuple of length 2")
-
-        sm_ver = f"{cc[0] * 10 + cc[1]}"
-        arch = f"-arch=sm_{sm_ver}"
-        options = [arch]
-        if max_registers:
-            options.append(f"-maxrregcount={max_registers}")
-        if lineinfo:
-            options.append("-lineinfo")
-        if lto:
-            options.append("-lto")
-        if additional_flags is not None:
-            options.extend(additional_flags)
-
-        self._linker = NvJitLinker(*options)
-        self.lto = lto
-        self.options = options
-
-    @property
-    def info_log(self):
-        return self._linker.info_log
-
-    @property
-    def error_log(self):
-        return self._linker.error_log
-
-    def add_ptx(self, ptx, name="<cudapy-ptx>"):
-        self._linker.add_ptx(ptx, name)
-
-    def add_fatbin(self, fatbin, name="<external-fatbin>"):
-        self._linker.add_fatbin(fatbin, name)
-
-    def add_ltoir(self, ltoir, name="<external-ltoir>"):
-        self._linker.add_ltoir(ltoir, name)
-
-    def add_object(self, obj, name="<external-object>"):
-        self._linker.add_object(obj, name)
-
-    def add_file(self, path, kind):
-        try:
-            data = cached_file_read(path, "rb")
-        except FileNotFoundError:
-            raise LinkerError(f"{path} not found")
-
-        name = pathlib.Path(path).name
-        self.add_data(data, kind, name)
-
-    def add_cu(self, cu, name):
-        """Add CUDA source in a string to the link. The name of the source
-        file should be specified in `name`."""
-        with driver.get_active_context() as ac:
-            dev = driver.get_device(ac.devnum)
-            cc = dev.compute_capability
-
-        program, log = nvrtc.compile(cu, name, cc, ltoir=self.lto)
-
-        if not self.lto and config.DUMP_ASSEMBLY:
-            print(("ASSEMBLY %s" % name).center(80, "-"))
-            print(program)
-            print("=" * 80)
-
-        suffix = ".ltoir" if self.lto else ".ptx"
-        program_name = os.path.splitext(name)[0] + suffix
-        # Link the program's PTX or LTOIR using the normal linker mechanism
-        if self.lto:
-            self.add_ltoir(program, program_name)
-        else:
-            self.add_ptx(program.encode(), program_name)
-
-    def add_data(self, data, kind, name):
-        if kind == FILE_EXTENSION_MAP["cubin"]:
-            fn = self._linker.add_cubin
-        elif kind == FILE_EXTENSION_MAP["fatbin"]:
-            fn = self._linker.add_fatbin
-        elif kind == FILE_EXTENSION_MAP["a"]:
-            fn = self._linker.add_library
-        elif kind == FILE_EXTENSION_MAP["ptx"]:
-            return self.add_ptx(data, name)
-        elif kind == FILE_EXTENSION_MAP["o"]:
-            fn = self._linker.add_object
-        elif kind == FILE_EXTENSION_MAP["ltoir"]:
-            fn = self._linker.add_ltoir
-        else:
-            raise LinkerError(f"Don't know how to link {kind}")
-
-        try:
-            fn(data, name)
-        except NvJitLinkError as e:
-            raise LinkerError from e
-
-    def get_linked_ptx(self):
-        try:
-            return self._linker.get_linked_ptx()
-        except NvJitLinkError as e:
-            raise LinkerError from e
-
-    def complete(self):
-        try:
-            return self._linker.get_linked_cubin()
-        except NvJitLinkError as e:
-            raise LinkerError from e
-
-
->>>>>>> 8734e079
 # -----------------------------------------------------------------------------
 
 
