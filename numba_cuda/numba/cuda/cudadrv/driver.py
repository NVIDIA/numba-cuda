# SPDX-FileCopyrightText: Copyright (c) 2025 NVIDIA CORPORATION & AFFILIATES. All rights reserved.
# SPDX-License-Identifier: BSD-2-Clause

"""
CUDA driver bridge implementation

NOTE:
The new driver implementation uses a *_PendingDeallocs* that help prevents a
crashing the system (particularly OSX) when the CUDA context is corrupted at
resource deallocation.  The old approach ties resource management directly
into the object destructor; thus, at corruption of the CUDA context,
subsequent deallocation could further corrupt the CUDA context and causes the
system to freeze in some cases.

"""

import sys
import os
import ctypes
import weakref
import functools
import warnings
import logging
import threading
import asyncio
import pathlib
import subprocess
import tempfile
import re
from itertools import product
from abc import ABCMeta, abstractmethod
from ctypes import (
    c_int,
    byref,
    c_size_t,
    c_char,
    c_char_p,
    addressof,
    c_void_p,
    c_uint8,
)
import contextlib
import importlib
import numpy as np
from collections import namedtuple, deque


from numba.cuda.cext import mviewbuf
from numba.cuda.core import config
from numba.cuda import utils, serialize
from .error import CudaSupportError, CudaDriverError
from .drvapi import API_PROTOTYPES
from .drvapi import cu_occupancy_b2d_size, cu_stream_callback_pyobj
from .mappings import FILE_EXTENSION_MAP
from .linkable_code import LinkableCode, LTOIR, Fatbin, Object
from numba.cuda.utils import cached_file_read
from numba.cuda.cudadrv import enums, drvapi, nvrtc

from cuda.bindings import driver as binding
from cuda.core.experimental import (
    Linker,
    LinkerOptions,
    ObjectCode,
)

<<<<<<< HEAD
if USE_NV_BINDING:
    from cuda.bindings import driver as binding
    from cuda.bindings.utils import get_cuda_native_handle
    from cuda.core.experimental import (
        Linker,
        LinkerOptions,
        ObjectCode,
        Stream as ExperimentalStream,
    )
=======
# For backwards compatibility: indicate that the NVIDIA CUDA Python bindings are
# in use. Older code checks this flag to branch on binding-specific behavior.
USE_NV_BINDING = True
>>>>>>> 2df2c59a

# There is no definition of the default stream in the Nvidia bindings (nor
# is there at the C/C++ level), so we define it here so we don't need to
# use a magic number 0 in places where we want the default stream.
CU_STREAM_DEFAULT = 0


MIN_REQUIRED_CC = (3, 5)
SUPPORTS_IPC = sys.platform.startswith("linux")


_py_decref = ctypes.pythonapi.Py_DecRef
_py_incref = ctypes.pythonapi.Py_IncRef
_py_decref.argtypes = [ctypes.py_object]
_py_incref.argtypes = [ctypes.py_object]


def make_logger():
    logger = logging.getLogger(__name__)
    # is logging configured?
    if not logger.hasHandlers():
        # read user config
        lvl = str(config.CUDA_LOG_LEVEL).upper()
        lvl = getattr(logging, lvl, None)
        if not isinstance(lvl, int):
            # default to critical level
            lvl = logging.CRITICAL
        logger.setLevel(lvl)
        # did user specify a level?
        if config.CUDA_LOG_LEVEL:
            # create a simple handler that prints to stderr
            handler = logging.StreamHandler(sys.stderr)
            fmt = "== CUDA [%(relativeCreated)d] %(levelname)5s -- %(message)s"
            handler.setFormatter(logging.Formatter(fmt=fmt))
            logger.addHandler(handler)
        else:
            # otherwise, put a null handler
            logger.addHandler(logging.NullHandler())
    return logger


@functools.cache
def _have_nvjitlink():
    try:
        from cuda.bindings._internal import nvjitlink as nvjitlink_internal
        from cuda.bindings._internal.utils import NotSupportedError
    except ImportError:
        return False

    try:
        if (
            nvjitlink_internal._inspect_function_pointer("__nvJitLinkVersion")
            == 0
        ):
            return False
        try:
            from cuda.bindings import nvjitlink

            if nvjitlink.version() < (12, 3):
                return False
        except Exception:
            return False
        return True
    except (RuntimeError, NotSupportedError):
        return False


class DeadMemoryError(RuntimeError):
    pass


class LinkerError(RuntimeError):
    pass


class CudaAPIError(CudaDriverError):
    def __init__(self, code, msg):
        self.code = code
        self.msg = msg
        super(CudaAPIError, self).__init__(code, msg)

    def __str__(self):
        return "[%s] %s" % (self.code, self.msg)


def locate_driver_and_loader():
    # Determine DLL type
    if sys.platform == "win32":
        dlloader = ctypes.WinDLL
        dldir = ["\\windows\\system32"]
        dlnames = ["nvcuda.dll"]
    elif sys.platform == "darwin":
        dlloader = ctypes.CDLL
        dldir = ["/usr/local/cuda/lib"]
        dlnames = ["libcuda.dylib"]
    else:
        # Assume to be *nix like
        dlloader = ctypes.CDLL
        dldir = ["/usr/lib", "/usr/lib64"]
        dlnames = ["libcuda.so", "libcuda.so.1"]

    # First search for the name in the default library path.
    # If that is not found, try specific common paths.
    candidates = dlnames + [
        os.path.join(x, y) for x, y in product(dldir, dlnames)
    ]

    return dlloader, candidates


def load_driver(dlloader, candidates):
    # Load the driver; Collect driver error information
    path_not_exist = []
    driver_load_error = []

    for path in candidates:
        try:
            dll = dlloader(path)
        except OSError as e:
            # Problem opening the DLL
            path_not_exist.append(not os.path.isfile(path))
            driver_load_error.append(e)
        else:
            return dll, path

    # Problem loading driver
    if all(path_not_exist):
        _raise_driver_not_found()
    else:
        errmsg = "\n".join(str(e) for e in driver_load_error)
        _raise_driver_error(errmsg)


def find_driver():
    dlloader, candidates = locate_driver_and_loader()
    dll, path = load_driver(dlloader, candidates)
    return dll


DRIVER_NOT_FOUND_MSG = """
CUDA driver library cannot be found.
Ensure that a compatible NVIDIA driver is installed and available on your system path.
"""

DRIVER_LOAD_ERROR_MSG = """
Possible CUDA driver libraries are found but error occurred during load:
%s
"""


def _raise_driver_not_found():
    raise CudaSupportError(DRIVER_NOT_FOUND_MSG)


def _raise_driver_error(e):
    raise CudaSupportError(DRIVER_LOAD_ERROR_MSG % e)


def _build_reverse_error_map():
    prefix = "CUDA_ERROR"
    map = utils.UniqueDict()
    for name in dir(enums):
        if name.startswith(prefix):
            code = getattr(enums, name)
            map[code] = name
    return map


def _getpid():
    return os.getpid()


ERROR_MAP = _build_reverse_error_map()


class Driver(object):
    """
    Driver API functions are lazily bound.
    """

    _singleton = None

    def __new__(cls):
        obj = cls._singleton
        if obj is not None:
            return obj
        else:
            obj = object.__new__(cls)
            cls._singleton = obj
        return obj

    def __init__(self):
        self.devices = utils.UniqueDict()
        self.is_initialized = False
        self.initialization_error = None
        self.pid = None
        try:
            if config.DISABLE_CUDA:
                msg = (
                    "CUDA is disabled due to setting NUMBA_DISABLE_CUDA=1 "
                    "in the environment, or because CUDA is unsupported on "
                    "32-bit systems."
                )
                raise CudaSupportError(msg)
            self.lib = find_driver()
        except CudaSupportError as e:
            self.is_initialized = True
            self.initialization_error = e.msg

    def ensure_initialized(self):
        if self.is_initialized:
            return

        # lazily initialize logger
        global _logger
        _logger = make_logger()

        self.is_initialized = True
        try:
            _logger.info("init")
            self.cuInit(0)
        except CudaAPIError as e:
            description = f"{e.msg} ({e.code})"
            self.initialization_error = description
            raise CudaSupportError(f"Error at driver init: {description}")
        else:
            self.pid = _getpid()

    @property
    def is_available(self):
        self.ensure_initialized()
        return self.initialization_error is None

    def __getattr__(self, fname):
        # First request of a driver API function
        self.ensure_initialized()

        if self.initialization_error is not None:
            raise CudaSupportError(
                "Error at driver init: \n%s:" % self.initialization_error
            )

        return self._cuda_python_wrap_fn(fname)

    def _ctypes_wrap_fn(self, fname, libfn=None):
        # Wrap a CUDA driver function by default
        if libfn is None:
            try:
                proto = API_PROTOTYPES[fname]
            except KeyError:
                raise AttributeError(fname)
            restype = proto[0]
            argtypes = proto[1:]

            # Find function in driver library
            libfn = self._find_api(fname)
            libfn.restype = restype
            libfn.argtypes = argtypes

        def verbose_cuda_api_call(*args):
            argstr = ", ".join([str(arg) for arg in args])
            _logger.debug("call driver api: %s(%s)", libfn.__name__, argstr)
            retcode = libfn(*args)
            self._check_ctypes_error(fname, retcode)

        def safe_cuda_api_call(*args):
            _logger.debug("call driver api: %s", libfn.__name__)
            retcode = libfn(*args)
            self._check_ctypes_error(fname, retcode)

        if config.CUDA_LOG_API_ARGS:
            wrapper = verbose_cuda_api_call
        else:
            wrapper = safe_cuda_api_call

        safe_call = functools.wraps(libfn)(wrapper)
        setattr(self, fname, safe_call)
        return safe_call

    def _cuda_python_wrap_fn(self, fname):
        libfn = getattr(binding, fname)

        def verbose_cuda_api_call(*args):
            argstr = ", ".join([str(arg) for arg in args])
            _logger.debug("call driver api: %s(%s)", libfn.__name__, argstr)
            return self._check_cuda_python_error(fname, libfn(*args))

        def safe_cuda_api_call(*args):
            _logger.debug("call driver api: %s", libfn.__name__)
            return self._check_cuda_python_error(fname, libfn(*args))

        if config.CUDA_LOG_API_ARGS:
            wrapper = verbose_cuda_api_call
        else:
            wrapper = safe_cuda_api_call

        safe_call = functools.wraps(libfn)(wrapper)
        setattr(self, fname, safe_call)
        return safe_call

    def _find_api(self, fname):
        # We use alternatively-named functions for PTDS with the Numba ctypes
        # binding. It handles linking to the correct variant.
        variants = ("_v2", "")

        if fname in ("cuCtxGetDevice", "cuCtxSynchronize"):
            return getattr(self.lib, fname)

        for variant in variants:
            try:
                return getattr(self.lib, f"{fname}{variant}")
            except AttributeError:
                pass

        # Not found.
        # Delay missing function error to use
        def absent_function(*args, **kws):
            raise CudaDriverError(f"Driver missing function: {fname}")

        setattr(self, fname, absent_function)
        return absent_function

    def _detect_fork(self):
        if self.pid is not None and _getpid() != self.pid:
            msg = "pid %s forked from pid %s after CUDA driver init"
            _logger.critical(msg, _getpid(), self.pid)
            raise CudaDriverError("CUDA initialized before forking")

    def _check_ctypes_error(self, fname, retcode):
        if retcode != enums.CUDA_SUCCESS:
            errname = ERROR_MAP.get(retcode, "UNKNOWN_CUDA_ERROR")
            msg = "Call to %s results in %s" % (fname, errname)
            _logger.error(msg)
            if retcode == enums.CUDA_ERROR_NOT_INITIALIZED:
                self._detect_fork()
            raise CudaAPIError(retcode, msg)

    def _check_cuda_python_error(self, fname, returned):
        retcode = returned[0]
        retval = returned[1:]
        if len(retval) == 1:
            retval = retval[0]

        if retcode != binding.CUresult.CUDA_SUCCESS:
            msg = "Call to %s results in %s" % (fname, retcode.name)
            _logger.error(msg)
            if retcode == binding.CUresult.CUDA_ERROR_NOT_INITIALIZED:
                self._detect_fork()
            raise CudaAPIError(retcode, msg)

        return retval

    def get_device(self, devnum=0):
        dev = self.devices.get(devnum)
        if dev is None:
            dev = Device(devnum)
            self.devices[devnum] = dev
        return weakref.proxy(dev)

    def get_device_count(self):
        return self.cuDeviceGetCount()

    def list_devices(self):
        """Returns a list of active devices"""
        return list(self.devices.values())

    def reset(self):
        """Reset all devices"""
        for dev in self.devices.values():
            dev.reset()

    def pop_active_context(self):
        """Pop the active CUDA context and return the handle.
        If no CUDA context is active, return None.
        """
        with self.get_active_context() as ac:
            if ac.devnum is not None:
                popped = drvapi.cu_context(int(driver.cuCtxPopCurrent()))
                return popped

    def get_active_context(self):
        """Returns an instance of ``_ActiveContext``."""
        return _ActiveContext()

    def get_version(self):
        """
        Returns the CUDA Driver version as a tuple (major, minor).
        """
        # The version is encoded as (1000 * major) + (10 * minor)
        version = driver.cuDriverGetVersion()
        major = version // 1000
        minor = (version - (major * 1000)) // 10
        return (major, minor)


class _ActiveContext(object):
    """An contextmanager object to cache active context to reduce dependency
    on querying the CUDA driver API.

    Once entering the context, it is assumed that the active CUDA context is
    not changed until the context is exited.
    """

    _tls_cache = threading.local()

    def __enter__(self):
        is_top = False
        # check TLS cache
        if hasattr(self._tls_cache, "ctx_devnum"):
            hctx, devnum = self._tls_cache.ctx_devnum
        # Not cached. Query the driver API.
        else:
            hctx = driver.cuCtxGetCurrent()
            if int(hctx) == 0:
                hctx = None
            else:
                hctx = drvapi.cu_context(int(hctx))

            if hctx is None:
                devnum = None
            else:
                devnum = int(driver.cuCtxGetDevice())

                self._tls_cache.ctx_devnum = (hctx, devnum)
                is_top = True

        self._is_top = is_top
        self.context_handle = hctx
        self.devnum = devnum
        return self

    def __exit__(self, exc_type, exc_val, exc_tb):
        if self._is_top:
            delattr(self._tls_cache, "ctx_devnum")

    def __bool__(self):
        """Returns True is there's a valid and active CUDA context."""
        return self.context_handle is not None

    __nonzero__ = __bool__


driver = Driver()


def _build_reverse_device_attrs():
    prefix = "CU_DEVICE_ATTRIBUTE_"
    map = utils.UniqueDict()
    for name in dir(enums):
        if name.startswith(prefix):
            map[name[len(prefix) :]] = getattr(enums, name)
    return map


DEVICE_ATTRIBUTES = _build_reverse_device_attrs()


class Device(object):
    """
    The device object owns the CUDA contexts.  This is owned by the driver
    object.  User should not construct devices directly.
    """

    @classmethod
    def from_identity(self, identity):
        """Create Device object from device identity created by
        ``Device.get_device_identity()``.
        """
        for devid in range(driver.get_device_count()):
            d = driver.get_device(devid)
            if d.get_device_identity() == identity:
                return d
        else:
            errmsg = (
                "No device of {} is found. "
                "Target device may not be visible in this process."
            ).format(identity)
            raise RuntimeError(errmsg)

    def __init__(self, devnum):
        result = driver.cuDeviceGet(devnum)
        self.id = result
        got_devnum = int(result)

        msg = f"Driver returned device {got_devnum} instead of {devnum}"
        if devnum != got_devnum:
            raise RuntimeError(msg)

        self.attributes = {}

        # Read compute capability
        self.compute_capability = (
            self.COMPUTE_CAPABILITY_MAJOR,
            self.COMPUTE_CAPABILITY_MINOR,
        )

        # Read name
        bufsz = 128
        buf = driver.cuDeviceGetName(bufsz, self.id)
        name = buf.split(b"\x00")[0]

        self.name = name

        # Read UUID
        uuid = driver.cuDeviceGetUuid(self.id)
        uuid_vals = tuple(uuid.bytes)

        b = "%02x"
        b2 = b * 2
        b4 = b * 4
        b6 = b * 6
        fmt = f"GPU-{b4}-{b2}-{b2}-{b2}-{b6}"
        self.uuid = fmt % uuid_vals

        self.primary_context = None

    def get_device_identity(self):
        return {
            "pci_domain_id": self.PCI_DOMAIN_ID,
            "pci_bus_id": self.PCI_BUS_ID,
            "pci_device_id": self.PCI_DEVICE_ID,
        }

    def __repr__(self):
        return "<CUDA device %d '%s'>" % (self.id, self.name)

    def __getattr__(self, attr):
        """Read attributes lazily"""
        code = getattr(
            binding.CUdevice_attribute, f"CU_DEVICE_ATTRIBUTE_{attr}"
        )
        value = driver.cuDeviceGetAttribute(code, self.id)

        setattr(self, attr, value)
        return value

    def __hash__(self):
        return hash(self.id)

    def __eq__(self, other):
        if isinstance(other, Device):
            return self.id == other.id
        return False

    def __ne__(self, other):
        return not (self == other)

    def get_primary_context(self):
        """
        Returns the primary context for the device.
        Note: it is not pushed to the CPU thread.
        """
        if self.primary_context is not None:
            return self.primary_context

        met_requirement_for_device(self)
        # create primary context
        hctx = driver.cuDevicePrimaryCtxRetain(self.id)
        hctx = drvapi.cu_context(int(hctx))

        ctx = Context(weakref.proxy(self), hctx)
        self.primary_context = ctx
        return ctx

    def release_primary_context(self):
        """
        Release reference to primary context if it has been retained.
        """
        if self.primary_context:
            driver.cuDevicePrimaryCtxRelease(self.id)
            self.primary_context = None

    def reset(self):
        try:
            if self.primary_context is not None:
                self.primary_context.reset()
            self.release_primary_context()
        finally:
            # reset at the driver level
            driver.cuDevicePrimaryCtxReset(self.id)

    @property
    def supports_float16(self):
        return self.compute_capability >= (5, 3)

    @property
    def supports_bfloat16(self):
        return self.compute_capability >= (8, 0)


def met_requirement_for_device(device):
    if device.compute_capability < MIN_REQUIRED_CC:
        raise CudaSupportError(
            "%s has compute capability < %s" % (device, MIN_REQUIRED_CC)
        )


class BaseCUDAMemoryManager(object, metaclass=ABCMeta):
    """Abstract base class for External Memory Management (EMM) Plugins."""

    def __init__(self, *args, **kwargs):
        if "context" not in kwargs:
            raise RuntimeError("Memory manager requires a context")
        self.context = kwargs.pop("context")

    @abstractmethod
    def memalloc(self, size):
        """
        Allocate on-device memory in the current context.

        :param size: Size of allocation in bytes
        :type size: int
        :return: A memory pointer instance that owns the allocated memory
        :rtype: :class:`MemoryPointer`
        """

    @abstractmethod
    def memhostalloc(self, size, mapped, portable, wc):
        """
        Allocate pinned host memory.

        :param size: Size of the allocation in bytes
        :type size: int
        :param mapped: Whether the allocated memory should be mapped into the
                       CUDA address space.
        :type mapped: bool
        :param portable: Whether the memory will be considered pinned by all
                         contexts, and not just the calling context.
        :type portable: bool
        :param wc: Whether to allocate the memory as write-combined.
        :type wc: bool
        :return: A memory pointer instance that owns the allocated memory. The
                 return type depends on whether the region was mapped into
                 device memory.
        :rtype: :class:`MappedMemory` or :class:`PinnedMemory`
        """

    @abstractmethod
    def mempin(self, owner, pointer, size, mapped):
        """
        Pin a region of host memory that is already allocated.

        :param owner: The object that owns the memory.
        :param pointer: The pointer to the beginning of the region to pin.
        :type pointer: int
        :param size: The size of the region in bytes.
        :type size: int
        :param mapped: Whether the region should also be mapped into device
                       memory.
        :type mapped: bool
        :return: A memory pointer instance that refers to the allocated
                 memory.
        :rtype: :class:`MappedMemory` or :class:`PinnedMemory`
        """

    @abstractmethod
    def initialize(self):
        """
        Perform any initialization required for the EMM plugin instance to be
        ready to use.

        :return: None
        """

    @abstractmethod
    def get_ipc_handle(self, memory):
        """
        Return an IPC handle from a GPU allocation.

        :param memory: Memory for which the IPC handle should be created.
        :type memory: :class:`MemoryPointer`
        :return: IPC handle for the allocation
        :rtype: :class:`IpcHandle`
        """

    @abstractmethod
    def get_memory_info(self):
        """
        Returns ``(free, total)`` memory in bytes in the context. May raise
        :class:`NotImplementedError`, if returning such information is not
        practical (e.g. for a pool allocator).

        :return: Memory info
        :rtype: :class:`MemoryInfo`
        """

    @abstractmethod
    def reset(self):
        """
        Clears up all memory allocated in this context.

        :return: None
        """

    @abstractmethod
    def defer_cleanup(self):
        """
        Returns a context manager that ensures the implementation of deferred
        cleanup whilst it is active.

        :return: Context manager
        """

    @property
    @abstractmethod
    def interface_version(self):
        """
        Returns an integer specifying the version of the EMM Plugin interface
        supported by the plugin implementation. Should always return 1 for
        implementations of this version of the specification.
        """


class HostOnlyCUDAMemoryManager(BaseCUDAMemoryManager):
    """Base class for External Memory Management (EMM) Plugins that only
    implement on-device allocation. A subclass need not implement the
    ``memhostalloc`` and ``mempin`` methods.

    This class also implements ``reset`` and ``defer_cleanup`` (see
    :class:`numba.cuda.BaseCUDAMemoryManager`) for its own internal state
    management. If an EMM Plugin based on this class also implements these
    methods, then its implementations of these must also call the method from
    ``super()`` to give ``HostOnlyCUDAMemoryManager`` an opportunity to do the
    necessary work for the host allocations it is managing.

    This class does not implement ``interface_version``, as it will always be
    consistent with the version of Numba in which it is implemented. An EMM
    Plugin subclassing this class should implement ``interface_version``
    instead.
    """

    def __init__(self, *args, **kwargs):
        super().__init__(*args, **kwargs)
        self.allocations = utils.UniqueDict()
        self.deallocations = _PendingDeallocs()

    def _attempt_allocation(self, allocator):
        """
        Attempt allocation by calling *allocator*.  If an out-of-memory error
        is raised, the pending deallocations are flushed and the allocation
        is retried.  If it fails in the second attempt, the error is reraised.
        """
        try:
            return allocator()
        except CudaAPIError as e:
            # is out-of-memory?
            oom_code = binding.CUresult.CUDA_ERROR_OUT_OF_MEMORY
            if e.code == oom_code:
                # clear pending deallocations
                self.deallocations.clear()
                # try again
                return allocator()
            else:
                raise

    def memhostalloc(self, size, mapped=False, portable=False, wc=False):
        """Implements the allocation of pinned host memory.

        It is recommended that this method is not overridden by EMM Plugin
        implementations - instead, use the :class:`BaseCUDAMemoryManager`.
        """
        flags = 0
        if mapped:
            flags |= enums.CU_MEMHOSTALLOC_DEVICEMAP
        if portable:
            flags |= enums.CU_MEMHOSTALLOC_PORTABLE
        if wc:
            flags |= enums.CU_MEMHOSTALLOC_WRITECOMBINED

        def allocator():
            return driver.cuMemHostAlloc(size, flags)

        if mapped:
            pointer = self._attempt_allocation(allocator)
        else:
            pointer = allocator()

        alloc_key = pointer

        finalizer = _hostalloc_finalizer(self, pointer, alloc_key, size, mapped)
        ctx = weakref.proxy(self.context)

        if mapped:
            mem = MappedMemory(ctx, pointer, size, finalizer=finalizer)
            self.allocations[alloc_key] = mem
            return mem.own()
        else:
            return PinnedMemory(ctx, pointer, size, finalizer=finalizer)

    def mempin(self, owner, pointer, size, mapped=False):
        """Implements the pinning of host memory.

        It is recommended that this method is not overridden by EMM Plugin
        implementations - instead, use the :class:`BaseCUDAMemoryManager`.
        """
        alloc_key = pointer

        # possible flags are "portable" (between context)
        # and "device-map" (map host memory to device thus no need
        # for memory transfer).
        flags = 0

        if mapped:
            flags |= enums.CU_MEMHOSTREGISTER_DEVICEMAP

        def allocator():
            driver.cuMemHostRegister(pointer, size, flags)

        if mapped:
            self._attempt_allocation(allocator)
        else:
            allocator()

        finalizer = _pin_finalizer(self, pointer, alloc_key, mapped)
        ctx = weakref.proxy(self.context)

        if mapped:
            mem = MappedMemory(
                ctx, pointer, size, owner=owner, finalizer=finalizer
            )
            self.allocations[alloc_key] = mem
            return mem.own()
        else:
            return PinnedMemory(
                ctx, pointer, size, owner=owner, finalizer=finalizer
            )

    def memallocmanaged(self, size, attach_global):
        def allocator():
            ma_flags = binding.CUmemAttach_flags

            if attach_global:
                flags = ma_flags.CU_MEM_ATTACH_GLOBAL.value
            else:
                flags = ma_flags.CU_MEM_ATTACH_HOST.value

            return driver.cuMemAllocManaged(size, flags)

        ptr = self._attempt_allocation(allocator)

        alloc_key = ptr

        finalizer = _alloc_finalizer(self, ptr, alloc_key, size)
        ctx = weakref.proxy(self.context)
        mem = ManagedMemory(ctx, ptr, size, finalizer=finalizer)
        self.allocations[alloc_key] = mem
        return mem.own()

    def reset(self):
        """Clears up all host memory (mapped and/or pinned) in the current
        context.

        EMM Plugins that override this method must call ``super().reset()`` to
        ensure that host allocations are also cleaned up."""
        self.allocations.clear()
        self.deallocations.clear()

    @contextlib.contextmanager
    def defer_cleanup(self):
        """Returns a context manager that disables cleanup of mapped or pinned
        host memory in the current context whilst it is active.

        EMM Plugins that override this method must obtain the context manager
        from this method before yielding to ensure that cleanup of host
        allocations is also deferred."""
        with self.deallocations.disable():
            yield


class GetIpcHandleMixin:
    """A class that provides a default implementation of ``get_ipc_handle()``."""

    def get_ipc_handle(self, memory):
        """Open an IPC memory handle by using ``cuMemGetAddressRange`` to
        determine the base pointer of the allocation. An IPC handle of type
        ``cu_ipc_mem_handle`` is constructed and initialized with
        ``cuIpcGetMemHandle``. A :class:`numba.cuda.IpcHandle` is returned,
        populated with the underlying ``ipc_mem_handle``.
        """
        base, end = device_extents(memory)
        ipchandle = driver.cuIpcGetMemHandle(base)
        offset = int(memory.handle) - int(base)
        source_info = self.context.device.get_device_identity()

        return IpcHandle(
            memory, ipchandle, memory.size, source_info, offset=offset
        )


class NumbaCUDAMemoryManager(GetIpcHandleMixin, HostOnlyCUDAMemoryManager):
    """Internal on-device memory management for Numba. This is implemented using
    the EMM Plugin interface, but is not part of the public API."""

    def initialize(self):
        # Set the memory capacity of *deallocations* as the memory manager
        # becomes active for the first time
        if self.deallocations.memory_capacity == _SizeNotSet:
            self.deallocations.memory_capacity = self.get_memory_info().total

    def memalloc(self, size):
        def allocator():
            return driver.cuMemAlloc(size)

        ptr = self._attempt_allocation(allocator)
        alloc_key = ptr

        finalizer = _alloc_finalizer(self, ptr, alloc_key, size)
        ctx = weakref.proxy(self.context)
        mem = AutoFreePointer(ctx, ptr, size, finalizer=finalizer)
        self.allocations[alloc_key] = mem
        return mem.own()

    def get_memory_info(self):
        free, total = driver.cuMemGetInfo()
        return MemoryInfo(free=free, total=total)

    @property
    def interface_version(self):
        return _SUPPORTED_EMM_INTERFACE_VERSION


_SUPPORTED_EMM_INTERFACE_VERSION = 1

_memory_manager = None


def _ensure_memory_manager():
    global _memory_manager

    if _memory_manager:
        return

    if config.CUDA_MEMORY_MANAGER == "default":
        _memory_manager = NumbaCUDAMemoryManager
        return

    try:
        mgr_module = importlib.import_module(config.CUDA_MEMORY_MANAGER)
        set_memory_manager(mgr_module._numba_memory_manager)
    except Exception:
        raise RuntimeError(
            "Failed to use memory manager from %s" % config.CUDA_MEMORY_MANAGER
        )


def set_memory_manager(mm_plugin):
    """Configure Numba to use an External Memory Management (EMM) Plugin. If
    the EMM Plugin version does not match one supported by this version of
    Numba, a RuntimeError will be raised.

    :param mm_plugin: The class implementing the EMM Plugin.
    :type mm_plugin: BaseCUDAMemoryManager
    :return: None
    """
    global _memory_manager

    dummy = mm_plugin(context=None)
    iv = dummy.interface_version
    if iv != _SUPPORTED_EMM_INTERFACE_VERSION:
        err = "EMM Plugin interface has version %d - version %d required" % (
            iv,
            _SUPPORTED_EMM_INTERFACE_VERSION,
        )
        raise RuntimeError(err)

    _memory_manager = mm_plugin


class _SizeNotSet(int):
    """
    Dummy object for _PendingDeallocs when *size* is not set.
    """

    def __new__(cls, *args, **kwargs):
        return super().__new__(cls, 0)

    def __str__(self):
        return "?"


_SizeNotSet = _SizeNotSet()


class _PendingDeallocs(object):
    """
    Pending deallocations of a context (or device since we are using the primary
    context). The capacity defaults to being unset (_SizeNotSet) but can be
    modified later once the driver is initialized and the total memory capacity
    known.
    """

    def __init__(self, capacity=_SizeNotSet):
        self._cons = deque()
        self._disable_count = 0
        self._size = 0
        self.memory_capacity = capacity

    @property
    def _max_pending_bytes(self):
        return int(self.memory_capacity * config.CUDA_DEALLOCS_RATIO)

    def add_item(self, dtor, handle, size=_SizeNotSet):
        """
        Add a pending deallocation.

        The *dtor* arg is the destructor function that takes an argument,
        *handle*.  It is used as ``dtor(handle)``.  The *size* arg is the
        byte size of the resource added.  It is an optional argument.  Some
        resources (e.g. CUModule) has an unknown memory footprint on the device.
        """
        _logger.info("add pending dealloc: %s %s bytes", dtor.__name__, size)
        self._cons.append((dtor, handle, size))
        self._size += int(size)
        if (
            len(self._cons) > config.CUDA_DEALLOCS_COUNT
            or self._size > self._max_pending_bytes
        ):
            self.clear()

    def clear(self):
        """
        Flush any pending deallocations unless it is disabled.
        Do nothing if disabled.
        """
        if not self.is_disabled:
            while self._cons:
                [dtor, handle, size] = self._cons.popleft()
                _logger.info("dealloc: %s %s bytes", dtor.__name__, size)
                dtor(handle)

            self._size = 0

    @contextlib.contextmanager
    def disable(self):
        """
        Context manager to temporarily disable flushing pending deallocation.
        This can be nested.
        """
        self._disable_count += 1
        try:
            yield
        finally:
            self._disable_count -= 1
            assert self._disable_count >= 0

    @property
    def is_disabled(self):
        return self._disable_count > 0

    def __len__(self):
        """
        Returns number of pending deallocations.
        """
        return len(self._cons)


MemoryInfo = namedtuple("MemoryInfo", "free,total")
"""Free and total memory for a device.

.. py:attribute:: free

   Free device memory in bytes.

.. py:attribute:: total

    Total device memory in bytes.
"""


class Context(object):
    """
    This object wraps a CUDA Context resource.

    Contexts should not be constructed directly by user code.
    """

    def __init__(self, device, handle):
        self.device = device
        self.handle = handle
        self.allocations = utils.UniqueDict()
        self.deallocations = _PendingDeallocs()
        _ensure_memory_manager()
        self.memory_manager = _memory_manager(context=self)
        self.modules = utils.UniqueDict()
        # For storing context specific data
        self.extras = {}

    def reset(self):
        """
        Clean up all owned resources in this context.
        """
        # Free owned resources
        _logger.info("reset context of device %s", self.device.id)
        self.memory_manager.reset()
        self.modules.clear()
        # Clear trash
        self.deallocations.clear()

    def get_memory_info(self):
        """Returns (free, total) memory in bytes in the context."""
        return self.memory_manager.get_memory_info()

    def get_active_blocks_per_multiprocessor(
        self, func, blocksize, memsize, flags=None
    ):
        """Return occupancy of a function.
        :param func: kernel for which occupancy is calculated
        :param blocksize: block size the kernel is intended to be launched with
        :param memsize: per-block dynamic shared memory usage intended, in bytes
        """
        args = (func, blocksize, memsize, flags)
        return self._cuda_python_active_blocks_per_multiprocessor(*args)

    def _cuda_python_active_blocks_per_multiprocessor(
        self, func, blocksize, memsize, flags
    ):
        ps = [func.handle, blocksize, memsize]

        if not flags:
            return driver.cuOccupancyMaxActiveBlocksPerMultiprocessor(*ps)

        ps.append(flags)
        return driver.cuOccupancyMaxActiveBlocksPerMultiprocessorWithFlags(*ps)

    def _ctypes_active_blocks_per_multiprocessor(
        self, func, blocksize, memsize, flags
    ):
        retval = c_int()
        args = (byref(retval), func.handle, blocksize, memsize)

        if not flags:
            driver.cuOccupancyMaxActiveBlocksPerMultiprocessor(*args)
        else:
            driver.cuOccupancyMaxActiveBlocksPerMultiprocessorWithFlags(*args)

        return retval.value

    def get_max_potential_block_size(
        self, func, b2d_func, memsize, blocksizelimit, flags=None
    ):
        """Suggest a launch configuration with reasonable occupancy.
        :param func: kernel for which occupancy is calculated
        :param b2d_func: function that calculates how much per-block dynamic
                         shared memory 'func' uses based on the block size.
                         Can also be the address of a C function.
                         Use `0` to pass `NULL` to the underlying CUDA API.
        :param memsize: per-block dynamic shared memory usage intended, in bytes
        :param blocksizelimit: maximum block size the kernel is designed to
                               handle
        """
        args = (func, b2d_func, memsize, blocksizelimit, flags)
        return self._cuda_python_max_potential_block_size(*args)

    def _ctypes_max_potential_block_size(
        self, func, b2d_func, memsize, blocksizelimit, flags
    ):
        gridsize = c_int()
        blocksize = c_int()
        b2d_cb = cu_occupancy_b2d_size(b2d_func)
        args = [
            byref(gridsize),
            byref(blocksize),
            func.handle,
            b2d_cb,
            memsize,
            blocksizelimit,
        ]

        if not flags:
            driver.cuOccupancyMaxPotentialBlockSize(*args)
        else:
            args.append(flags)
            driver.cuOccupancyMaxPotentialBlockSizeWithFlags(*args)

        return (gridsize.value, blocksize.value)

    def _cuda_python_max_potential_block_size(
        self, func, b2d_func, memsize, blocksizelimit, flags
    ):
        b2d_cb = ctypes.CFUNCTYPE(c_size_t, c_int)(b2d_func)
        ptr = int.from_bytes(b2d_cb, byteorder="little")
        driver_b2d_cb = binding.CUoccupancyB2DSize(ptr)
        args = [func.handle, driver_b2d_cb, memsize, blocksizelimit]

        if not flags:
            return driver.cuOccupancyMaxPotentialBlockSize(*args)
        else:
            args.append(flags)
            return driver.cuOccupancyMaxPotentialBlockSizeWithFlags(*args)

    def prepare_for_use(self):
        """Initialize the context for use.
        It's safe to be called multiple times.
        """
        self.memory_manager.initialize()

    def push(self):
        """
        Pushes this context on the current CPU Thread.
        """
        driver.cuCtxPushCurrent(self.handle.value)
        self.prepare_for_use()

    def pop(self):
        """
        Pops this context off the current CPU thread. Note that this context
        must be at the top of the context stack, otherwise an error will occur.
        """
        popped = driver.pop_active_context()
        assert popped.value == self.handle.value

    def memalloc(self, bytesize):
        return self.memory_manager.memalloc(bytesize)

    def memallocmanaged(self, bytesize, attach_global=True):
        return self.memory_manager.memallocmanaged(bytesize, attach_global)

    def memhostalloc(self, bytesize, mapped=False, portable=False, wc=False):
        return self.memory_manager.memhostalloc(bytesize, mapped, portable, wc)

    def mempin(self, owner, pointer, size, mapped=False):
        if mapped and not self.device.CAN_MAP_HOST_MEMORY:
            raise CudaDriverError("%s cannot map host memory" % self.device)
        return self.memory_manager.mempin(owner, pointer, size, mapped)

    def get_ipc_handle(self, memory):
        """
        Returns an *IpcHandle* from a GPU allocation.
        """
        if not SUPPORTS_IPC:
            raise OSError("OS does not support CUDA IPC")
        return self.memory_manager.get_ipc_handle(memory)

    def open_ipc_handle(self, handle, size):
        # open the IPC handle to get the device pointer
        flags = 1  # CU_IPC_MEM_LAZY_ENABLE_PEER_ACCESS
        dptr = driver.cuIpcOpenMemHandle(handle, flags)

        # wrap it
        return MemoryPointer(
            context=weakref.proxy(self), pointer=dptr, size=size
        )

    def enable_peer_access(self, peer_context, flags=0):
        """Enable peer access between the current context and the peer context"""
        assert flags == 0, "*flags* is reserved and MUST be zero"
        driver.cuCtxEnablePeerAccess(peer_context, flags)

    def can_access_peer(self, peer_device):
        """Returns a bool indicating whether the peer access between the
        current and peer device is possible.
        """
        peer_device = binding.CUdevice(peer_device)
        can_access_peer = driver.cuDeviceCanAccessPeer(
            self.device.id, peer_device
        )

        return bool(can_access_peer)

    def create_module_ptx(self, ptx):
        if isinstance(ptx, str):
            ptx = ptx.encode("utf8")
        image = ObjectCode.from_ptx(ptx)
        return self.create_module_image(image)

    def create_module_image(
        self, image, setup_callbacks=None, teardown_callbacks=None
    ):
        module = load_module_image(
            self, image, setup_callbacks, teardown_callbacks
        )
        key = module.handle
        self.modules[key] = module
        return weakref.proxy(module)

    def unload_module(self, module):
        key = module.handle
        del self.modules[key]

    def get_default_stream(self):
        handle = drvapi.cu_stream(int(binding.CUstream(CU_STREAM_DEFAULT)))
        return Stream(weakref.proxy(self), handle, None)

    def get_legacy_default_stream(self):
        handle = drvapi.cu_stream(
            int(binding.CUstream(binding.CU_STREAM_LEGACY))
        )
        return Stream(weakref.proxy(self), handle, None)

    def get_per_thread_default_stream(self):
        handle = drvapi.cu_stream(
            int(binding.CUstream(binding.CU_STREAM_PER_THREAD))
        )
        return Stream(weakref.proxy(self), handle, None)

    def create_stream(self):
        # The default stream creation flag, specifying that the created
        # stream synchronizes with stream 0 (this is different from the
        # default stream, which we define also as CU_STREAM_DEFAULT when
        # the NV binding is in use).
        flags = binding.CUstream_flags.CU_STREAM_DEFAULT.value
        handle = drvapi.cu_stream(int(driver.cuStreamCreate(flags)))
        return Stream(
            weakref.proxy(self),
            handle,
            _stream_finalizer(self.deallocations, handle),
        )

    def create_external_stream(self, ptr):
        if not isinstance(ptr, int):
            raise TypeError("ptr for external stream must be an int")
        handle = drvapi.cu_stream(int(binding.CUstream(ptr)))
        return Stream(weakref.proxy(self), handle, None, external=True)

    def create_event(self, timing=True):
        flags = 0
        if not timing:
            flags |= enums.CU_EVENT_DISABLE_TIMING
        handle = drvapi.cu_event(int(driver.cuEventCreate(flags)))
        return Event(
            weakref.proxy(self),
            handle,
            finalizer=_event_finalizer(self.deallocations, handle),
        )

    def synchronize(self):
        driver.cuCtxSynchronize()

    @contextlib.contextmanager
    def defer_cleanup(self):
        with self.memory_manager.defer_cleanup():
            with self.deallocations.disable():
                yield

    def __repr__(self):
        return "<CUDA context %s of device %d>" % (self.handle, self.device.id)

    def __eq__(self, other):
        if isinstance(other, Context):
            return self.handle == other.handle
        else:
            return NotImplemented

    def __ne__(self, other):
        return not self.__eq__(other)


def load_module_image(
    context, image, setup_callbacks=None, teardown_callbacks=None
):
    """
    image must be a pointer
    """
    return load_module_image_cuda_python(
        context, image, setup_callbacks, teardown_callbacks
    )


def load_module_image_ctypes(
    context, image, setup_callbacks, teardown_callbacks
):
    logsz = config.CUDA_LOG_SIZE

    jitinfo = (c_char * logsz)()
    jiterrors = (c_char * logsz)()

    options = {
        enums.CU_JIT_INFO_LOG_BUFFER: addressof(jitinfo),
        enums.CU_JIT_INFO_LOG_BUFFER_SIZE_BYTES: c_void_p(logsz),
        enums.CU_JIT_ERROR_LOG_BUFFER: addressof(jiterrors),
        enums.CU_JIT_ERROR_LOG_BUFFER_SIZE_BYTES: c_void_p(logsz),
        enums.CU_JIT_LOG_VERBOSE: c_void_p(config.CUDA_VERBOSE_JIT_LOG),
    }

    option_keys = (drvapi.cu_jit_option * len(options))(*options.keys())
    option_vals = (c_void_p * len(options))(*options.values())
    handle = drvapi.cu_module()
    try:
        driver.cuModuleLoadDataEx(
            byref(handle), image, len(options), option_keys, option_vals
        )
    except CudaAPIError as e:
        msg = "cuModuleLoadDataEx error:\n%s" % jiterrors.value.decode("utf8")
        raise CudaAPIError(e.code, msg)

    info_log = jitinfo.value

    return CtypesModule(
        weakref.proxy(context),
        handle,
        info_log,
        _module_finalizer(context, handle),
        setup_callbacks,
        teardown_callbacks,
    )


def load_module_image_cuda_python(
    context, image, setup_callbacks, teardown_callbacks
):
    """
    image must be a pointer
    """
    logsz = config.CUDA_LOG_SIZE

    jitinfo = bytearray(logsz)
    jiterrors = bytearray(logsz)

    jit_option = binding.CUjit_option
    options = {
        jit_option.CU_JIT_INFO_LOG_BUFFER: jitinfo,
        jit_option.CU_JIT_INFO_LOG_BUFFER_SIZE_BYTES: logsz,
        jit_option.CU_JIT_ERROR_LOG_BUFFER: jiterrors,
        jit_option.CU_JIT_ERROR_LOG_BUFFER_SIZE_BYTES: logsz,
        jit_option.CU_JIT_LOG_VERBOSE: config.CUDA_VERBOSE_JIT_LOG,
    }

    option_keys = [k for k in options.keys()]
    option_vals = [v for v in options.values()]

    try:
        handle = driver.cuModuleLoadDataEx(
            image.code, len(options), option_keys, option_vals
        )
    except CudaAPIError as e:
        err_string = jiterrors.decode("utf-8")
        msg = "cuModuleLoadDataEx error:\n%s" % err_string
        raise CudaAPIError(e.code, msg)

    info_log = jitinfo.decode("utf-8")

    return CudaPythonModule(
        weakref.proxy(context),
        handle,
        info_log,
        _module_finalizer(context, handle),
        setup_callbacks,
        teardown_callbacks,
    )


def _alloc_finalizer(memory_manager, ptr, alloc_key, size):
    allocations = memory_manager.allocations
    deallocations = memory_manager.deallocations

    def core():
        if allocations:
            del allocations[alloc_key]
        deallocations.add_item(driver.cuMemFree, ptr, size)

    return core


def _hostalloc_finalizer(memory_manager, ptr, alloc_key, size, mapped):
    """
    Finalize page-locked host memory allocated by `context.memhostalloc`.

    This memory is managed by CUDA, and finalization entails deallocation. The
    issues noted in `_pin_finalizer` are not relevant in this case, and the
    finalization is placed in the `context.deallocations` queue along with
    finalization of device objects.

    """
    allocations = memory_manager.allocations
    deallocations = memory_manager.deallocations
    if not mapped:
        size = _SizeNotSet

    def core():
        if mapped and allocations:
            del allocations[alloc_key]
        deallocations.add_item(driver.cuMemFreeHost, ptr, size)

    return core


def _pin_finalizer(memory_manager, ptr, alloc_key, mapped):
    """
    Finalize temporary page-locking of host memory by `context.mempin`.

    This applies to memory not otherwise managed by CUDA. Page-locking can
    be requested multiple times on the same memory, and must therefore be
    lifted as soon as finalization is requested, otherwise subsequent calls to
    `mempin` may fail with `CUDA_ERROR_HOST_MEMORY_ALREADY_REGISTERED`, leading
    to unexpected behavior for the context managers `cuda.{pinned,mapped}`.
    This function therefore carries out finalization immediately, bypassing the
    `context.deallocations` queue.

    """
    allocations = memory_manager.allocations

    def core():
        if mapped and allocations:
            del allocations[alloc_key]
        driver.cuMemHostUnregister(ptr)

    return core


def _event_finalizer(deallocs, handle):
    def core():
        deallocs.add_item(driver.cuEventDestroy, handle.value)

    return core


def _stream_finalizer(deallocs, handle):
    def core():
        deallocs.add_item(driver.cuStreamDestroy, handle.value)

    return core


def _module_finalizer(context, handle):
    dealloc = context.deallocations
    modules = context.modules
    key = handle

    def core():
        shutting_down = utils.shutting_down  # early bind

        def module_unload(handle):
            # If we are not shutting down, we must be called due to
            # Context.reset() of Context.unload_module().  Both must have
            # cleared the module reference from the context.
            assert shutting_down() or key not in modules
            driver.cuModuleUnload(handle)

        dealloc.add_item(module_unload, handle)

    return core


class _CudaIpcImpl(object):
    """Implementation of GPU IPC using CUDA driver API.
    This requires the devices to be peer accessible.
    """

    def __init__(self, parent):
        self.base = parent.base
        self.handle = parent.handle
        self.size = parent.size
        self.offset = parent.offset
        # remember if the handle is already opened
        self._opened_mem = None

    def open(self, context):
        """
        Import the IPC memory and returns a raw CUDA memory pointer object
        """
        if self.base is not None:
            raise ValueError("opening IpcHandle from original process")

        if self._opened_mem is not None:
            raise ValueError("IpcHandle is already opened")

        mem = context.open_ipc_handle(self.handle, self.offset + self.size)
        # this object owns the opened allocation
        # note: it is required the memory be freed after the ipc handle is
        #       closed by the importing context.
        self._opened_mem = mem
        return mem.own().view(self.offset)

    def close(self):
        if self._opened_mem is None:
            raise ValueError("IpcHandle not opened")
        driver.cuIpcCloseMemHandle(self._opened_mem.handle)
        self._opened_mem = None


class _StagedIpcImpl(object):
    """Implementation of GPU IPC using custom staging logic to workaround
    CUDA IPC limitation on peer accessibility between devices.
    """

    def __init__(self, parent, source_info):
        self.parent = parent
        self.base = parent.base
        self.handle = parent.handle
        self.size = parent.size
        self.source_info = source_info

    def open(self, context):
        from numba import cuda

        srcdev = Device.from_identity(self.source_info)
        srcdev_id = int(srcdev.id)

        impl = _CudaIpcImpl(parent=self.parent)
        # Open context on the source device.
        with cuda.gpus[srcdev_id]:
            source_ptr = impl.open(cuda.devices.get_context())

        # Allocate GPU buffer.
        newmem = context.memalloc(self.size)
        # Do D->D from the source peer-context
        # This performs automatic host staging
        device_to_device(newmem, source_ptr, self.size)

        # Cleanup source context
        with cuda.gpus[srcdev_id]:
            impl.close()

        return newmem

    def close(self):
        # Nothing has to be done here
        pass


class IpcHandle(object):
    """
    CUDA IPC handle. Serialization of the CUDA IPC handle object is implemented
    here.

    :param base: A reference to the original allocation to keep it alive
    :type base: MemoryPointer
    :param handle: The CUDA IPC handle, as a ctypes array of bytes.
    :param size: Size of the original allocation
    :type size: int
    :param source_info: The identity of the device on which the IPC handle was
                        opened.
    :type source_info: dict
    :param offset: The offset into the underlying allocation of the memory
                   referred to by this IPC handle.
    :type offset: int
    """

    def __init__(self, base, handle, size, source_info=None, offset=0):
        self.base = base
        self.handle = handle
        self.size = size
        self.source_info = source_info
        self._impl = None
        self.offset = offset

    def _sentry_source_info(self):
        if self.source_info is None:
            raise RuntimeError("IPC handle doesn't have source info")

    def can_access_peer(self, context):
        """Returns a bool indicating whether the active context can peer
        access the IPC handle
        """
        self._sentry_source_info()
        if self.source_info == context.device.get_device_identity():
            return True
        source_device = Device.from_identity(self.source_info)
        return context.can_access_peer(source_device.id)

    def open_staged(self, context):
        """Open the IPC by allowing staging on the host memory first."""
        self._sentry_source_info()

        if self._impl is not None:
            raise ValueError("IpcHandle is already opened")

        self._impl = _StagedIpcImpl(self, self.source_info)
        return self._impl.open(context)

    def open_direct(self, context):
        """
        Import the IPC memory and returns a raw CUDA memory pointer object
        """
        if self._impl is not None:
            raise ValueError("IpcHandle is already opened")

        self._impl = _CudaIpcImpl(self)
        return self._impl.open(context)

    def open(self, context):
        """Open the IPC handle and import the memory for usage in the given
        context.  Returns a raw CUDA memory pointer object.

        This is enhanced over CUDA IPC that it will work regardless of whether
        the source device is peer-accessible by the destination device.
        If the devices are peer-accessible, it uses .open_direct().
        If the devices are not peer-accessible, it uses .open_staged().
        """
        if self.source_info is None or self.can_access_peer(context):
            fn = self.open_direct
        else:
            fn = self.open_staged
        return fn(context)

    def open_array(self, context, shape, dtype, strides=None):
        """
        Similar to `.open()` but returns an device array.
        """
        from . import devicearray

        # by default, set strides to itemsize
        if strides is None:
            strides = dtype.itemsize
        dptr = self.open(context)
        # read the device pointer as an array
        return devicearray.DeviceNDArray(
            shape=shape, strides=strides, dtype=dtype, gpu_data=dptr
        )

    def close(self):
        if self._impl is None:
            raise ValueError("IpcHandle not opened")
        self._impl.close()
        self._impl = None

    def __reduce__(self):
        # Preprocess the IPC handle, which is defined as a byte array.
        preprocessed_handle = self.handle.reserved
        args = (
            self.__class__,
            preprocessed_handle,
            self.size,
            self.source_info,
            self.offset,
        )
        return (serialize._rebuild_reduction, args)

    @classmethod
    def _rebuild(cls, handle_ary, size, source_info, offset):
        handle = binding.CUipcMemHandle()
        handle.reserved = handle_ary
        return cls(
            base=None,
            handle=handle,
            size=size,
            source_info=source_info,
            offset=offset,
        )


class MemoryPointer(object):
    """A memory pointer that owns a buffer, with an optional finalizer. Memory
    pointers provide reference counting, and instances are initialized with a
    reference count of 1.

    The base ``MemoryPointer`` class does not use the
    reference count for managing the buffer lifetime. Instead, the buffer
    lifetime is tied to the memory pointer instance's lifetime:

    - When the instance is deleted, the finalizer will be called.
    - When the reference count drops to 0, no action is taken.

    Subclasses of ``MemoryPointer`` may modify these semantics, for example to
    tie the buffer lifetime to the reference count, so that the buffer is freed
    when there are no more references.

    :param context: The context in which the pointer was allocated.
    :type context: Context
    :param pointer: The address of the buffer.
    :type pointer: ctypes.c_void_p
    :param size: The size of the allocation in bytes.
    :type size: int
    :param owner: The owner is sometimes set by the internals of this class, or
                  used for Numba's internal memory management. It should not be
                  provided by an external user of the ``MemoryPointer`` class
                  (e.g. from within an EMM Plugin); the default of `None`
                  should always suffice.
    :type owner: NoneType
    :param finalizer: A function that is called when the buffer is to be freed.
    :type finalizer: function
    """

    __cuda_memory__ = True

    def __init__(self, context, pointer, size, owner=None, finalizer=None):
        if isinstance(pointer, ctypes.c_void_p):
            pointer = binding.CUdeviceptr(pointer.value)

        self.context = context
        self.device_pointer = pointer
        self.size = size
        self._cuda_memsize_ = size
        self.is_managed = finalizer is not None
        self.refct = 1
        self.handle = self.device_pointer
        self._owner = owner

        if finalizer is not None:
            self._finalizer = weakref.finalize(self, finalizer)

    @property
    def owner(self):
        return self if self._owner is None else self._owner

    def own(self):
        return OwnedPointer(weakref.proxy(self))

    def free(self):
        """
        Forces the device memory to the trash.
        """
        if self.is_managed:
            if not self._finalizer.alive:
                raise RuntimeError("Freeing dead memory")
            self._finalizer()
            assert not self._finalizer.alive

    def memset(self, byte, count=None, stream=0):
        count = self.size if count is None else count
        if stream:
            handle = stream.handle.value
            driver.cuMemsetD8Async(self.device_pointer, byte, count, handle)
        else:
            driver.cuMemsetD8(self.device_pointer, byte, count)

    def view(self, start, stop=None):
        if stop is None:
            size = self.size - start
        else:
            size = stop - start

        # Handle NULL/empty memory buffer
        if not self.device_pointer_value:
            if size != 0:
                raise RuntimeError("non-empty slice into empty slice")
            view = self  # new view is just a reference to self
        # Handle normal case
        else:
            base = self.device_pointer_value + start
            if size < 0:
                raise RuntimeError("size cannot be negative")
            pointer = binding.CUdeviceptr()
            ctypes_ptr = drvapi.cu_device_ptr.from_address(pointer.getPtr())
            ctypes_ptr.value = base
            view = MemoryPointer(self.context, pointer, size, owner=self.owner)

        if isinstance(self.owner, (MemoryPointer, OwnedPointer)):
            # Owned by a numba-managed memory segment, take an owned reference
            return OwnedPointer(weakref.proxy(self.owner), view)
        else:
            # Owned by external alloc, return view with same external owner
            return view

    @property
    def device_ctypes_pointer(self):
        return drvapi.cu_device_ptr(int(self.device_pointer))

    @property
    def device_pointer_value(self):
        return int(self.device_pointer) or None


class AutoFreePointer(MemoryPointer):
    """Modifies the ownership semantic of the MemoryPointer so that the
    instance lifetime is directly tied to the number of references.

    When the reference count reaches zero, the finalizer is invoked.

    Constructor arguments are the same as for :class:`MemoryPointer`.
    """

    def __init__(self, *args, **kwargs):
        super(AutoFreePointer, self).__init__(*args, **kwargs)
        # Releease the self reference to the buffer, so that the finalizer
        # is invoked if all the derived pointers are gone.
        self.refct -= 1


class MappedMemory(AutoFreePointer):
    """A memory pointer that refers to a buffer on the host that is mapped into
    device memory.

    :param context: The context in which the pointer was mapped.
    :type context: Context
    :param pointer: The address of the buffer.
    :type pointer: ctypes.c_void_p
    :param size: The size of the buffer in bytes.
    :type size: int
    :param owner: The owner is sometimes set by the internals of this class, or
                  used for Numba's internal memory management. It should not be
                  provided by an external user of the ``MappedMemory`` class
                  (e.g. from within an EMM Plugin); the default of `None`
                  should always suffice.
    :type owner: NoneType
    :param finalizer: A function that is called when the buffer is to be freed.
    :type finalizer: function
    """

    __cuda_memory__ = True

    def __init__(self, context, pointer, size, owner=None, finalizer=None):
        self.owned = owner
        self.host_pointer = pointer

        devptr = driver.cuMemHostGetDevicePointer(pointer, 0)
        self._bufptr_ = self.host_pointer

        self.device_pointer = devptr
        super(MappedMemory, self).__init__(
            context, devptr, size, finalizer=finalizer
        )
        self.handle = self.host_pointer

        # For buffer interface
        self._buflen_ = self.size

    def own(self):
        return MappedOwnedPointer(weakref.proxy(self))


class PinnedMemory(mviewbuf.MemAlloc):
    """A pointer to a pinned buffer on the host.

    :param context: The context in which the pointer was mapped.
    :type context: Context
    :param owner: The object owning the memory. For EMM plugin implementation,
                  this ca
    :param pointer: The address of the buffer.
    :type pointer: ctypes.c_void_p
    :param size: The size of the buffer in bytes.
    :type size: int
    :param owner: An object owning the buffer that has been pinned. For EMM
                  plugin implementation, the default of ``None`` suffices for
                  memory allocated in ``memhostalloc`` - for ``mempin``, it
                  should be the owner passed in to the ``mempin`` method.
    :param finalizer: A function that is called when the buffer is to be freed.
    :type finalizer: function
    """

    def __init__(self, context, pointer, size, owner=None, finalizer=None):
        self.context = context
        self.owned = owner
        self.size = size
        self.host_pointer = pointer
        self.is_managed = finalizer is not None
        self.handle = self.host_pointer

        # For buffer interface
        self._buflen_ = self.size
        self._bufptr_ = self.host_pointer

        if finalizer is not None:
            weakref.finalize(self, finalizer)

    def own(self):
        return self


class ManagedMemory(AutoFreePointer):
    """A memory pointer that refers to a managed memory buffer (can be accessed
    on both host and device).

    :param context: The context in which the pointer was mapped.
    :type context: Context
    :param pointer: The address of the buffer.
    :type pointer: ctypes.c_void_p
    :param size: The size of the buffer in bytes.
    :type size: int
    :param owner: The owner is sometimes set by the internals of this class, or
                  used for Numba's internal memory management. It should not be
                  provided by an external user of the ``ManagedMemory`` class
                  (e.g. from within an EMM Plugin); the default of `None`
                  should always suffice.
    :type owner: NoneType
    :param finalizer: A function that is called when the buffer is to be freed.
    :type finalizer: function
    """

    __cuda_memory__ = True

    def __init__(self, context, pointer, size, owner=None, finalizer=None):
        self.owned = owner
        devptr = pointer
        super().__init__(context, devptr, size, finalizer=finalizer)

        # For buffer interface
        self._buflen_ = self.size
        self._bufptr_ = self.device_pointer

    def own(self):
        return ManagedOwnedPointer(weakref.proxy(self))


class OwnedPointer(object):
    def __init__(self, memptr, view=None):
        self._mem = memptr

        if view is None:
            self._view = self._mem
        else:
            assert not view.is_managed
            self._view = view

        mem = self._mem

        def deref():
            try:
                mem.refct -= 1
                assert mem.refct >= 0
                if mem.refct == 0:
                    mem.free()
            except ReferenceError:
                # ignore reference error here
                pass

        self._mem.refct += 1
        weakref.finalize(self, deref)

    def __getattr__(self, fname):
        """Proxy MemoryPointer methods"""
        return getattr(self._view, fname)


class MappedOwnedPointer(OwnedPointer, mviewbuf.MemAlloc):
    pass


class ManagedOwnedPointer(OwnedPointer, mviewbuf.MemAlloc):
    pass


class Stream(object):
    def __init__(self, context, handle, finalizer, external=False):
        self.context = context
        self.handle = handle
        self.external = external
        if finalizer is not None:
            weakref.finalize(self, finalizer)

    def __int__(self):
        # The default stream's handle.value is 0, which gives `None`
        return self.handle.value or drvapi.CU_STREAM_DEFAULT

    def __cuda_stream__(self):
        if not self.handle.value:
            return (0, drvapi.CU_STREAM_DEFAULT)
        return (0, self.handle.value if USE_NV_BINDING else self.handle)

    def __repr__(self):
        default_streams = {
            drvapi.CU_STREAM_DEFAULT: "<Default CUDA stream on %s>",
            drvapi.CU_STREAM_LEGACY: "<Legacy default CUDA stream on %s>",
            drvapi.CU_STREAM_PER_THREAD: "<Per-thread default CUDA stream on %s>",
        }
        ptr = self.handle.value or drvapi.CU_STREAM_DEFAULT

        if ptr in default_streams:
            return default_streams[ptr] % self.context
        elif self.external:
            return "<External CUDA stream %d on %s>" % (ptr, self.context)
        else:
            return "<CUDA stream %d on %s>" % (ptr, self.context)

    def synchronize(self):
        """
        Wait for all commands in this stream to execute. This will commit any
        pending memory transfers.
        """
        handle = self.handle.value
        driver.cuStreamSynchronize(handle)

    @contextlib.contextmanager
    def auto_synchronize(self):
        """
        A context manager that waits for all commands in this stream to execute
        and commits any pending memory transfers upon exiting the context.
        """
        yield self
        self.synchronize()

    def add_callback(self, callback, arg=None):
        """
        Add a callback to a compute stream.
        The user provided function is called from a driver thread once all
        preceding stream operations are complete.

        Callback functions are called from a CUDA driver thread, not from
        the thread that invoked `add_callback`. No CUDA API functions may
        be called from within the callback function.

        The duration of a callback function should be kept short, as the
        callback will block later work in the stream and may block other
        callbacks from being executed.

        .. warning::
            There is a potential for deadlock due to a lock ordering issue
            between the GIL and the CUDA driver lock when using libraries
            that call CUDA functions without releasing the GIL. This can
            occur when the callback function, which holds the CUDA driver lock,
            attempts to acquire the GIL while another thread that holds the GIL
            is waiting for the CUDA driver lock. Consider using libraries that
            properly release the GIL around CUDA operations or restructure
            your code to avoid this situation.

        Note: The driver function underlying this method is marked for
        eventual deprecation and may be replaced in a future CUDA release.

        :param callback: Callback function with arguments (stream, status, arg).
        :param arg: Optional user data to be passed to the callback function.
        """
        data = (self, callback, arg)
        _py_incref(data)
        ptr = int.from_bytes(self._stream_callback, byteorder="little")
        stream_callback = binding.CUstreamCallback(ptr)
        # The callback needs to receive a pointer to the data PyObject
        data = id(data)
        handle = self.handle.value
        driver.cuStreamAddCallback(handle, stream_callback, data, 0)

    @staticmethod
    @cu_stream_callback_pyobj
    def _stream_callback(handle, status, data):
        try:
            stream, callback, arg = data
            callback(stream, status, arg)
        except Exception as e:
            warnings.warn(f"Exception in stream callback: {e}")
        finally:
            _py_decref(data)

    def async_done(self) -> asyncio.futures.Future:
        """
        Return an awaitable that resolves once all preceding stream operations
        are complete. The result of the awaitable is the current stream.

        .. warning::
            There is a potential for deadlock due to a lock ordering issue
            between the GIL and the CUDA driver lock when using libraries
            that call CUDA functions without releasing the GIL. This can
            occur when the callback function (internally used by this method),
            which holds the CUDA driver lock, attempts to acquire the GIL
            while another thread that holds the GIL is waiting for the CUDA driver lock.
            Consider using libraries that properly release the GIL around
            CUDA operations or restructure your code to avoid this situation.
        """
        loop = asyncio.get_running_loop()
        future = loop.create_future()

        def resolver(future, status):
            if future.done():
                return
            elif status == 0:
                future.set_result(self)
            else:
                future.set_exception(Exception(f"Stream error {status}"))

        def callback(stream, status, future):
            loop.call_soon_threadsafe(resolver, future, status)

        self.add_callback(callback, future)
        return future


class Event(object):
    def __init__(self, context, handle, finalizer=None):
        self.context = context
        self.handle = handle
        if finalizer is not None:
            weakref.finalize(self, finalizer)

    def query(self):
        """
        Returns True if all work before the most recent record has completed;
        otherwise, returns False.
        """
        try:
            driver.cuEventQuery(self.handle)
        except CudaAPIError as e:
            if e.code == enums.CUDA_ERROR_NOT_READY:
                return False
            else:
                raise
        else:
            return True

    def record(self, stream=0):
        """
        Set the record point of the event to the current point in the given
        stream.

        The event will be considered to have occurred when all work that was
        queued in the stream at the time of the call to ``record()`` has been
        completed.
        """
        hstream = stream.handle.value if stream else binding.CUstream(0)
        handle = self.handle.value
        driver.cuEventRecord(handle, hstream)

    def synchronize(self):
        """
        Synchronize the host thread for the completion of the event.
        """
        handle = self.handle.value
        driver.cuEventSynchronize(handle)

    def wait(self, stream=0):
        """
        All future works submitted to stream will wait util the event completes.
        """
        hstream = stream.handle.value if stream else binding.CUstream(0)
        handle = self.handle.value
        flags = 0
        driver.cuStreamWaitEvent(hstream, handle, flags)

    def elapsed_time(self, evtend):
        return event_elapsed_time(self, evtend)


def event_elapsed_time(evtstart, evtend):
    """
    Compute the elapsed time between two events in milliseconds.
    """
    return driver.cuEventElapsedTime(evtstart.handle.value, evtend.handle.value)


class Module(metaclass=ABCMeta):
    """Abstract base class for modules"""

    def __init__(
        self,
        context,
        handle,
        info_log,
        finalizer=None,
        setup_callbacks=None,
        teardown_callbacks=None,
    ):
        self.context = context
        self.handle = handle
        self.info_log = info_log
        if finalizer is not None:
            self._finalizer = weakref.finalize(self, finalizer)

        self.initialized = False
        self.setup_functions = setup_callbacks
        self.teardown_functions = teardown_callbacks

        self._set_finalizers()

    def unload(self):
        """Unload this module from the context"""
        self.context.unload_module(self)

    @abstractmethod
    def get_function(self, name):
        """Returns a Function object encapsulating the named function"""

    @abstractmethod
    def get_global_symbol(self, name):
        """Return a MemoryPointer referring to the named symbol"""

    def setup(self):
        """Call the setup functions for the module"""
        if self.initialized:
            raise RuntimeError("The module has already been initialized.")

        if self.setup_functions is None:
            return

        for f in self.setup_functions:
            f(self.handle)

        self.initialized = True

    def _set_finalizers(self):
        """Create finalizers that tear down the module."""
        if self.teardown_functions is None:
            return

        def _teardown(teardowns, handle):
            for f in teardowns:
                f(handle)

        weakref.finalize(
            self,
            _teardown,
            self.teardown_functions,
            self.handle,
        )


class CtypesModule(Module):
    def get_function(self, name):
        handle = drvapi.cu_function()
        driver.cuModuleGetFunction(
            byref(handle), self.handle, name.encode("utf8")
        )
        return CtypesFunction(weakref.proxy(self), handle, name)

    def get_global_symbol(self, name):
        ptr = drvapi.cu_device_ptr()
        size = drvapi.c_size_t()
        driver.cuModuleGetGlobal(
            byref(ptr), byref(size), self.handle, name.encode("utf8")
        )
        return MemoryPointer(self.context, ptr, size), size.value


class CudaPythonModule(Module):
    def get_function(self, name):
        handle = driver.cuModuleGetFunction(self.handle, name.encode("utf8"))
        return CudaPythonFunction(weakref.proxy(self), handle, name)

    def get_global_symbol(self, name):
        ptr, size = driver.cuModuleGetGlobal(self.handle, name.encode("utf8"))
        return MemoryPointer(self.context, ptr, size), size


FuncAttr = namedtuple(
    "FuncAttr", ["regs", "shared", "local", "const", "maxthreads"]
)


class Function(metaclass=ABCMeta):
    griddim = 1, 1, 1
    blockdim = 1, 1, 1
    stream = 0
    sharedmem = 0

    def __init__(self, module, handle, name):
        self.module = module
        self.handle = handle
        self.name = name
        self.attrs = self.read_func_attr_all()

    def __repr__(self):
        return "<CUDA function %s>" % self.name

    @property
    def device(self):
        return self.module.context.device

    @abstractmethod
    def cache_config(
        self, prefer_equal=False, prefer_cache=False, prefer_shared=False
    ):
        """Set the cache configuration for this function."""

    @abstractmethod
    def read_func_attr(self, attrid):
        """Return the value of the attribute with given ID."""

    @abstractmethod
    def read_func_attr_all(self):
        """Return a FuncAttr object with the values of various function
        attributes."""


class CtypesFunction(Function):
    def cache_config(
        self, prefer_equal=False, prefer_cache=False, prefer_shared=False
    ):
        prefer_equal = prefer_equal or (prefer_cache and prefer_shared)
        if prefer_equal:
            flag = enums.CU_FUNC_CACHE_PREFER_EQUAL
        elif prefer_cache:
            flag = enums.CU_FUNC_CACHE_PREFER_L1
        elif prefer_shared:
            flag = enums.CU_FUNC_CACHE_PREFER_SHARED
        else:
            flag = enums.CU_FUNC_CACHE_PREFER_NONE
        driver.cuFuncSetCacheConfig(self.handle, flag)

    def read_func_attr(self, attrid):
        retval = c_int()
        driver.cuFuncGetAttribute(byref(retval), attrid, self.handle)
        return retval.value

    def read_func_attr_all(self):
        nregs = self.read_func_attr(enums.CU_FUNC_ATTRIBUTE_NUM_REGS)
        cmem = self.read_func_attr(enums.CU_FUNC_ATTRIBUTE_CONST_SIZE_BYTES)
        lmem = self.read_func_attr(enums.CU_FUNC_ATTRIBUTE_LOCAL_SIZE_BYTES)
        smem = self.read_func_attr(enums.CU_FUNC_ATTRIBUTE_SHARED_SIZE_BYTES)
        maxtpb = self.read_func_attr(
            enums.CU_FUNC_ATTRIBUTE_MAX_THREADS_PER_BLOCK
        )
        return FuncAttr(
            regs=nregs, const=cmem, local=lmem, shared=smem, maxthreads=maxtpb
        )


class CudaPythonFunction(Function):
    def cache_config(
        self, prefer_equal=False, prefer_cache=False, prefer_shared=False
    ):
        prefer_equal = prefer_equal or (prefer_cache and prefer_shared)
        attr = binding.CUfunction_attribute
        if prefer_equal:
            flag = attr.CU_FUNC_CACHE_PREFER_EQUAL
        elif prefer_cache:
            flag = attr.CU_FUNC_CACHE_PREFER_L1
        elif prefer_shared:
            flag = attr.CU_FUNC_CACHE_PREFER_SHARED
        else:
            flag = attr.CU_FUNC_CACHE_PREFER_NONE
        driver.cuFuncSetCacheConfig(self.handle, flag)

    def read_func_attr(self, attrid):
        return driver.cuFuncGetAttribute(attrid, self.handle)

    def read_func_attr_all(self):
        attr = binding.CUfunction_attribute
        nregs = self.read_func_attr(attr.CU_FUNC_ATTRIBUTE_NUM_REGS)
        cmem = self.read_func_attr(attr.CU_FUNC_ATTRIBUTE_CONST_SIZE_BYTES)
        lmem = self.read_func_attr(attr.CU_FUNC_ATTRIBUTE_LOCAL_SIZE_BYTES)
        smem = self.read_func_attr(attr.CU_FUNC_ATTRIBUTE_SHARED_SIZE_BYTES)
        maxtpb = self.read_func_attr(
            attr.CU_FUNC_ATTRIBUTE_MAX_THREADS_PER_BLOCK
        )
        return FuncAttr(
            regs=nregs, const=cmem, local=lmem, shared=smem, maxthreads=maxtpb
        )


def launch_kernel(
    cufunc_handle,
    gx,
    gy,
    gz,
    bx,
    by,
    bz,
    sharedmem,
    hstream,
    args,
    cooperative=False,
):
    param_ptrs = [addressof(arg) for arg in args]
    params = (c_void_p * len(param_ptrs))(*param_ptrs)

    params_for_launch = addressof(params)
    extra = 0

    if cooperative:
        driver.cuLaunchCooperativeKernel(
            cufunc_handle,
            gx,
            gy,
            gz,
            bx,
            by,
            bz,
            sharedmem,
            hstream,
            params_for_launch,
        )
    else:
        driver.cuLaunchKernel(
            cufunc_handle,
            gx,
            gy,
            gz,
            bx,
            by,
            bz,
            sharedmem,
            hstream,
            params_for_launch,
            extra,
        )


class _LinkerBase(metaclass=ABCMeta):
    """Abstract base class for linkers"""

    @classmethod
    def new(
        cls,
        max_registers=0,
        lineinfo=False,
        cc=None,
        lto=None,
        additional_flags=None,
    ):
        linker = _Linker

        params = (max_registers, lineinfo, cc)
        if linker is _Linker:
            params = (*params, lto, additional_flags)
        else:
            if lto or additional_flags:
                raise ValueError("LTO and additional flags require nvjitlink")

        return linker(*params)

    @abstractmethod
    def __init__(self, max_registers, lineinfo, cc):
        # LTO unsupported in Numba at present, but the pynvjitlink linker
        # (https://github.com/rapidsai/pynvjitlink) supports it,
        self.lto = False

    @property
    @abstractmethod
    def info_log(self):
        """Return the info log from the linker invocation"""

    @property
    @abstractmethod
    def error_log(self):
        """Return the error log from the linker invocation"""

    @abstractmethod
    def add_ptx(self, ptx, name):
        """Add PTX source in a string to the link"""

    def add_cu(self, cu, name):
        """Add CUDA source in a string to the link. The name of the source
        file should be specified in `name`."""
        ptx, log = nvrtc.compile(cu, name, self.cc)

        if config.DUMP_ASSEMBLY:
            print(("ASSEMBLY %s" % name).center(80, "-"))
            print(ptx)
            print("=" * 80)

        # Link the program's PTX using the normal linker mechanism
        ptx_name = os.path.splitext(name)[0] + ".ptx"
        self.add_ptx(ptx.encode(), ptx_name)

    @abstractmethod
    def add_data(self, data, kind, name):
        """Add in-memory data to the link"""

    @abstractmethod
    def add_file(self, path, kind):
        """Add code from a file to the link"""

    def add_cu_file(self, path):
        cu = cached_file_read(path, how="rb")
        self.add_cu(cu, os.path.basename(path))

    def add_file_guess_ext(self, path_or_code, ignore_nonlto=False):
        """
        Add a file or LinkableCode object to the link. If a file is
        passed, the type will be inferred from the extension. A LinkableCode
        object represents a file already in memory.

        When `ignore_nonlto` is set to true, do not add code that will not
        be LTO-ed in the linking process. This is useful in inspecting the
        LTO-ed portion of the PTX when linker is added with objects that can be
        both LTO-ed and not LTO-ed.
        """
        if isinstance(path_or_code, str):
            ext = pathlib.Path(path_or_code).suffix
            if ext == "":
                raise RuntimeError(
                    "Don't know how to link file with no extension"
                )
            elif ext == ".cu":
                self.add_cu_file(path_or_code)
            else:
                kind = FILE_EXTENSION_MAP.get(ext.lstrip("."), None)
                if kind is None:
                    raise RuntimeError(
                        f"Don't know how to link file with extension {ext}"
                    )

                if ignore_nonlto:
                    warn_and_return = False
                    if kind in (
                        FILE_EXTENSION_MAP["fatbin"],
                        FILE_EXTENSION_MAP["o"],
                    ):
                        entry_types = inspect_obj_content(path_or_code)
                        if "nvvm" not in entry_types:
                            warn_and_return = True
                    elif kind != FILE_EXTENSION_MAP["ltoir"]:
                        warn_and_return = True

                    if warn_and_return:
                        warnings.warn(
                            f"Not adding {path_or_code} as it is not "
                            "optimizable at link time, and `ignore_nonlto == "
                            "True`."
                        )
                        return

                self.add_file(path_or_code, kind)
            return
        else:
            # Otherwise, we should have been given a LinkableCode object
            if not isinstance(path_or_code, LinkableCode):
                raise TypeError(
                    "Expected path to file or a LinkableCode object"
                )

            if path_or_code.kind == "cu":
                self.add_cu(path_or_code.data, path_or_code.name)
            else:
                if ignore_nonlto:
                    warn_and_return = False
                    if isinstance(path_or_code, (Fatbin, Object)):
                        with tempfile.NamedTemporaryFile("w") as fp:
                            fp.write(path_or_code.data)
                            entry_types = inspect_obj_content(fp.name)
                        if "nvvm" not in entry_types:
                            warn_and_return = True
                    elif not isinstance(path_or_code, LTOIR):
                        warn_and_return = True

                    if warn_and_return:
                        warnings.warn(
                            f"Not adding {path_or_code.name} as it is not "
                            "optimizable at link time, and `ignore_nonlto == "
                            "True`."
                        )
                        return

                self.add_data(
                    path_or_code.data, path_or_code.kind, path_or_code.name
                )

    @abstractmethod
    def complete(self):
        """Complete the link. Returns (cubin, size)

        cubin is a pointer to a internal buffer of cubin owned by the linker;
        thus, it should be loaded before the linker is destroyed.
        """


class _Linker(_LinkerBase):
    def __init__(
        self,
        max_registers=None,
        lineinfo=False,
        cc=None,
        lto=None,
        additional_flags=None,
    ):
        arch = f"sm_{cc[0]}{cc[1]}"
        self.max_registers = max_registers if max_registers else None
        self.lineinfo = lineinfo
        self.cc = cc
        self.arch = arch
        if lto is False:
            # WAR for apparent nvjitlink issue
            lto = None
        self.lto = lto
        self.additional_flags = additional_flags

        self.options = LinkerOptions(
            max_register_count=self.max_registers,
            lineinfo=lineinfo,
            arch=arch,
            link_time_optimization=lto,
        )
        self._complete = False
        self._object_codes = []
        self.linker = None  # need at least one program

    @property
    def info_log(self):
        if not self.linker:
            raise ValueError("Not Initialized")
        if self._complete:
            return self._info_log
        raise RuntimeError("Link not yet complete.")

    @property
    def error_log(self):
        if not self.linker:
            raise ValueError("Not Initialized")
        if self._complete:
            return self._error_log
        raise RuntimeError("Link not yet complete.")

    def add_ptx(self, ptx, name="<cudapy-ptx>"):
        obj = ObjectCode.from_ptx(ptx, name=name)
        self._object_codes.append(obj)

    def add_cu(self, cu, name="<cudapy-cu>"):
        obj, log = nvrtc.compile(cu, name, self.cc, ltoir=self.lto)

        if not self.lto and config.DUMP_ASSEMBLY:
            print(("ASSEMBLY %s" % name).center(80, "-"))
            print(obj.code)

        self._object_codes.append(obj)

    def add_cubin(self, cubin, name="<cudapy-cubin>"):
        obj = ObjectCode.from_cubin(cubin, name=name)
        self._object_codes.append(obj)

    def add_ltoir(self, ltoir, name="<cudapy-ltoir>"):
        obj = ObjectCode.from_ltoir(ltoir, name=name)
        self._object_codes.append(obj)

    def add_fatbin(self, fatbin, name="<cudapy-fatbin>"):
        obj = ObjectCode.from_fatbin(fatbin, name=name)
        self._object_codes.append(obj)

    def add_object(self, obj, name="<cudapy-object>"):
        obj = ObjectCode.from_object(obj, name=name)
        self._object_codes.append(obj)

    def add_library(self, lib, name="<cudapy-lib>"):
        obj = ObjectCode.from_library(lib, name=name)
        self._object_codes.append(obj)

    def add_file(self, path, kind):
        try:
            data = cached_file_read(path, how="rb")
        except FileNotFoundError:
            raise LinkerError(f"{path} not found")
        name = pathlib.Path(path).name
        self.add_data(data, kind, name)

    def add_data(self, data, kind, name):
        if kind == FILE_EXTENSION_MAP["ptx"]:
            fn = self.add_ptx
        elif kind == FILE_EXTENSION_MAP["cubin"]:
            fn = self.add_cubin
        elif kind == "cu":
            fn = self.add_cu
        elif (
            kind == FILE_EXTENSION_MAP["lib"] or kind == FILE_EXTENSION_MAP["a"]
        ):
            fn = self.add_library
        elif kind == FILE_EXTENSION_MAP["fatbin"]:
            fn = self.add_fatbin
        elif kind == FILE_EXTENSION_MAP["o"]:
            fn = self.add_object
        elif kind == FILE_EXTENSION_MAP["ltoir"]:
            fn = self.add_ltoir
        else:
            raise LinkerError(f"Don't know how to link {kind}")

        fn(data, name)

    def get_linked_ptx(self):
        options = LinkerOptions(
            max_register_count=self.max_registers,
            lineinfo=self.lineinfo,
            arch=self.arch,
            link_time_optimization=True,
            ptx=True,
        )

        self.linker = Linker(*self._object_codes, options=options)

        result = self.linker.link("ptx")
        self.close()
        self._complete = True
        return result.code

    def close(self):
        self._info_log = self.linker.get_info_log()
        self._error_log = self.linker.get_error_log()
        self.linker.close()

    def complete(self):
        self.linker = Linker(*self._object_codes, options=self.options)
        result = self.linker.link("cubin")
        self.close()
        self._complete = True
        return result


class CtypesLinker(_LinkerBase):
    """
    Links for current device if no CC given
    """

    def __init__(self, max_registers=0, lineinfo=False, cc=None):
        super().__init__(max_registers, lineinfo, cc)

        logsz = config.CUDA_LOG_SIZE
        linkerinfo = (c_char * logsz)()
        linkererrors = (c_char * logsz)()

        options = {
            enums.CU_JIT_INFO_LOG_BUFFER: addressof(linkerinfo),
            enums.CU_JIT_INFO_LOG_BUFFER_SIZE_BYTES: c_void_p(logsz),
            enums.CU_JIT_ERROR_LOG_BUFFER: addressof(linkererrors),
            enums.CU_JIT_ERROR_LOG_BUFFER_SIZE_BYTES: c_void_p(logsz),
            enums.CU_JIT_LOG_VERBOSE: c_void_p(1),
        }
        if max_registers:
            options[enums.CU_JIT_MAX_REGISTERS] = c_void_p(max_registers)
        if lineinfo:
            options[enums.CU_JIT_GENERATE_LINE_INFO] = c_void_p(1)

        self.cc = cc
        if cc is None:
            # No option value is needed, but we need something as a placeholder
            options[enums.CU_JIT_TARGET_FROM_CUCONTEXT] = 1
        else:
            cc_val = cc[0] * 10 + cc[1]
            options[enums.CU_JIT_TARGET] = c_void_p(cc_val)

        raw_keys = list(options.keys())
        raw_values = list(options.values())

        option_keys = (drvapi.cu_jit_option * len(raw_keys))(*raw_keys)
        option_vals = (c_void_p * len(raw_values))(*raw_values)

        self.handle = handle = drvapi.cu_link_state()
        driver.cuLinkCreate(
            len(raw_keys), option_keys, option_vals, byref(self.handle)
        )

        weakref.finalize(self, driver.cuLinkDestroy, handle)

        self.linker_info_buf = linkerinfo
        self.linker_errors_buf = linkererrors

        self._keep_alive = [linkerinfo, linkererrors, option_keys, option_vals]

    @property
    def info_log(self):
        return self.linker_info_buf.value.decode("utf8")

    @property
    def error_log(self):
        return self.linker_errors_buf.value.decode("utf8")

    def add_cubin(self, cubin, name="<unnamed-cubin>"):
        return self._add_data(enums.CU_JIT_INPUT_CUBIN, cubin, name)

    def add_ptx(self, ptx, name="<unnamed-ptx>"):
        return self._add_data(enums.CU_JIT_INPUT_PTX, ptx, name)

    def add_object(self, object_, name="<unnamed-object>"):
        return self._add_data(enums.CU_JIT_INPUT_OBJECT, object_, name)

    def add_fatbin(self, fatbin, name="<unnamed-fatbin>"):
        return self._add_data(enums.CU_JIT_INPUT_FATBINARY, fatbin, name)

    def add_library(self, library, name="<unnamed-library>"):
        return self._add_data(enums.CU_JIT_INPUT_LIBRARY, library, name)

    def _add_data(self, input_type, data, name):
        data_buffer = c_char_p(data)
        name_buffer = c_char_p(name.encode("utf8"))
        self._keep_alive += [data_buffer, name_buffer]
        try:
            driver.cuLinkAddData(
                self.handle,
                input_type,
                data_buffer,
                len(data),
                name_buffer,
                0,
                None,
                None,
            )
        except CudaAPIError as e:
            raise LinkerError("%s\n%s" % (e, self.error_log))

    def add_data(self, data, kind, name=None):
        # We pass the name as **kwargs to ensure the default name for the input
        # type is used if none is supplied
        kws = {}
        if name is not None:
            kws["name"] = name

        if kind == FILE_EXTENSION_MAP["cubin"]:
            self.add_cubin(data, **kws)
        elif kind == FILE_EXTENSION_MAP["fatbin"]:
            self.add_fatbin(data, **kws)
        elif kind == FILE_EXTENSION_MAP["a"]:
            self.add_library(data, **kws)
        elif kind == FILE_EXTENSION_MAP["ptx"]:
            self.add_ptx(data, **kws)
        elif kind == FILE_EXTENSION_MAP["o"]:
            self.add_object(data, **kws)
        elif kind == FILE_EXTENSION_MAP["ltoir"]:
            raise LinkerError("Ctypes linker cannot link LTO-IR")
        else:
            raise LinkerError(f"Don't know how to link {kind}")

    def add_file(self, path, kind):
        pathbuf = c_char_p(path.encode("utf8"))
        self._keep_alive.append(pathbuf)

        try:
            driver.cuLinkAddFile(self.handle, kind, pathbuf, 0, None, None)
        except CudaAPIError as e:
            if e.code == enums.CUDA_ERROR_FILE_NOT_FOUND:
                msg = f"{path} not found"
            else:
                msg = "%s\n%s" % (e, self.error_log)
            raise LinkerError(msg)

    def complete(self):
        cubin_buf = c_void_p(0)
        size = c_size_t(0)

        try:
            driver.cuLinkComplete(self.handle, byref(cubin_buf), byref(size))
        except CudaAPIError as e:
            raise LinkerError("%s\n%s" % (e, self.error_log))

        size = size.value
        assert size > 0, "linker returned a zero sized cubin"
        del self._keep_alive[:]

        # We return a copy of the cubin because it's owned by the linker
        cubin_ptr = ctypes.cast(cubin_buf, ctypes.POINTER(ctypes.c_char))
        return bytes(np.ctypeslib.as_array(cubin_ptr, shape=(size,)))


# -----------------------------------------------------------------------------


def get_devptr_for_active_ctx(ptr):
    """Query the device pointer usable in the current context from an arbitrary
    pointer.
    """
    if ptr != 0:
        ptr_attrs = binding.CUpointer_attribute
        attr = ptr_attrs.CU_POINTER_ATTRIBUTE_DEVICE_POINTER
        ptrobj = binding.CUdeviceptr(ptr)
        return driver.cuPointerGetAttribute(attr, ptrobj)
    else:
        return binding.CUdeviceptr()


def device_extents(devmem):
    """Find the extents (half open begin and end pointer) of the underlying
    device memory allocation.

    NOTE: it always returns the extents of the allocation but the extents
    of the device memory view that can be a subsection of the entire allocation.
    """
    devptr = device_ctypes_pointer(devmem)
    s, n = driver.cuMemGetAddressRange(devptr.value)
    return int(s), int(binding.CUdeviceptr(int(s) + n))


def device_memory_size(devmem):
    """Check the memory size of the device memory.
    The result is cached in the device memory object.
    It may query the driver for the memory size of the device memory allocation.
    """
    sz = getattr(devmem, "_cuda_memsize_", None)
    if sz is None:
        s, e = device_extents(devmem)
        sz = e - s
        devmem._cuda_memsize_ = sz
    assert sz >= 0, "{} length array".format(sz)
    return sz


def _is_datetime_dtype(obj):
    """Returns True if the obj.dtype is datetime64 or timedelta64"""
    dtype = getattr(obj, "dtype", None)
    return dtype is not None and dtype.char in "Mm"


def _workaround_for_datetime(obj):
    """Workaround for numpy#4983: buffer protocol doesn't support
    datetime64 or timedelta64.
    """
    if _is_datetime_dtype(obj):
        obj = obj.view(np.int64)
    return obj


def host_pointer(obj, readonly=False):
    """Get host pointer from an obj.

    If `readonly` is False, the buffer must be writable.

    NOTE: The underlying data pointer from the host data buffer is used and
    it should not be changed until the operation which can be asynchronous
    completes.
    """
    if isinstance(obj, int):
        return obj

    forcewritable = False
    if not readonly:
        forcewritable = isinstance(obj, np.void) or _is_datetime_dtype(obj)

    obj = _workaround_for_datetime(obj)
    return mviewbuf.memoryview_get_buffer(obj, forcewritable, readonly)


def host_memory_extents(obj):
    "Returns (start, end) the start and end pointer of the array (half open)."
    obj = _workaround_for_datetime(obj)
    return mviewbuf.memoryview_get_extents(obj)


def memory_size_from_info(shape, strides, itemsize):
    """Get the byte size of a contiguous memory buffer given the shape, strides
    and itemsize.
    """
    assert len(shape) == len(strides), "# dim mismatch"
    ndim = len(shape)
    s, e = mviewbuf.memoryview_get_extents_info(shape, strides, ndim, itemsize)
    return e - s


def host_memory_size(obj):
    "Get the size of the memory"
    s, e = host_memory_extents(obj)
    assert e >= s, "memory extend of negative size"
    return e - s


def device_pointer(obj):
    "Get the device pointer as an integer"
    return device_ctypes_pointer(obj).value


def device_ctypes_pointer(obj):
    "Get the ctypes object for the device pointer"
    if obj is None:
        return c_void_p(0)
    require_device_memory(obj)
    return obj.device_ctypes_pointer


def is_device_memory(obj):
    """All CUDA memory object is recognized as an instance with the attribute
    "__cuda_memory__" defined and its value evaluated to True.

    All CUDA memory object should also define an attribute named
    "device_pointer" which value is an int object carrying the pointer
    value of the device memory address.  This is not tested in this method.
    """
    return getattr(obj, "__cuda_memory__", False)


def require_device_memory(obj):
    """A sentry for methods that accept CUDA memory object."""
    if not is_device_memory(obj):
        raise Exception("Not a CUDA memory object.")


def device_memory_depends(devmem, *objs):
    """Add dependencies to the device memory.

    Mainly used for creating structures that points to other device memory,
    so that the referees are not GC and released.
    """
    depset = getattr(devmem, "_depends_", [])
    depset.extend(objs)


def host_to_device(dst, src, size, stream=0):
    """
    NOTE: The underlying data pointer from the host data buffer is used and
    it should not be changed until the operation which can be asynchronous
    completes.
    """
    fn = driver.cuMemcpyHtoD
    args = (device_pointer(dst), host_pointer(src, readonly=True), size)

    if stream:
        fn = driver.cuMemcpyHtoDAsync
<<<<<<< HEAD
        args += (_stream_handle(stream),)
=======
        handle = stream.handle.value
        varargs.append(handle)
    else:
        fn = driver.cuMemcpyHtoD
>>>>>>> 2df2c59a

    fn(*args)


def device_to_host(dst, src, size, stream=0):
    """
    NOTE: The underlying data pointer from the host data buffer is used and
    it should not be changed until the operation which can be asynchronous
    completes.
    """
    fn = driver.cuMemcpyDtoH
    args = (host_pointer(dst), device_pointer(src), size)

    if stream:
        fn = driver.cuMemcpyDtoHAsync
<<<<<<< HEAD
        args += (_stream_handle(stream),)
=======
        handle = stream.handle.value
        varargs.append(handle)
    else:
        fn = driver.cuMemcpyDtoH
>>>>>>> 2df2c59a

    fn(*args)


def device_to_device(dst, src, size, stream=0):
    """
    NOTE: The underlying data pointer from the device buffer is used and
    it should not be changed until the operation which can be asynchronous
    completes.
    """
    fn = driver.cuMemcpyDtoD
    args = (device_pointer(dst), device_pointer(src), size)

    if stream:
        fn = driver.cuMemcpyDtoDAsync
<<<<<<< HEAD
        args += (_stream_handle(stream),)
=======
        handle = stream.handle.value
        varargs.append(handle)
    else:
        fn = driver.cuMemcpyDtoD
>>>>>>> 2df2c59a

    fn(*args)


def device_memset(dst, val, size, stream=0):
    """
    Memset on the device.
    If stream is 0, the call is synchronous.
    If stream is a Stream object, asynchronous mode is used.

    dst: device memory
    val: byte value to be written
    size: number of bytes to be written
    stream: 0 (synchronous) or a CUDA stream
    """
    fn = driver.cuMemsetD8
    args = (device_pointer(dst), val, size)

    if stream:
        fn = driver.cuMemsetD8Async
<<<<<<< HEAD
        args += (_stream_handle(stream),)
=======
        handle = stream.handle.value
        varargs.append(handle)
    else:
        fn = driver.cuMemsetD8
>>>>>>> 2df2c59a

    try:
        fn(*args)
    except CudaAPIError as e:
        invalid = (
            binding.CUresult.CUDA_ERROR_INVALID_VALUE
            if USE_NV_BINDING
            else enums.CUDA_ERROR_INVALID_VALUE
        )
        if (
            e.code == invalid
            and getattr(dst, "__cuda_memory__", False)
            and getattr(dst, "is_managed", False)
        ):
            buf = (c_uint8 * size).from_address(host_pointer(dst))
            byte = val & 0xFF
            buf[:] = [byte] * size
            return
        raise


def profile_start():
    """
    Enable profile collection in the current context.
    """
    driver.cuProfilerStart()


def profile_stop():
    """
    Disable profile collection in the current context.
    """
    driver.cuProfilerStop()


@contextlib.contextmanager
def profiling():
    """
    Context manager that enables profiling on entry and disables profiling on
    exit.
    """
    profile_start()
    yield
    profile_stop()


def get_version():
    """
    Return the driver version as a tuple of (major, minor)
    """
    return driver.get_version()


def inspect_obj_content(objpath: str):
    """
    Given path to a fatbin or object, use `cuobjdump` to examine its content
    Return the set of entries in the object.
    """
    code_types: set[str] = set()

    try:
        out = subprocess.run(
            ["cuobjdump", objpath], check=True, capture_output=True
        )
    except FileNotFoundError as e:
        msg = (
            "cuobjdump has not been found. You may need "
            "to install the CUDA toolkit and ensure that "
            "it is available on your PATH.\n"
        )
        raise RuntimeError(msg) from e

    objtable = out.stdout.decode("utf-8")
    entry_pattern = r"Fatbin (.*) code"
    for line in objtable.split("\n"):
        if match := re.match(entry_pattern, line):
            code_types.add(match.group(1))

    return code_types


def _stream_handle(stream):
    """
    Obtain the appropriate handle for various types of
    acceptable stream objects. Acceptable types are
    int (0 for default stream), Stream, ExperimentalStream
    """

    if stream == 0:
        return stream
    if USE_NV_BINDING:
        allowed = (Stream, ExperimentalStream)
    else:
        allowed = (Stream,)
    if not isinstance(stream, allowed):
        raise TypeError(
            "Expected a Stream object or 0, got %s" % type(stream).__name__
        )
    elif hasattr(stream, "__cuda_stream__"):
        ver, ptr = stream.__cuda_stream__()
        assert ver == 0
        if USE_NV_BINDING and isinstance(ptr, binding.CUstream):
            return get_cuda_native_handle(ptr)
        else:
            return ptr
    else:
        raise TypeError("Invalid Stream")<|MERGE_RESOLUTION|>--- conflicted
+++ resolved
@@ -63,21 +63,14 @@
     ObjectCode,
 )
 
-<<<<<<< HEAD
-if USE_NV_BINDING:
-    from cuda.bindings import driver as binding
-    from cuda.bindings.utils import get_cuda_native_handle
-    from cuda.core.experimental import (
-        Linker,
-        LinkerOptions,
-        ObjectCode,
-        Stream as ExperimentalStream,
-    )
-=======
+from cuda.bindings.utils import get_cuda_native_handle
+from cuda.core.experimental import (
+    Stream as ExperimentalStream,
+)
+
 # For backwards compatibility: indicate that the NVIDIA CUDA Python bindings are
 # in use. Older code checks this flag to branch on binding-specific behavior.
 USE_NV_BINDING = True
->>>>>>> 2df2c59a
 
 # There is no definition of the default stream in the Nvidia bindings (nor
 # is there at the C/C++ level), so we define it here so we don't need to
@@ -3123,14 +3116,7 @@
 
     if stream:
         fn = driver.cuMemcpyHtoDAsync
-<<<<<<< HEAD
         args += (_stream_handle(stream),)
-=======
-        handle = stream.handle.value
-        varargs.append(handle)
-    else:
-        fn = driver.cuMemcpyHtoD
->>>>>>> 2df2c59a
 
     fn(*args)
 
@@ -3146,14 +3132,7 @@
 
     if stream:
         fn = driver.cuMemcpyDtoHAsync
-<<<<<<< HEAD
         args += (_stream_handle(stream),)
-=======
-        handle = stream.handle.value
-        varargs.append(handle)
-    else:
-        fn = driver.cuMemcpyDtoH
->>>>>>> 2df2c59a
 
     fn(*args)
 
@@ -3169,14 +3148,7 @@
 
     if stream:
         fn = driver.cuMemcpyDtoDAsync
-<<<<<<< HEAD
         args += (_stream_handle(stream),)
-=======
-        handle = stream.handle.value
-        varargs.append(handle)
-    else:
-        fn = driver.cuMemcpyDtoD
->>>>>>> 2df2c59a
 
     fn(*args)
 
@@ -3197,14 +3169,7 @@
 
     if stream:
         fn = driver.cuMemsetD8Async
-<<<<<<< HEAD
         args += (_stream_handle(stream),)
-=======
-        handle = stream.handle.value
-        varargs.append(handle)
-    else:
-        fn = driver.cuMemsetD8
->>>>>>> 2df2c59a
 
     try:
         fn(*args)
@@ -3295,10 +3260,7 @@
 
     if stream == 0:
         return stream
-    if USE_NV_BINDING:
-        allowed = (Stream, ExperimentalStream)
-    else:
-        allowed = (Stream,)
+    allowed = (Stream, ExperimentalStream)
     if not isinstance(stream, allowed):
         raise TypeError(
             "Expected a Stream object or 0, got %s" % type(stream).__name__
@@ -3306,7 +3268,7 @@
     elif hasattr(stream, "__cuda_stream__"):
         ver, ptr = stream.__cuda_stream__()
         assert ver == 0
-        if USE_NV_BINDING and isinstance(ptr, binding.CUstream):
+        if isinstance(ptr, binding.CUstream):
             return get_cuda_native_handle(ptr)
         else:
             return ptr
