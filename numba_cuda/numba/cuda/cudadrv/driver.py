"""
CUDA driver bridge implementation

NOTE:
The new driver implementation uses a *_PendingDeallocs* that help prevents a
crashing the system (particularly OSX) when the CUDA context is corrupted at
resource deallocation.  The old approach ties resource management directly
into the object destructor; thus, at corruption of the CUDA context,
subsequent deallocation could further corrupt the CUDA context and causes the
system to freeze in some cases.

"""

import sys
import os
import ctypes
import weakref
import functools
import warnings
import logging
import threading
import asyncio
import pathlib
import subprocess
import tempfile
import re
from itertools import product
from abc import ABCMeta, abstractmethod
from ctypes import (
    c_int,
    byref,
    c_size_t,
    c_char,
    c_char_p,
    addressof,
    c_void_p,
    c_float,
    c_uint,
)
import contextlib
import importlib
import numpy as np
from collections import namedtuple, deque

from cuda.core.experimental import (
    Linker as _CUDALinker,
    LinkerOptions as _CUDALinkerOptions,
    ObjectCode,
    Program,
    ProgramOptions
)

from numba import mviewbuf
from numba.core import utils, serialize, config
from .error import CudaSupportError, CudaDriverError
from .drvapi import API_PROTOTYPES
from .drvapi import cu_occupancy_b2d_size, cu_stream_callback_pyobj, cu_uuid
from .mappings import FILE_EXTENSION_MAP
from .linkable_code import LinkableCode, LTOIR, Fatbin, Object
from numba.cuda.utils import _readenv
from numba.cuda.cudadrv import enums, drvapi, nvrtc
from numba.cuda.cuda_paths import get_cuda_paths
try:
    from pynvjitlink.api import NvJitLinker, NvJitLinkError
except ImportError:
    NvJitLinker, NvJitLinkError = None, None

USE_NV_BINDING = config.CUDA_USE_NVIDIA_BINDING

if USE_NV_BINDING:
    from cuda import cuda as binding

    # There is no definition of the default stream in the Nvidia bindings (nor
    # is there at the C/C++ level), so we define it here so we don't need to
    # use a magic number 0 in places where we want the default stream.
    CU_STREAM_DEFAULT = 0

MIN_REQUIRED_CC = (3, 5)
SUPPORTS_IPC = sys.platform.startswith("linux")


_py_decref = ctypes.pythonapi.Py_DecRef
_py_incref = ctypes.pythonapi.Py_IncRef
_py_decref.argtypes = [ctypes.py_object]
_py_incref.argtypes = [ctypes.py_object]


_MVC_ERROR_MESSAGE = (
    "Minor version compatibility requires ptxcompiler and cubinlinker packages "
    "to be available"
)

ENABLE_PYNVJITLINK = _readenv(
    "NUMBA_CUDA_ENABLE_PYNVJITLINK", bool, False
) or getattr(config, "CUDA_ENABLE_PYNVJITLINK", False)
if not hasattr(config, "CUDA_ENABLE_PYNVJITLINK"):
    config.CUDA_ENABLE_PYNVJITLINK = ENABLE_PYNVJITLINK


def make_logger():
    logger = logging.getLogger(__name__)
    # is logging configured?
    if not logger.hasHandlers():
        # read user config
        lvl = str(config.CUDA_LOG_LEVEL).upper()
        lvl = getattr(logging, lvl, None)
        if not isinstance(lvl, int):
            # default to critical level
            lvl = logging.CRITICAL
        logger.setLevel(lvl)
        # did user specify a level?
        if config.CUDA_LOG_LEVEL:
            # create a simple handler that prints to stderr
            handler = logging.StreamHandler(sys.stderr)
            fmt = "== CUDA [%(relativeCreated)d] %(levelname)5s -- %(message)s"
            handler.setFormatter(logging.Formatter(fmt=fmt))
            logger.addHandler(handler)
        else:
            # otherwise, put a null handler
            logger.addHandler(logging.NullHandler())
    return logger


class DeadMemoryError(RuntimeError):
    pass


class LinkerError(RuntimeError):
    pass


class CudaAPIError(CudaDriverError):
    def __init__(self, code, msg):
        self.code = code
        self.msg = msg
        super(CudaAPIError, self).__init__(code, msg)

    def __str__(self):
        return "[%s] %s" % (self.code, self.msg)


def locate_driver_and_loader():
    envpath = config.CUDA_DRIVER

    if envpath == "0":
        # Force fail
        _raise_driver_not_found()

    # Determine DLL type
    if sys.platform == "win32":
        dlloader = ctypes.WinDLL
        dldir = ["\\windows\\system32"]
        dlnames = ["nvcuda.dll"]
    elif sys.platform == "darwin":
        dlloader = ctypes.CDLL
        dldir = ["/usr/local/cuda/lib"]
        dlnames = ["libcuda.dylib"]
    else:
        # Assume to be *nix like
        dlloader = ctypes.CDLL
        dldir = ["/usr/lib", "/usr/lib64"]
        dlnames = ["libcuda.so", "libcuda.so.1"]

    if envpath:
        try:
            envpath = os.path.abspath(envpath)
        except ValueError:
            raise ValueError(
                "NUMBA_CUDA_DRIVER %s is not a valid path" % envpath
            )
        if not os.path.isfile(envpath):
            raise ValueError(
                "NUMBA_CUDA_DRIVER %s is not a valid file "
                "path.  Note it must be a filepath of the .so/"
                ".dll/.dylib or the driver" % envpath
            )
        candidates = [envpath]
    else:
        # First search for the name in the default library path.
        # If that is not found, try the specific path.
        candidates = dlnames + [
            os.path.join(x, y) for x, y in product(dldir, dlnames)
        ]

    return dlloader, candidates


def load_driver(dlloader, candidates):
    # Load the driver; Collect driver error information
    path_not_exist = []
    driver_load_error = []

    for path in candidates:
        try:
            dll = dlloader(path)
        except OSError as e:
            # Problem opening the DLL
            path_not_exist.append(not os.path.isfile(path))
            driver_load_error.append(e)
        else:
            return dll, path

    # Problem loading driver
    if all(path_not_exist):
        _raise_driver_not_found()
    else:
        errmsg = "\n".join(str(e) for e in driver_load_error)
        _raise_driver_error(errmsg)


def find_driver():
    dlloader, candidates = locate_driver_and_loader()
    dll, path = load_driver(dlloader, candidates)
    return dll


DRIVER_NOT_FOUND_MSG = """
CUDA driver library cannot be found.
If you are sure that a CUDA driver is installed,
try setting environment variable NUMBA_CUDA_DRIVER
with the file path of the CUDA driver shared library.
"""

DRIVER_LOAD_ERROR_MSG = """
Possible CUDA driver libraries are found but error occurred during load:
%s
"""


def _raise_driver_not_found():
    raise CudaSupportError(DRIVER_NOT_FOUND_MSG)


def _raise_driver_error(e):
    raise CudaSupportError(DRIVER_LOAD_ERROR_MSG % e)


def _build_reverse_error_map():
    prefix = "CUDA_ERROR"
    map = utils.UniqueDict()
    for name in dir(enums):
        if name.startswith(prefix):
            code = getattr(enums, name)
            map[code] = name
    return map


def _getpid():
    return os.getpid()


ERROR_MAP = _build_reverse_error_map()


class Driver(object):
    """
    Driver API functions are lazily bound.
    """

    _singleton = None

    def __new__(cls):
        obj = cls._singleton
        if obj is not None:
            return obj
        else:
            obj = object.__new__(cls)
            cls._singleton = obj
        return obj

    def __init__(self):
        self.devices = utils.UniqueDict()
        self.is_initialized = False
        self.initialization_error = None
        self.pid = None
        try:
            if config.DISABLE_CUDA:
                msg = (
                    "CUDA is disabled due to setting NUMBA_DISABLE_CUDA=1 "
                    "in the environment, or because CUDA is unsupported on "
                    "32-bit systems."
                )
                raise CudaSupportError(msg)
            self.lib = find_driver()
        except CudaSupportError as e:
            self.is_initialized = True
            self.initialization_error = e.msg

    def ensure_initialized(self):
        if self.is_initialized:
            return

        # lazily initialize logger
        global _logger
        _logger = make_logger()

        self.is_initialized = True
        try:
            _logger.info("init")
            self.cuInit(0)
        except CudaAPIError as e:
            description = f"{e.msg} ({e.code})"
            self.initialization_error = description
            raise CudaSupportError(f"Error at driver init: {description}")
        else:
            self.pid = _getpid()

    @property
    def is_available(self):
        self.ensure_initialized()
        return self.initialization_error is None

    def __getattr__(self, fname):
        # First request of a driver API function
        self.ensure_initialized()

        if self.initialization_error is not None:
            raise CudaSupportError(
                "Error at driver init: \n%s:" % self.initialization_error
            )

        if USE_NV_BINDING:
            return self._cuda_python_wrap_fn(fname)
        else:
            return self._ctypes_wrap_fn(fname)

    def _ctypes_wrap_fn(self, fname, libfn=None):
        # Wrap a CUDA driver function by default
        if libfn is None:
            try:
                proto = API_PROTOTYPES[fname]
            except KeyError:
                raise AttributeError(fname)
            restype = proto[0]
            argtypes = proto[1:]

            # Find function in driver library
            libfn = self._find_api(fname)
            libfn.restype = restype
            libfn.argtypes = argtypes

        def verbose_cuda_api_call(*args):
            argstr = ", ".join([str(arg) for arg in args])
            _logger.debug("call driver api: %s(%s)", libfn.__name__, argstr)
            retcode = libfn(*args)
            self._check_ctypes_error(fname, retcode)

        def safe_cuda_api_call(*args):
            _logger.debug("call driver api: %s", libfn.__name__)
            retcode = libfn(*args)
            self._check_ctypes_error(fname, retcode)

        if config.CUDA_LOG_API_ARGS:
            wrapper = verbose_cuda_api_call
        else:
            wrapper = safe_cuda_api_call

        safe_call = functools.wraps(libfn)(wrapper)
        setattr(self, fname, safe_call)
        return safe_call

    def _cuda_python_wrap_fn(self, fname):
        libfn = getattr(binding, fname)

        def verbose_cuda_api_call(*args):
            argstr = ", ".join([str(arg) for arg in args])
            _logger.debug("call driver api: %s(%s)", libfn.__name__, argstr)
            return self._check_cuda_python_error(fname, libfn(*args))

        def safe_cuda_api_call(*args):
            _logger.debug("call driver api: %s", libfn.__name__)
            return self._check_cuda_python_error(fname, libfn(*args))

        if config.CUDA_LOG_API_ARGS:
            wrapper = verbose_cuda_api_call
        else:
            wrapper = safe_cuda_api_call

        safe_call = functools.wraps(libfn)(wrapper)
        setattr(self, fname, safe_call)
        return safe_call

    def _find_api(self, fname):
        # We use alternatively-named functions for PTDS with the Numba ctypes
        # binding. For the NVidia binding, it handles linking to the correct
        # variant.
        if config.CUDA_PER_THREAD_DEFAULT_STREAM and not USE_NV_BINDING:
            variants = ("_v2_ptds", "_v2_ptsz", "_ptds", "_ptsz", "_v2", "")
        else:
            variants = ("_v2", "")

        if fname in ("cuCtxGetDevice", "cuCtxSynchronize"):
            return getattr(self.lib, fname)

        for variant in variants:
            try:
                return getattr(self.lib, f"{fname}{variant}")
            except AttributeError:
                pass

        # Not found.
        # Delay missing function error to use
        def absent_function(*args, **kws):
            raise CudaDriverError(f"Driver missing function: {fname}")

        setattr(self, fname, absent_function)
        return absent_function

    def _detect_fork(self):
        if self.pid is not None and _getpid() != self.pid:
            msg = "pid %s forked from pid %s after CUDA driver init"
            _logger.critical(msg, _getpid(), self.pid)
            raise CudaDriverError("CUDA initialized before forking")

    def _check_ctypes_error(self, fname, retcode):
        if retcode != enums.CUDA_SUCCESS:
            errname = ERROR_MAP.get(retcode, "UNKNOWN_CUDA_ERROR")
            msg = "Call to %s results in %s" % (fname, errname)
            _logger.error(msg)
            if retcode == enums.CUDA_ERROR_NOT_INITIALIZED:
                self._detect_fork()
            raise CudaAPIError(retcode, msg)

    def _check_cuda_python_error(self, fname, returned):
        retcode = returned[0]
        retval = returned[1:]
        if len(retval) == 1:
            retval = retval[0]

        if retcode != binding.CUresult.CUDA_SUCCESS:
            msg = "Call to %s results in %s" % (fname, retcode.name)
            _logger.error(msg)
            if retcode == binding.CUresult.CUDA_ERROR_NOT_INITIALIZED:
                self._detect_fork()
            raise CudaAPIError(retcode, msg)

        return retval

    def get_device(self, devnum=0):
        dev = self.devices.get(devnum)
        if dev is None:
            dev = Device(devnum)
            self.devices[devnum] = dev
        return weakref.proxy(dev)

    def get_device_count(self):
        if USE_NV_BINDING:
            return self.cuDeviceGetCount()

        count = c_int()
        self.cuDeviceGetCount(byref(count))
        return count.value

    def list_devices(self):
        """Returns a list of active devices"""
        return list(self.devices.values())

    def reset(self):
        """Reset all devices"""
        for dev in self.devices.values():
            dev.reset()

    def pop_active_context(self):
        """Pop the active CUDA context and return the handle.
        If no CUDA context is active, return None.
        """
        with self.get_active_context() as ac:
            if ac.devnum is not None:
                if USE_NV_BINDING:
                    return driver.cuCtxPopCurrent()
                else:
                    popped = drvapi.cu_context()
                    driver.cuCtxPopCurrent(byref(popped))
                    return popped

    def get_active_context(self):
        """Returns an instance of ``_ActiveContext``."""
        return _ActiveContext()

    def get_version(self):
        """
        Returns the CUDA Driver version as a tuple (major, minor).
        """
        if USE_NV_BINDING:
            version = driver.cuDriverGetVersion()
        else:
            dv = ctypes.c_int(0)
            driver.cuDriverGetVersion(ctypes.byref(dv))
            version = dv.value

        # The version is encoded as (1000 * major) + (10 * minor)
        major = version // 1000
        minor = (version - (major * 1000)) // 10
        return (major, minor)


class _ActiveContext(object):
    """An contextmanager object to cache active context to reduce dependency
    on querying the CUDA driver API.

    Once entering the context, it is assumed that the active CUDA context is
    not changed until the context is exited.
    """

    _tls_cache = threading.local()

    def __enter__(self):
        is_top = False
        # check TLS cache
        if hasattr(self._tls_cache, "ctx_devnum"):
            hctx, devnum = self._tls_cache.ctx_devnum
        # Not cached. Query the driver API.
        else:
            if USE_NV_BINDING:
                hctx = driver.cuCtxGetCurrent()
                if int(hctx) == 0:
                    hctx = None
            else:
                hctx = drvapi.cu_context(0)
                driver.cuCtxGetCurrent(byref(hctx))
                hctx = hctx if hctx.value else None

            if hctx is None:
                devnum = None
            else:
                if USE_NV_BINDING:
                    devnum = int(driver.cuCtxGetDevice())
                else:
                    hdevice = drvapi.cu_device()
                    driver.cuCtxGetDevice(byref(hdevice))
                    devnum = hdevice.value

                self._tls_cache.ctx_devnum = (hctx, devnum)
                is_top = True

        self._is_top = is_top
        self.context_handle = hctx
        self.devnum = devnum
        return self

    def __exit__(self, exc_type, exc_val, exc_tb):
        if self._is_top:
            delattr(self._tls_cache, "ctx_devnum")

    def __bool__(self):
        """Returns True is there's a valid and active CUDA context."""
        return self.context_handle is not None

    __nonzero__ = __bool__


driver = Driver()


def _build_reverse_device_attrs():
    prefix = "CU_DEVICE_ATTRIBUTE_"
    map = utils.UniqueDict()
    for name in dir(enums):
        if name.startswith(prefix):
            map[name[len(prefix) :]] = getattr(enums, name)
    return map


DEVICE_ATTRIBUTES = _build_reverse_device_attrs()


class Device(object):
    """
    The device object owns the CUDA contexts.  This is owned by the driver
    object.  User should not construct devices directly.
    """

    @classmethod
    def from_identity(self, identity):
        """Create Device object from device identity created by
        ``Device.get_device_identity()``.
        """
        for devid in range(driver.get_device_count()):
            d = driver.get_device(devid)
            if d.get_device_identity() == identity:
                return d
        else:
            errmsg = (
                "No device of {} is found. "
                "Target device may not be visible in this process."
            ).format(identity)
            raise RuntimeError(errmsg)

    def __init__(self, devnum):
        if USE_NV_BINDING:
            result = driver.cuDeviceGet(devnum)
            self.id = result
            got_devnum = int(result)
        else:
            result = c_int()
            driver.cuDeviceGet(byref(result), devnum)
            got_devnum = result.value
            self.id = got_devnum

        msg = f"Driver returned device {got_devnum} instead of {devnum}"
        if devnum != got_devnum:
            raise RuntimeError(msg)

        self.attributes = {}

        # Read compute capability
        self.compute_capability = (
            self.COMPUTE_CAPABILITY_MAJOR,
            self.COMPUTE_CAPABILITY_MINOR,
        )

        # Read name
        bufsz = 128

        if USE_NV_BINDING:
            buf = driver.cuDeviceGetName(bufsz, self.id)
            name = buf.decode("utf-8").rstrip("\0")
        else:
            buf = (c_char * bufsz)()
            driver.cuDeviceGetName(buf, bufsz, self.id)
            name = buf.value

        self.name = name

        # Read UUID
        if USE_NV_BINDING:
            uuid = driver.cuDeviceGetUuid(self.id)
            uuid_vals = tuple(uuid.bytes)
        else:
            uuid = cu_uuid()
            driver.cuDeviceGetUuid(byref(uuid), self.id)
            uuid_vals = tuple(bytes(uuid))

        b = "%02x"
        b2 = b * 2
        b4 = b * 4
        b6 = b * 6
        fmt = f"GPU-{b4}-{b2}-{b2}-{b2}-{b6}"
        self.uuid = fmt % uuid_vals

        self.primary_context = None

    def get_device_identity(self):
        return {
            "pci_domain_id": self.PCI_DOMAIN_ID,
            "pci_bus_id": self.PCI_BUS_ID,
            "pci_device_id": self.PCI_DEVICE_ID,
        }

    def __repr__(self):
        return "<CUDA device %d '%s'>" % (self.id, self.name)

    def __getattr__(self, attr):
        """Read attributes lazily"""
        if USE_NV_BINDING:
            code = getattr(
                binding.CUdevice_attribute, f"CU_DEVICE_ATTRIBUTE_{attr}"
            )
            value = driver.cuDeviceGetAttribute(code, self.id)
        else:
            try:
                code = DEVICE_ATTRIBUTES[attr]
            except KeyError:
                raise AttributeError(attr)

            result = c_int()
            driver.cuDeviceGetAttribute(byref(result), code, self.id)
            value = result.value

        setattr(self, attr, value)
        return value

    def __hash__(self):
        return hash(self.id)

    def __eq__(self, other):
        if isinstance(other, Device):
            return self.id == other.id
        return False

    def __ne__(self, other):
        return not (self == other)

    def get_primary_context(self):
        """
        Returns the primary context for the device.
        Note: it is not pushed to the CPU thread.
        """
        if self.primary_context is not None:
            return self.primary_context

        met_requirement_for_device(self)
        # create primary context
        if USE_NV_BINDING:
            hctx = driver.cuDevicePrimaryCtxRetain(self.id)
        else:
            hctx = drvapi.cu_context()
            driver.cuDevicePrimaryCtxRetain(byref(hctx), self.id)

        ctx = Context(weakref.proxy(self), hctx)
        self.primary_context = ctx
        return ctx

    def release_primary_context(self):
        """
        Release reference to primary context if it has been retained.
        """
        if self.primary_context:
            driver.cuDevicePrimaryCtxRelease(self.id)
            self.primary_context = None

    def reset(self):
        try:
            if self.primary_context is not None:
                self.primary_context.reset()
            self.release_primary_context()
        finally:
            # reset at the driver level
            driver.cuDevicePrimaryCtxReset(self.id)

    @property
    def supports_float16(self):
        return self.compute_capability >= (5, 3)


def met_requirement_for_device(device):
    if device.compute_capability < MIN_REQUIRED_CC:
        raise CudaSupportError(
            "%s has compute capability < %s" % (device, MIN_REQUIRED_CC)
        )


class BaseCUDAMemoryManager(object, metaclass=ABCMeta):
    """Abstract base class for External Memory Management (EMM) Plugins."""

    def __init__(self, *args, **kwargs):
        if "context" not in kwargs:
            raise RuntimeError("Memory manager requires a context")
        self.context = kwargs.pop("context")

    @abstractmethod
    def memalloc(self, size):
        """
        Allocate on-device memory in the current context.

        :param size: Size of allocation in bytes
        :type size: int
        :return: A memory pointer instance that owns the allocated memory
        :rtype: :class:`MemoryPointer`
        """

    @abstractmethod
    def memhostalloc(self, size, mapped, portable, wc):
        """
        Allocate pinned host memory.

        :param size: Size of the allocation in bytes
        :type size: int
        :param mapped: Whether the allocated memory should be mapped into the
                       CUDA address space.
        :type mapped: bool
        :param portable: Whether the memory will be considered pinned by all
                         contexts, and not just the calling context.
        :type portable: bool
        :param wc: Whether to allocate the memory as write-combined.
        :type wc: bool
        :return: A memory pointer instance that owns the allocated memory. The
                 return type depends on whether the region was mapped into
                 device memory.
        :rtype: :class:`MappedMemory` or :class:`PinnedMemory`
        """

    @abstractmethod
    def mempin(self, owner, pointer, size, mapped):
        """
        Pin a region of host memory that is already allocated.

        :param owner: The object that owns the memory.
        :param pointer: The pointer to the beginning of the region to pin.
        :type pointer: int
        :param size: The size of the region in bytes.
        :type size: int
        :param mapped: Whether the region should also be mapped into device
                       memory.
        :type mapped: bool
        :return: A memory pointer instance that refers to the allocated
                 memory.
        :rtype: :class:`MappedMemory` or :class:`PinnedMemory`
        """

    @abstractmethod
    def initialize(self):
        """
        Perform any initialization required for the EMM plugin instance to be
        ready to use.

        :return: None
        """

    @abstractmethod
    def get_ipc_handle(self, memory):
        """
        Return an IPC handle from a GPU allocation.

        :param memory: Memory for which the IPC handle should be created.
        :type memory: :class:`MemoryPointer`
        :return: IPC handle for the allocation
        :rtype: :class:`IpcHandle`
        """

    @abstractmethod
    def get_memory_info(self):
        """
        Returns ``(free, total)`` memory in bytes in the context. May raise
        :class:`NotImplementedError`, if returning such information is not
        practical (e.g. for a pool allocator).

        :return: Memory info
        :rtype: :class:`MemoryInfo`
        """

    @abstractmethod
    def reset(self):
        """
        Clears up all memory allocated in this context.

        :return: None
        """

    @abstractmethod
    def defer_cleanup(self):
        """
        Returns a context manager that ensures the implementation of deferred
        cleanup whilst it is active.

        :return: Context manager
        """

    @property
    @abstractmethod
    def interface_version(self):
        """
        Returns an integer specifying the version of the EMM Plugin interface
        supported by the plugin implementation. Should always return 1 for
        implementations of this version of the specification.
        """


class HostOnlyCUDAMemoryManager(BaseCUDAMemoryManager):
    """Base class for External Memory Management (EMM) Plugins that only
    implement on-device allocation. A subclass need not implement the
    ``memhostalloc`` and ``mempin`` methods.

    This class also implements ``reset`` and ``defer_cleanup`` (see
    :class:`numba.cuda.BaseCUDAMemoryManager`) for its own internal state
    management. If an EMM Plugin based on this class also implements these
    methods, then its implementations of these must also call the method from
    ``super()`` to give ``HostOnlyCUDAMemoryManager`` an opportunity to do the
    necessary work for the host allocations it is managing.

    This class does not implement ``interface_version``, as it will always be
    consistent with the version of Numba in which it is implemented. An EMM
    Plugin subclassing this class should implement ``interface_version``
    instead.
    """

    def __init__(self, *args, **kwargs):
        super().__init__(*args, **kwargs)
        self.allocations = utils.UniqueDict()
        self.deallocations = _PendingDeallocs()

    def _attempt_allocation(self, allocator):
        """
        Attempt allocation by calling *allocator*.  If an out-of-memory error
        is raised, the pending deallocations are flushed and the allocation
        is retried.  If it fails in the second attempt, the error is reraised.
        """
        try:
            return allocator()
        except CudaAPIError as e:
            # is out-of-memory?
            if USE_NV_BINDING:
                oom_code = binding.CUresult.CUDA_ERROR_OUT_OF_MEMORY
            else:
                oom_code = enums.CUDA_ERROR_OUT_OF_MEMORY

            if e.code == oom_code:
                # clear pending deallocations
                self.deallocations.clear()
                # try again
                return allocator()
            else:
                raise

    def memhostalloc(self, size, mapped=False, portable=False, wc=False):
        """Implements the allocation of pinned host memory.

        It is recommended that this method is not overridden by EMM Plugin
        implementations - instead, use the :class:`BaseCUDAMemoryManager`.
        """
        flags = 0
        if mapped:
            flags |= enums.CU_MEMHOSTALLOC_DEVICEMAP
        if portable:
            flags |= enums.CU_MEMHOSTALLOC_PORTABLE
        if wc:
            flags |= enums.CU_MEMHOSTALLOC_WRITECOMBINED

        if USE_NV_BINDING:

            def allocator():
                return driver.cuMemHostAlloc(size, flags)

            if mapped:
                pointer = self._attempt_allocation(allocator)
            else:
                pointer = allocator()

            alloc_key = pointer
        else:
            pointer = c_void_p()

            def allocator():
                driver.cuMemHostAlloc(byref(pointer), size, flags)

            if mapped:
                self._attempt_allocation(allocator)
            else:
                allocator()

            alloc_key = pointer.value

        finalizer = _hostalloc_finalizer(self, pointer, alloc_key, size, mapped)
        ctx = weakref.proxy(self.context)

        if mapped:
            mem = MappedMemory(ctx, pointer, size, finalizer=finalizer)
            self.allocations[alloc_key] = mem
            return mem.own()
        else:
            return PinnedMemory(ctx, pointer, size, finalizer=finalizer)

    def mempin(self, owner, pointer, size, mapped=False):
        """Implements the pinning of host memory.

        It is recommended that this method is not overridden by EMM Plugin
        implementations - instead, use the :class:`BaseCUDAMemoryManager`.
        """
        if isinstance(pointer, int) and not USE_NV_BINDING:
            pointer = c_void_p(pointer)

        if USE_NV_BINDING:
            alloc_key = pointer
        else:
            alloc_key = pointer.value

        # possible flags are "portable" (between context)
        # and "device-map" (map host memory to device thus no need
        # for memory transfer).
        flags = 0

        if mapped:
            flags |= enums.CU_MEMHOSTREGISTER_DEVICEMAP

        def allocator():
            driver.cuMemHostRegister(pointer, size, flags)

        if mapped:
            self._attempt_allocation(allocator)
        else:
            allocator()

        finalizer = _pin_finalizer(self, pointer, alloc_key, mapped)
        ctx = weakref.proxy(self.context)

        if mapped:
            mem = MappedMemory(
                ctx, pointer, size, owner=owner, finalizer=finalizer
            )
            self.allocations[alloc_key] = mem
            return mem.own()
        else:
            return PinnedMemory(
                ctx, pointer, size, owner=owner, finalizer=finalizer
            )

    def memallocmanaged(self, size, attach_global):
        if USE_NV_BINDING:

            def allocator():
                ma_flags = binding.CUmemAttach_flags

                if attach_global:
                    flags = ma_flags.CU_MEM_ATTACH_GLOBAL.value
                else:
                    flags = ma_flags.CU_MEM_ATTACH_HOST.value

                return driver.cuMemAllocManaged(size, flags)

            ptr = self._attempt_allocation(allocator)

            alloc_key = ptr

        else:
            ptr = drvapi.cu_device_ptr()

            def allocator():
                flags = c_uint()
                if attach_global:
                    flags = enums.CU_MEM_ATTACH_GLOBAL
                else:
                    flags = enums.CU_MEM_ATTACH_HOST

                driver.cuMemAllocManaged(byref(ptr), size, flags)

            self._attempt_allocation(allocator)

            alloc_key = ptr.value

        finalizer = _alloc_finalizer(self, ptr, alloc_key, size)
        ctx = weakref.proxy(self.context)
        mem = ManagedMemory(ctx, ptr, size, finalizer=finalizer)
        self.allocations[alloc_key] = mem
        return mem.own()

    def reset(self):
        """Clears up all host memory (mapped and/or pinned) in the current
        context.

        EMM Plugins that override this method must call ``super().reset()`` to
        ensure that host allocations are also cleaned up."""
        self.allocations.clear()
        self.deallocations.clear()

    @contextlib.contextmanager
    def defer_cleanup(self):
        """Returns a context manager that disables cleanup of mapped or pinned
        host memory in the current context whilst it is active.

        EMM Plugins that override this method must obtain the context manager
        from this method before yielding to ensure that cleanup of host
        allocations is also deferred."""
        with self.deallocations.disable():
            yield


class GetIpcHandleMixin:
    """A class that provides a default implementation of ``get_ipc_handle()``."""

    def get_ipc_handle(self, memory):
        """Open an IPC memory handle by using ``cuMemGetAddressRange`` to
        determine the base pointer of the allocation. An IPC handle of type
        ``cu_ipc_mem_handle`` is constructed and initialized with
        ``cuIpcGetMemHandle``. A :class:`numba.cuda.IpcHandle` is returned,
        populated with the underlying ``ipc_mem_handle``.
        """
        base, end = device_extents(memory)
        if USE_NV_BINDING:
            ipchandle = driver.cuIpcGetMemHandle(base)
            offset = int(memory.handle) - int(base)
        else:
            ipchandle = drvapi.cu_ipc_mem_handle()
            driver.cuIpcGetMemHandle(byref(ipchandle), base)
            offset = memory.handle.value - base
        source_info = self.context.device.get_device_identity()

        return IpcHandle(
            memory, ipchandle, memory.size, source_info, offset=offset
        )


class NumbaCUDAMemoryManager(GetIpcHandleMixin, HostOnlyCUDAMemoryManager):
    """Internal on-device memory management for Numba. This is implemented using
    the EMM Plugin interface, but is not part of the public API."""

    def initialize(self):
        # Set the memory capacity of *deallocations* as the memory manager
        # becomes active for the first time
        if self.deallocations.memory_capacity == _SizeNotSet:
            self.deallocations.memory_capacity = self.get_memory_info().total

    def memalloc(self, size):
        if USE_NV_BINDING:

            def allocator():
                return driver.cuMemAlloc(size)

            ptr = self._attempt_allocation(allocator)
            alloc_key = ptr
        else:
            ptr = drvapi.cu_device_ptr()

            def allocator():
                driver.cuMemAlloc(byref(ptr), size)

            self._attempt_allocation(allocator)
            alloc_key = ptr.value

        finalizer = _alloc_finalizer(self, ptr, alloc_key, size)
        ctx = weakref.proxy(self.context)
        mem = AutoFreePointer(ctx, ptr, size, finalizer=finalizer)
        self.allocations[alloc_key] = mem
        return mem.own()

    def get_memory_info(self):
        if USE_NV_BINDING:
            free, total = driver.cuMemGetInfo()
        else:
            free = c_size_t()
            total = c_size_t()
            driver.cuMemGetInfo(byref(free), byref(total))
            free = free.value
            total = total.value

        return MemoryInfo(free=free, total=total)

    @property
    def interface_version(self):
        return _SUPPORTED_EMM_INTERFACE_VERSION


_SUPPORTED_EMM_INTERFACE_VERSION = 1

_memory_manager = None


def _ensure_memory_manager():
    global _memory_manager

    if _memory_manager:
        return

    if config.CUDA_MEMORY_MANAGER == "default":
        _memory_manager = NumbaCUDAMemoryManager
        return

    try:
        mgr_module = importlib.import_module(config.CUDA_MEMORY_MANAGER)
        set_memory_manager(mgr_module._numba_memory_manager)
    except Exception:
        raise RuntimeError(
            "Failed to use memory manager from %s" % config.CUDA_MEMORY_MANAGER
        )


def set_memory_manager(mm_plugin):
    """Configure Numba to use an External Memory Management (EMM) Plugin. If
    the EMM Plugin version does not match one supported by this version of
    Numba, a RuntimeError will be raised.

    :param mm_plugin: The class implementing the EMM Plugin.
    :type mm_plugin: BaseCUDAMemoryManager
    :return: None
    """
    global _memory_manager

    dummy = mm_plugin(context=None)
    iv = dummy.interface_version
    if iv != _SUPPORTED_EMM_INTERFACE_VERSION:
        err = "EMM Plugin interface has version %d - version %d required" % (
            iv,
            _SUPPORTED_EMM_INTERFACE_VERSION,
        )
        raise RuntimeError(err)

    _memory_manager = mm_plugin


class _SizeNotSet(int):
    """
    Dummy object for _PendingDeallocs when *size* is not set.
    """

    def __new__(cls, *args, **kwargs):
        return super().__new__(cls, 0)

    def __str__(self):
        return "?"


_SizeNotSet = _SizeNotSet()


class _PendingDeallocs(object):
    """
    Pending deallocations of a context (or device since we are using the primary
    context). The capacity defaults to being unset (_SizeNotSet) but can be
    modified later once the driver is initialized and the total memory capacity
    known.
    """

    def __init__(self, capacity=_SizeNotSet):
        self._cons = deque()
        self._disable_count = 0
        self._size = 0
        self.memory_capacity = capacity

    @property
    def _max_pending_bytes(self):
        return int(self.memory_capacity * config.CUDA_DEALLOCS_RATIO)

    def add_item(self, dtor, handle, size=_SizeNotSet):
        """
        Add a pending deallocation.

        The *dtor* arg is the destructor function that takes an argument,
        *handle*.  It is used as ``dtor(handle)``.  The *size* arg is the
        byte size of the resource added.  It is an optional argument.  Some
        resources (e.g. CUModule) has an unknown memory footprint on the device.
        """
        _logger.info("add pending dealloc: %s %s bytes", dtor.__name__, size)
        self._cons.append((dtor, handle, size))
        self._size += int(size)
        if (
            len(self._cons) > config.CUDA_DEALLOCS_COUNT
            or self._size > self._max_pending_bytes
        ):
            self.clear()

    def clear(self):
        """
        Flush any pending deallocations unless it is disabled.
        Do nothing if disabled.
        """
        if not self.is_disabled:
            while self._cons:
                [dtor, handle, size] = self._cons.popleft()
                _logger.info("dealloc: %s %s bytes", dtor.__name__, size)
                dtor(handle)
            self._size = 0

    @contextlib.contextmanager
    def disable(self):
        """
        Context manager to temporarily disable flushing pending deallocation.
        This can be nested.
        """
        self._disable_count += 1
        try:
            yield
        finally:
            self._disable_count -= 1
            assert self._disable_count >= 0

    @property
    def is_disabled(self):
        return self._disable_count > 0

    def __len__(self):
        """
        Returns number of pending deallocations.
        """
        return len(self._cons)


MemoryInfo = namedtuple("MemoryInfo", "free,total")
"""Free and total memory for a device.

.. py:attribute:: free

   Free device memory in bytes.

.. py:attribute:: total

    Total device memory in bytes.
"""


class Context(object):
    """
    This object wraps a CUDA Context resource.

    Contexts should not be constructed directly by user code.
    """

    def __init__(self, device, handle):
        self.device = device
        self.handle = handle
        self.allocations = utils.UniqueDict()
        self.deallocations = _PendingDeallocs()
        _ensure_memory_manager()
        self.memory_manager = _memory_manager(context=self)
        self.modules = utils.UniqueDict()
        # For storing context specific data
        self.extras = {}

    def reset(self):
        """
        Clean up all owned resources in this context.
        """
        # Free owned resources
        _logger.info("reset context of device %s", self.device.id)
        self.memory_manager.reset()
        self.modules.clear()
        # Clear trash
        self.deallocations.clear()

    def get_memory_info(self):
        """Returns (free, total) memory in bytes in the context."""
        return self.memory_manager.get_memory_info()

    def get_active_blocks_per_multiprocessor(
        self, func, blocksize, memsize, flags=None
    ):
        """Return occupancy of a function.
        :param func: kernel for which occupancy is calculated
        :param blocksize: block size the kernel is intended to be launched with
        :param memsize: per-block dynamic shared memory usage intended, in bytes
        """
        args = (func, blocksize, memsize, flags)
        if USE_NV_BINDING:
            return self._cuda_python_active_blocks_per_multiprocessor(*args)
        else:
            return self._ctypes_active_blocks_per_multiprocessor(*args)

    def _cuda_python_active_blocks_per_multiprocessor(
        self, func, blocksize, memsize, flags
    ):
        ps = [func.handle, blocksize, memsize]

        if not flags:
            return driver.cuOccupancyMaxActiveBlocksPerMultiprocessor(*ps)

        ps.append(flags)
        return driver.cuOccupancyMaxActiveBlocksPerMultiprocessorWithFlags(*ps)

    def _ctypes_active_blocks_per_multiprocessor(
        self, func, blocksize, memsize, flags
    ):
        retval = c_int()
        args = (byref(retval), func.handle, blocksize, memsize)

        if not flags:
            driver.cuOccupancyMaxActiveBlocksPerMultiprocessor(*args)
        else:
            driver.cuOccupancyMaxActiveBlocksPerMultiprocessorWithFlags(*args)

        return retval.value

    def get_max_potential_block_size(
        self, func, b2d_func, memsize, blocksizelimit, flags=None
    ):
        """Suggest a launch configuration with reasonable occupancy.
        :param func: kernel for which occupancy is calculated
        :param b2d_func: function that calculates how much per-block dynamic
                         shared memory 'func' uses based on the block size.
                         Can also be the address of a C function.
                         Use `0` to pass `NULL` to the underlying CUDA API.
        :param memsize: per-block dynamic shared memory usage intended, in bytes
        :param blocksizelimit: maximum block size the kernel is designed to
                               handle
        """
        args = (func, b2d_func, memsize, blocksizelimit, flags)
        if USE_NV_BINDING:
            return self._cuda_python_max_potential_block_size(*args)
        else:
            return self._ctypes_max_potential_block_size(*args)

    def _ctypes_max_potential_block_size(
        self, func, b2d_func, memsize, blocksizelimit, flags
    ):
        gridsize = c_int()
        blocksize = c_int()
        b2d_cb = cu_occupancy_b2d_size(b2d_func)
        args = [
            byref(gridsize),
            byref(blocksize),
            func.handle,
            b2d_cb,
            memsize,
            blocksizelimit,
        ]

        if not flags:
            driver.cuOccupancyMaxPotentialBlockSize(*args)
        else:
            args.append(flags)
            driver.cuOccupancyMaxPotentialBlockSizeWithFlags(*args)

        return (gridsize.value, blocksize.value)

    def _cuda_python_max_potential_block_size(
        self, func, b2d_func, memsize, blocksizelimit, flags
    ):
        b2d_cb = ctypes.CFUNCTYPE(c_size_t, c_int)(b2d_func)
        ptr = int.from_bytes(b2d_cb, byteorder="little")
        driver_b2d_cb = binding.CUoccupancyB2DSize(ptr)
        args = [func.handle, driver_b2d_cb, memsize, blocksizelimit]

        if not flags:
            return driver.cuOccupancyMaxPotentialBlockSize(*args)
        else:
            args.append(flags)
            return driver.cuOccupancyMaxPotentialBlockSizeWithFlags(*args)

    def prepare_for_use(self):
        """Initialize the context for use.
        It's safe to be called multiple times.
        """
        self.memory_manager.initialize()

    def push(self):
        """
        Pushes this context on the current CPU Thread.
        """
        driver.cuCtxPushCurrent(self.handle)
        self.prepare_for_use()

    def pop(self):
        """
        Pops this context off the current CPU thread. Note that this context
        must be at the top of the context stack, otherwise an error will occur.
        """
        popped = driver.pop_active_context()
        if USE_NV_BINDING:
            assert int(popped) == int(self.handle)
        else:
            assert popped.value == self.handle.value

    def memalloc(self, bytesize):
        return self.memory_manager.memalloc(bytesize)

    def memallocmanaged(self, bytesize, attach_global=True):
        return self.memory_manager.memallocmanaged(bytesize, attach_global)

    def memhostalloc(self, bytesize, mapped=False, portable=False, wc=False):
        return self.memory_manager.memhostalloc(bytesize, mapped, portable, wc)

    def mempin(self, owner, pointer, size, mapped=False):
        if mapped and not self.device.CAN_MAP_HOST_MEMORY:
            raise CudaDriverError("%s cannot map host memory" % self.device)
        return self.memory_manager.mempin(owner, pointer, size, mapped)

    def get_ipc_handle(self, memory):
        """
        Returns an *IpcHandle* from a GPU allocation.
        """
        if not SUPPORTS_IPC:
            raise OSError("OS does not support CUDA IPC")
        return self.memory_manager.get_ipc_handle(memory)

    def open_ipc_handle(self, handle, size):
        # open the IPC handle to get the device pointer
        flags = 1  # CU_IPC_MEM_LAZY_ENABLE_PEER_ACCESS
        if USE_NV_BINDING:
            dptr = driver.cuIpcOpenMemHandle(handle, flags)
        else:
            dptr = drvapi.cu_device_ptr()
            driver.cuIpcOpenMemHandle(byref(dptr), handle, flags)

        # wrap it
        return MemoryPointer(
            context=weakref.proxy(self), pointer=dptr, size=size
        )

    def enable_peer_access(self, peer_context, flags=0):
        """Enable peer access between the current context and the peer context"""
        assert flags == 0, "*flags* is reserved and MUST be zero"
        driver.cuCtxEnablePeerAccess(peer_context, flags)

    def can_access_peer(self, peer_device):
        """Returns a bool indicating whether the peer access between the
        current and peer device is possible.
        """
        if USE_NV_BINDING:
            peer_device = binding.CUdevice(peer_device)
            can_access_peer = driver.cuDeviceCanAccessPeer(
                self.device.id, peer_device
            )
        else:
            can_access_peer = c_int()
            driver.cuDeviceCanAccessPeer(
                byref(can_access_peer),
                self.device.id,
                peer_device,
            )

        return bool(can_access_peer)

    def create_module_ptx(self, ptx):
        if isinstance(ptx, str):
            ptx = ptx.encode("utf8")
        if USE_NV_BINDING:
            image = ObjectCode.from_ptx(ptx)
        else:
            image = c_char_p(ptx)
        return self.create_module_image(image)

    def create_module_image(
        self, image, setup_callbacks=None, teardown_callbacks=None
    ):
        module = load_module_image(
            self, image, setup_callbacks, teardown_callbacks
        )
        if USE_NV_BINDING:
            key = module.handle
        else:
            key = module.handle.value
        self.modules[key] = module
        return weakref.proxy(module)

    def unload_module(self, module):
        if USE_NV_BINDING:
            key = module.handle
        else:
            key = module.handle.value
        del self.modules[key]

    def get_default_stream(self):
        if USE_NV_BINDING:
            handle = binding.CUstream(CU_STREAM_DEFAULT)
        else:
            handle = drvapi.cu_stream(drvapi.CU_STREAM_DEFAULT)
        return Stream(weakref.proxy(self), handle, None)

    def get_legacy_default_stream(self):
        if USE_NV_BINDING:
            handle = binding.CUstream(binding.CU_STREAM_LEGACY)
        else:
            handle = drvapi.cu_stream(drvapi.CU_STREAM_LEGACY)
        return Stream(weakref.proxy(self), handle, None)

    def get_per_thread_default_stream(self):
        if USE_NV_BINDING:
            handle = binding.CUstream(binding.CU_STREAM_PER_THREAD)
        else:
            handle = drvapi.cu_stream(drvapi.CU_STREAM_PER_THREAD)
        return Stream(weakref.proxy(self), handle, None)

    def create_stream(self):
        if USE_NV_BINDING:
            # The default stream creation flag, specifying that the created
            # stream synchronizes with stream 0 (this is different from the
            # default stream, which we define also as CU_STREAM_DEFAULT when
            # the NV binding is in use).
            flags = binding.CUstream_flags.CU_STREAM_DEFAULT.value
            handle = driver.cuStreamCreate(flags)
        else:
            handle = drvapi.cu_stream()
            driver.cuStreamCreate(byref(handle), 0)
        return Stream(
            weakref.proxy(self),
            handle,
            _stream_finalizer(self.deallocations, handle),
        )

    def create_external_stream(self, ptr):
        if not isinstance(ptr, int):
            raise TypeError("ptr for external stream must be an int")
        if USE_NV_BINDING:
            handle = binding.CUstream(ptr)
        else:
            handle = drvapi.cu_stream(ptr)
        return Stream(weakref.proxy(self), handle, None, external=True)

    def create_event(self, timing=True):
        flags = 0
        if not timing:
            flags |= enums.CU_EVENT_DISABLE_TIMING
        if USE_NV_BINDING:
            handle = driver.cuEventCreate(flags)
        else:
            handle = drvapi.cu_event()
            driver.cuEventCreate(byref(handle), flags)
        return Event(
            weakref.proxy(self),
            handle,
            finalizer=_event_finalizer(self.deallocations, handle),
        )

    def synchronize(self):
        driver.cuCtxSynchronize()

    @contextlib.contextmanager
    def defer_cleanup(self):
        with self.memory_manager.defer_cleanup():
            with self.deallocations.disable():
                yield

    def __repr__(self):
        return "<CUDA context %s of device %d>" % (self.handle, self.device.id)

    def __eq__(self, other):
        if isinstance(other, Context):
            return self.handle == other.handle
        else:
            return NotImplemented

    def __ne__(self, other):
        return not self.__eq__(other)


def load_module_image(
    context, image, setup_callbacks=None, teardown_callbacks=None
):
    """
    image must be a pointer
    """
    if USE_NV_BINDING:
        return load_module_image_cuda_python(
            context, image, setup_callbacks, teardown_callbacks
        )
    else:
        return load_module_image_ctypes(
            context, image, setup_callbacks, teardown_callbacks
        )


def load_module_image_ctypes(
    context, image, setup_callbacks, teardown_callbacks
):
    logsz = config.CUDA_LOG_SIZE

    jitinfo = (c_char * logsz)()
    jiterrors = (c_char * logsz)()

    options = {
        enums.CU_JIT_INFO_LOG_BUFFER: addressof(jitinfo),
        enums.CU_JIT_INFO_LOG_BUFFER_SIZE_BYTES: c_void_p(logsz),
        enums.CU_JIT_ERROR_LOG_BUFFER: addressof(jiterrors),
        enums.CU_JIT_ERROR_LOG_BUFFER_SIZE_BYTES: c_void_p(logsz),
        enums.CU_JIT_LOG_VERBOSE: c_void_p(config.CUDA_VERBOSE_JIT_LOG),
    }

    option_keys = (drvapi.cu_jit_option * len(options))(*options.keys())
    option_vals = (c_void_p * len(options))(*options.values())

    handle = drvapi.cu_module()
    try:
        driver.cuModuleLoadDataEx(
            byref(handle), image, len(options), option_keys, option_vals
        )
    except CudaAPIError as e:
        msg = "cuModuleLoadDataEx error:\n%s" % jiterrors.value.decode("utf8")
        raise CudaAPIError(e.code, msg)

    info_log = jitinfo.value

    return CtypesModule(
        weakref.proxy(context),
        handle,
        info_log,
        _module_finalizer(context, handle),
        setup_callbacks,
        teardown_callbacks,
    )


def load_module_image_cuda_python(
    context, image, setup_callbacks, teardown_callbacks
):
    """
    image must be a pointer
    """
    logsz = config.CUDA_LOG_SIZE

    jitinfo = bytearray(logsz)
    jiterrors = bytearray(logsz)

    jit_option = binding.CUjit_option
    options = {
        jit_option.CU_JIT_INFO_LOG_BUFFER: jitinfo,
        jit_option.CU_JIT_INFO_LOG_BUFFER_SIZE_BYTES: logsz,
        jit_option.CU_JIT_ERROR_LOG_BUFFER: jiterrors,
        jit_option.CU_JIT_ERROR_LOG_BUFFER_SIZE_BYTES: logsz,
        jit_option.CU_JIT_LOG_VERBOSE: config.CUDA_VERBOSE_JIT_LOG,
    }

    option_keys = [k for k in options.keys()]
    option_vals = [v for v in options.values()]

    try:
        handle = driver.cuModuleLoadDataEx(
<<<<<<< HEAD
            image.code,
            len(options),
            option_keys,
            option_vals
=======
            image, len(options), option_keys, option_vals
>>>>>>> 8c9c9d0c
        )
    except CudaAPIError as e:
        err_string = jiterrors.decode("utf-8")
        msg = "cuModuleLoadDataEx error:\n%s" % err_string
        raise CudaAPIError(e.code, msg)

    info_log = jitinfo.decode("utf-8")

    return CudaPythonModule(
        weakref.proxy(context),
        handle,
        info_log,
        _module_finalizer(context, handle),
        setup_callbacks,
        teardown_callbacks,
    )


def _alloc_finalizer(memory_manager, ptr, alloc_key, size):
    allocations = memory_manager.allocations
    deallocations = memory_manager.deallocations

    def core():
        if allocations:
            del allocations[alloc_key]
        deallocations.add_item(driver.cuMemFree, ptr, size)

    return core


def _hostalloc_finalizer(memory_manager, ptr, alloc_key, size, mapped):
    """
    Finalize page-locked host memory allocated by `context.memhostalloc`.

    This memory is managed by CUDA, and finalization entails deallocation. The
    issues noted in `_pin_finalizer` are not relevant in this case, and the
    finalization is placed in the `context.deallocations` queue along with
    finalization of device objects.

    """
    allocations = memory_manager.allocations
    deallocations = memory_manager.deallocations
    if not mapped:
        size = _SizeNotSet

    def core():
        if mapped and allocations:
            del allocations[alloc_key]
        deallocations.add_item(driver.cuMemFreeHost, ptr, size)

    return core


def _pin_finalizer(memory_manager, ptr, alloc_key, mapped):
    """
    Finalize temporary page-locking of host memory by `context.mempin`.

    This applies to memory not otherwise managed by CUDA. Page-locking can
    be requested multiple times on the same memory, and must therefore be
    lifted as soon as finalization is requested, otherwise subsequent calls to
    `mempin` may fail with `CUDA_ERROR_HOST_MEMORY_ALREADY_REGISTERED`, leading
    to unexpected behavior for the context managers `cuda.{pinned,mapped}`.
    This function therefore carries out finalization immediately, bypassing the
    `context.deallocations` queue.

    """
    allocations = memory_manager.allocations

    def core():
        if mapped and allocations:
            del allocations[alloc_key]
        driver.cuMemHostUnregister(ptr)

    return core


def _event_finalizer(deallocs, handle):
    def core():
        deallocs.add_item(driver.cuEventDestroy, handle)

    return core


def _stream_finalizer(deallocs, handle):
    def core():
        deallocs.add_item(driver.cuStreamDestroy, handle)

    return core


def _module_finalizer(context, handle):
    dealloc = context.deallocations
    modules = context.modules

    if USE_NV_BINDING:
        key = handle
    else:
        key = handle.value

    def core():
        shutting_down = utils.shutting_down  # early bind

        def module_unload(handle):
            # If we are not shutting down, we must be called due to
            # Context.reset() of Context.unload_module().  Both must have
            # cleared the module reference from the context.
            assert shutting_down() or key not in modules
            driver.cuModuleUnload(handle)

        dealloc.add_item(module_unload, handle)

    return core


class _CudaIpcImpl(object):
    """Implementation of GPU IPC using CUDA driver API.
    This requires the devices to be peer accessible.
    """

    def __init__(self, parent):
        self.base = parent.base
        self.handle = parent.handle
        self.size = parent.size
        self.offset = parent.offset
        # remember if the handle is already opened
        self._opened_mem = None

    def open(self, context):
        """
        Import the IPC memory and returns a raw CUDA memory pointer object
        """
        if self.base is not None:
            raise ValueError("opening IpcHandle from original process")

        if self._opened_mem is not None:
            raise ValueError("IpcHandle is already opened")

        mem = context.open_ipc_handle(self.handle, self.offset + self.size)
        # this object owns the opened allocation
        # note: it is required the memory be freed after the ipc handle is
        #       closed by the importing context.
        self._opened_mem = mem
        return mem.own().view(self.offset)

    def close(self):
        if self._opened_mem is None:
            raise ValueError("IpcHandle not opened")
        driver.cuIpcCloseMemHandle(self._opened_mem.handle)
        self._opened_mem = None


class _StagedIpcImpl(object):
    """Implementation of GPU IPC using custom staging logic to workaround
    CUDA IPC limitation on peer accessibility between devices.
    """

    def __init__(self, parent, source_info):
        self.parent = parent
        self.base = parent.base
        self.handle = parent.handle
        self.size = parent.size
        self.source_info = source_info

    def open(self, context):
        from numba import cuda

        srcdev = Device.from_identity(self.source_info)
        if USE_NV_BINDING:
            srcdev_id = int(srcdev.id)
        else:
            srcdev_id = srcdev.id

        impl = _CudaIpcImpl(parent=self.parent)
        # Open context on the source device.
        with cuda.gpus[srcdev_id]:
            source_ptr = impl.open(cuda.devices.get_context())

        # Allocate GPU buffer.
        newmem = context.memalloc(self.size)
        # Do D->D from the source peer-context
        # This performs automatic host staging
        device_to_device(newmem, source_ptr, self.size)

        # Cleanup source context
        with cuda.gpus[srcdev_id]:
            impl.close()

        return newmem

    def close(self):
        # Nothing has to be done here
        pass


class IpcHandle(object):
    """
    CUDA IPC handle. Serialization of the CUDA IPC handle object is implemented
    here.

    :param base: A reference to the original allocation to keep it alive
    :type base: MemoryPointer
    :param handle: The CUDA IPC handle, as a ctypes array of bytes.
    :param size: Size of the original allocation
    :type size: int
    :param source_info: The identity of the device on which the IPC handle was
                        opened.
    :type source_info: dict
    :param offset: The offset into the underlying allocation of the memory
                   referred to by this IPC handle.
    :type offset: int
    """

    def __init__(self, base, handle, size, source_info=None, offset=0):
        self.base = base
        self.handle = handle
        self.size = size
        self.source_info = source_info
        self._impl = None
        self.offset = offset

    def _sentry_source_info(self):
        if self.source_info is None:
            raise RuntimeError("IPC handle doesn't have source info")

    def can_access_peer(self, context):
        """Returns a bool indicating whether the active context can peer
        access the IPC handle
        """
        self._sentry_source_info()
        if self.source_info == context.device.get_device_identity():
            return True
        source_device = Device.from_identity(self.source_info)
        return context.can_access_peer(source_device.id)

    def open_staged(self, context):
        """Open the IPC by allowing staging on the host memory first."""
        self._sentry_source_info()

        if self._impl is not None:
            raise ValueError("IpcHandle is already opened")

        self._impl = _StagedIpcImpl(self, self.source_info)
        return self._impl.open(context)

    def open_direct(self, context):
        """
        Import the IPC memory and returns a raw CUDA memory pointer object
        """
        if self._impl is not None:
            raise ValueError("IpcHandle is already opened")

        self._impl = _CudaIpcImpl(self)
        return self._impl.open(context)

    def open(self, context):
        """Open the IPC handle and import the memory for usage in the given
        context.  Returns a raw CUDA memory pointer object.

        This is enhanced over CUDA IPC that it will work regardless of whether
        the source device is peer-accessible by the destination device.
        If the devices are peer-accessible, it uses .open_direct().
        If the devices are not peer-accessible, it uses .open_staged().
        """
        if self.source_info is None or self.can_access_peer(context):
            fn = self.open_direct
        else:
            fn = self.open_staged
        return fn(context)

    def open_array(self, context, shape, dtype, strides=None):
        """
        Similar to `.open()` but returns an device array.
        """
        from . import devicearray

        # by default, set strides to itemsize
        if strides is None:
            strides = dtype.itemsize
        dptr = self.open(context)
        # read the device pointer as an array
        return devicearray.DeviceNDArray(
            shape=shape, strides=strides, dtype=dtype, gpu_data=dptr
        )

    def close(self):
        if self._impl is None:
            raise ValueError("IpcHandle not opened")
        self._impl.close()
        self._impl = None

    def __reduce__(self):
        # Preprocess the IPC handle, which is defined as a byte array.
        if USE_NV_BINDING:
            preprocessed_handle = self.handle.reserved
        else:
            preprocessed_handle = tuple(self.handle.reserved)
        args = (
            self.__class__,
            preprocessed_handle,
            self.size,
            self.source_info,
            self.offset,
        )
        return (serialize._rebuild_reduction, args)

    @classmethod
    def _rebuild(cls, handle_ary, size, source_info, offset):
        if USE_NV_BINDING:
            handle = binding.CUipcMemHandle()
        else:
            handle = drvapi.cu_ipc_mem_handle()
        handle.reserved = handle_ary
        return cls(
            base=None,
            handle=handle,
            size=size,
            source_info=source_info,
            offset=offset,
        )


class MemoryPointer(object):
    """A memory pointer that owns a buffer, with an optional finalizer. Memory
    pointers provide reference counting, and instances are initialized with a
    reference count of 1.

    The base ``MemoryPointer`` class does not use the
    reference count for managing the buffer lifetime. Instead, the buffer
    lifetime is tied to the memory pointer instance's lifetime:

    - When the instance is deleted, the finalizer will be called.
    - When the reference count drops to 0, no action is taken.

    Subclasses of ``MemoryPointer`` may modify these semantics, for example to
    tie the buffer lifetime to the reference count, so that the buffer is freed
    when there are no more references.

    :param context: The context in which the pointer was allocated.
    :type context: Context
    :param pointer: The address of the buffer.
    :type pointer: ctypes.c_void_p
    :param size: The size of the allocation in bytes.
    :type size: int
    :param owner: The owner is sometimes set by the internals of this class, or
                  used for Numba's internal memory management. It should not be
                  provided by an external user of the ``MemoryPointer`` class
                  (e.g. from within an EMM Plugin); the default of `None`
                  should always suffice.
    :type owner: NoneType
    :param finalizer: A function that is called when the buffer is to be freed.
    :type finalizer: function
    """

    __cuda_memory__ = True

    def __init__(self, context, pointer, size, owner=None, finalizer=None):
        self.context = context
        self.device_pointer = pointer
        self.size = size
        self._cuda_memsize_ = size
        self.is_managed = finalizer is not None
        self.refct = 1
        self.handle = self.device_pointer
        self._owner = owner

        if finalizer is not None:
            self._finalizer = weakref.finalize(self, finalizer)

    @property
    def owner(self):
        return self if self._owner is None else self._owner

    def own(self):
        return OwnedPointer(weakref.proxy(self))

    def free(self):
        """
        Forces the device memory to the trash.
        """
        if self.is_managed:
            if not self._finalizer.alive:
                raise RuntimeError("Freeing dead memory")
            self._finalizer()
            assert not self._finalizer.alive

    def memset(self, byte, count=None, stream=0):
        count = self.size if count is None else count
        if stream:
            driver.cuMemsetD8Async(
                self.device_pointer, byte, count, stream.handle
            )
        else:
            driver.cuMemsetD8(self.device_pointer, byte, count)

    def view(self, start, stop=None):
        if stop is None:
            size = self.size - start
        else:
            size = stop - start

        # Handle NULL/empty memory buffer
        if not self.device_pointer_value:
            if size != 0:
                raise RuntimeError("non-empty slice into empty slice")
            view = self  # new view is just a reference to self
        # Handle normal case
        else:
            base = self.device_pointer_value + start
            if size < 0:
                raise RuntimeError("size cannot be negative")
            if USE_NV_BINDING:
                pointer = binding.CUdeviceptr()
                ctypes_ptr = drvapi.cu_device_ptr.from_address(pointer.getPtr())
                ctypes_ptr.value = base
            else:
                pointer = drvapi.cu_device_ptr(base)
            view = MemoryPointer(self.context, pointer, size, owner=self.owner)

        if isinstance(self.owner, (MemoryPointer, OwnedPointer)):
            # Owned by a numba-managed memory segment, take an owned reference
            return OwnedPointer(weakref.proxy(self.owner), view)
        else:
            # Owned by external alloc, return view with same external owner
            return view

    @property
    def device_ctypes_pointer(self):
        return self.device_pointer

    @property
    def device_pointer_value(self):
        if USE_NV_BINDING:
            return int(self.device_pointer) or None
        else:
            return self.device_pointer.value


class AutoFreePointer(MemoryPointer):
    """Modifies the ownership semantic of the MemoryPointer so that the
    instance lifetime is directly tied to the number of references.

    When the reference count reaches zero, the finalizer is invoked.

    Constructor arguments are the same as for :class:`MemoryPointer`.
    """

    def __init__(self, *args, **kwargs):
        super(AutoFreePointer, self).__init__(*args, **kwargs)
        # Releease the self reference to the buffer, so that the finalizer
        # is invoked if all the derived pointers are gone.
        self.refct -= 1


class MappedMemory(AutoFreePointer):
    """A memory pointer that refers to a buffer on the host that is mapped into
    device memory.

    :param context: The context in which the pointer was mapped.
    :type context: Context
    :param pointer: The address of the buffer.
    :type pointer: ctypes.c_void_p
    :param size: The size of the buffer in bytes.
    :type size: int
    :param owner: The owner is sometimes set by the internals of this class, or
                  used for Numba's internal memory management. It should not be
                  provided by an external user of the ``MappedMemory`` class
                  (e.g. from within an EMM Plugin); the default of `None`
                  should always suffice.
    :type owner: NoneType
    :param finalizer: A function that is called when the buffer is to be freed.
    :type finalizer: function
    """

    __cuda_memory__ = True

    def __init__(self, context, pointer, size, owner=None, finalizer=None):
        self.owned = owner
        self.host_pointer = pointer

        if USE_NV_BINDING:
            devptr = driver.cuMemHostGetDevicePointer(pointer, 0)
            self._bufptr_ = self.host_pointer
        else:
            devptr = drvapi.cu_device_ptr()
            driver.cuMemHostGetDevicePointer(byref(devptr), pointer, 0)
            self._bufptr_ = self.host_pointer.value

        self.device_pointer = devptr
        super(MappedMemory, self).__init__(
            context, devptr, size, finalizer=finalizer
        )
        self.handle = self.host_pointer

        # For buffer interface
        self._buflen_ = self.size

    def own(self):
        return MappedOwnedPointer(weakref.proxy(self))


class PinnedMemory(mviewbuf.MemAlloc):
    """A pointer to a pinned buffer on the host.

    :param context: The context in which the pointer was mapped.
    :type context: Context
    :param owner: The object owning the memory. For EMM plugin implementation,
                  this ca
    :param pointer: The address of the buffer.
    :type pointer: ctypes.c_void_p
    :param size: The size of the buffer in bytes.
    :type size: int
    :param owner: An object owning the buffer that has been pinned. For EMM
                  plugin implementation, the default of ``None`` suffices for
                  memory allocated in ``memhostalloc`` - for ``mempin``, it
                  should be the owner passed in to the ``mempin`` method.
    :param finalizer: A function that is called when the buffer is to be freed.
    :type finalizer: function
    """

    def __init__(self, context, pointer, size, owner=None, finalizer=None):
        self.context = context
        self.owned = owner
        self.size = size
        self.host_pointer = pointer
        self.is_managed = finalizer is not None
        self.handle = self.host_pointer

        # For buffer interface
        self._buflen_ = self.size
        if USE_NV_BINDING:
            self._bufptr_ = self.host_pointer
        else:
            self._bufptr_ = self.host_pointer.value

        if finalizer is not None:
            weakref.finalize(self, finalizer)

    def own(self):
        return self


class ManagedMemory(AutoFreePointer):
    """A memory pointer that refers to a managed memory buffer (can be accessed
    on both host and device).

    :param context: The context in which the pointer was mapped.
    :type context: Context
    :param pointer: The address of the buffer.
    :type pointer: ctypes.c_void_p
    :param size: The size of the buffer in bytes.
    :type size: int
    :param owner: The owner is sometimes set by the internals of this class, or
                  used for Numba's internal memory management. It should not be
                  provided by an external user of the ``ManagedMemory`` class
                  (e.g. from within an EMM Plugin); the default of `None`
                  should always suffice.
    :type owner: NoneType
    :param finalizer: A function that is called when the buffer is to be freed.
    :type finalizer: function
    """

    __cuda_memory__ = True

    def __init__(self, context, pointer, size, owner=None, finalizer=None):
        self.owned = owner
        devptr = pointer
        super().__init__(context, devptr, size, finalizer=finalizer)

        # For buffer interface
        self._buflen_ = self.size
        if USE_NV_BINDING:
            self._bufptr_ = self.device_pointer
        else:
            self._bufptr_ = self.device_pointer.value

    def own(self):
        return ManagedOwnedPointer(weakref.proxy(self))


class OwnedPointer(object):
    def __init__(self, memptr, view=None):
        self._mem = memptr

        if view is None:
            self._view = self._mem
        else:
            assert not view.is_managed
            self._view = view

        mem = self._mem

        def deref():
            try:
                mem.refct -= 1
                assert mem.refct >= 0
                if mem.refct == 0:
                    mem.free()
            except ReferenceError:
                # ignore reference error here
                pass

        self._mem.refct += 1
        weakref.finalize(self, deref)

    def __getattr__(self, fname):
        """Proxy MemoryPointer methods"""
        return getattr(self._view, fname)


class MappedOwnedPointer(OwnedPointer, mviewbuf.MemAlloc):
    pass


class ManagedOwnedPointer(OwnedPointer, mviewbuf.MemAlloc):
    pass


class Stream(object):
    def __init__(self, context, handle, finalizer, external=False):
        self.context = context
        self.handle = handle
        self.external = external
        if finalizer is not None:
            weakref.finalize(self, finalizer)

    def __int__(self):
        if USE_NV_BINDING:
            return int(self.handle)
        else:
            # The default stream's handle.value is 0, which gives `None`
            return self.handle.value or drvapi.CU_STREAM_DEFAULT

    def __repr__(self):
        if USE_NV_BINDING:
            default_streams = {
                CU_STREAM_DEFAULT: "<Default CUDA stream on %s>",
                binding.CU_STREAM_LEGACY: "<Legacy default CUDA stream on %s>",
                binding.CU_STREAM_PER_THREAD: "<Per-thread default CUDA stream on %s>",
            }
            ptr = int(self.handle) or 0
        else:
            default_streams = {
                drvapi.CU_STREAM_DEFAULT: "<Default CUDA stream on %s>",
                drvapi.CU_STREAM_LEGACY: "<Legacy default CUDA stream on %s>",
                drvapi.CU_STREAM_PER_THREAD: "<Per-thread default CUDA stream on %s>",
            }
            ptr = self.handle.value or drvapi.CU_STREAM_DEFAULT

        if ptr in default_streams:
            return default_streams[ptr] % self.context
        elif self.external:
            return "<External CUDA stream %d on %s>" % (ptr, self.context)
        else:
            return "<CUDA stream %d on %s>" % (ptr, self.context)

    def synchronize(self):
        """
        Wait for all commands in this stream to execute. This will commit any
        pending memory transfers.
        """
        driver.cuStreamSynchronize(self.handle)

    @contextlib.contextmanager
    def auto_synchronize(self):
        """
        A context manager that waits for all commands in this stream to execute
        and commits any pending memory transfers upon exiting the context.
        """
        yield self
        self.synchronize()

    def add_callback(self, callback, arg=None):
        """
        Add a callback to a compute stream.
        The user provided function is called from a driver thread once all
        preceding stream operations are complete.

        Callback functions are called from a CUDA driver thread, not from
        the thread that invoked `add_callback`. No CUDA API functions may
        be called from within the callback function.

        The duration of a callback function should be kept short, as the
        callback will block later work in the stream and may block other
        callbacks from being executed.

        Note: The driver function underlying this method is marked for
        eventual deprecation and may be replaced in a future CUDA release.

        :param callback: Callback function with arguments (stream, status, arg).
        :param arg: Optional user data to be passed to the callback function.
        """
        data = (self, callback, arg)
        _py_incref(data)
        if USE_NV_BINDING:
            ptr = int.from_bytes(self._stream_callback, byteorder="little")
            stream_callback = binding.CUstreamCallback(ptr)
            # The callback needs to receive a pointer to the data PyObject
            data = id(data)
        else:
            stream_callback = self._stream_callback
        driver.cuStreamAddCallback(self.handle, stream_callback, data, 0)

    @staticmethod
    @cu_stream_callback_pyobj
    def _stream_callback(handle, status, data):
        try:
            stream, callback, arg = data
            callback(stream, status, arg)
        except Exception as e:
            warnings.warn(f"Exception in stream callback: {e}")
        finally:
            _py_decref(data)

    def async_done(self) -> asyncio.futures.Future:
        """
        Return an awaitable that resolves once all preceding stream operations
        are complete. The result of the awaitable is the current stream.
        """
        loop = asyncio.get_running_loop()
        future = loop.create_future()

        def resolver(future, status):
            if future.done():
                return
            elif status == 0:
                future.set_result(self)
            else:
                future.set_exception(Exception(f"Stream error {status}"))

        def callback(stream, status, future):
            loop.call_soon_threadsafe(resolver, future, status)

        self.add_callback(callback, future)
        return future


class Event(object):
    def __init__(self, context, handle, finalizer=None):
        self.context = context
        self.handle = handle
        if finalizer is not None:
            weakref.finalize(self, finalizer)

    def query(self):
        """
        Returns True if all work before the most recent record has completed;
        otherwise, returns False.
        """
        try:
            driver.cuEventQuery(self.handle)
        except CudaAPIError as e:
            if e.code == enums.CUDA_ERROR_NOT_READY:
                return False
            else:
                raise
        else:
            return True

    def record(self, stream=0):
        """
        Set the record point of the event to the current point in the given
        stream.

        The event will be considered to have occurred when all work that was
        queued in the stream at the time of the call to ``record()`` has been
        completed.
        """
        if USE_NV_BINDING:
            hstream = stream.handle if stream else binding.CUstream(0)
        else:
            hstream = stream.handle if stream else 0
        driver.cuEventRecord(self.handle, hstream)

    def synchronize(self):
        """
        Synchronize the host thread for the completion of the event.
        """
        driver.cuEventSynchronize(self.handle)

    def wait(self, stream=0):
        """
        All future works submitted to stream will wait util the event completes.
        """
        if USE_NV_BINDING:
            hstream = stream.handle if stream else binding.CUstream(0)
        else:
            hstream = stream.handle if stream else 0
        flags = 0
        driver.cuStreamWaitEvent(hstream, self.handle, flags)

    def elapsed_time(self, evtend):
        return event_elapsed_time(self, evtend)


def event_elapsed_time(evtstart, evtend):
    """
    Compute the elapsed time between two events in milliseconds.
    """
    if USE_NV_BINDING:
        return driver.cuEventElapsedTime(evtstart.handle, evtend.handle)
    else:
        msec = c_float()
        driver.cuEventElapsedTime(byref(msec), evtstart.handle, evtend.handle)
        return msec.value


class Module(metaclass=ABCMeta):
    """Abstract base class for modules"""

    def __init__(
        self,
        context,
        handle,
        info_log,
        finalizer=None,
        setup_callbacks=None,
        teardown_callbacks=None,
    ):
        self.context = context
        self.handle = handle
        self.info_log = info_log
        if finalizer is not None:
            self._finalizer = weakref.finalize(self, finalizer)

        self.initialized = False
        self.setup_functions = setup_callbacks
        self.teardown_functions = teardown_callbacks

        self._set_finalizers()

    def unload(self):
        """Unload this module from the context"""
        self.context.unload_module(self)

    @abstractmethod
    def get_function(self, name):
        """Returns a Function object encapsulating the named function"""

    @abstractmethod
    def get_global_symbol(self, name):
        """Return a MemoryPointer referring to the named symbol"""

    def setup(self):
        """Call the setup functions for the module"""
        if self.initialized:
            raise RuntimeError("The module has already been initialized.")

        if self.setup_functions is None:
            return

        for f in self.setup_functions:
            f(self.handle)

        self.initialized = True

    def _set_finalizers(self):
        """Create finalizers that tear down the module."""
        if self.teardown_functions is None:
            return

        def _teardown(teardowns, handle):
            for f in teardowns:
                f(handle)

        weakref.finalize(
            self,
            _teardown,
            self.teardown_functions,
            self.handle,
        )


class CtypesModule(Module):
    def get_function(self, name):
        handle = drvapi.cu_function()
        driver.cuModuleGetFunction(
            byref(handle), self.handle, name.encode("utf8")
        )
        return CtypesFunction(weakref.proxy(self), handle, name)

    def get_global_symbol(self, name):
        ptr = drvapi.cu_device_ptr()
        size = drvapi.c_size_t()
        driver.cuModuleGetGlobal(
            byref(ptr), byref(size), self.handle, name.encode("utf8")
        )
        return MemoryPointer(self.context, ptr, size), size.value


class CudaPythonModule(Module):
    def get_function(self, name):
        handle = driver.cuModuleGetFunction(self.handle, name.encode("utf8"))
        return CudaPythonFunction(weakref.proxy(self), handle, name)

    def get_global_symbol(self, name):
        ptr, size = driver.cuModuleGetGlobal(self.handle, name.encode("utf8"))
        return MemoryPointer(self.context, ptr, size), size


FuncAttr = namedtuple(
    "FuncAttr", ["regs", "shared", "local", "const", "maxthreads"]
)


class Function(metaclass=ABCMeta):
    griddim = 1, 1, 1
    blockdim = 1, 1, 1
    stream = 0
    sharedmem = 0

    def __init__(self, module, handle, name):
        self.module = module
        self.handle = handle
        self.name = name
        self.attrs = self.read_func_attr_all()

    def __repr__(self):
        return "<CUDA function %s>" % self.name

    @property
    def device(self):
        return self.module.context.device

    @abstractmethod
    def cache_config(
        self, prefer_equal=False, prefer_cache=False, prefer_shared=False
    ):
        """Set the cache configuration for this function."""

    @abstractmethod
    def read_func_attr(self, attrid):
        """Return the value of the attribute with given ID."""

    @abstractmethod
    def read_func_attr_all(self):
        """Return a FuncAttr object with the values of various function
        attributes."""


class CtypesFunction(Function):
    def cache_config(
        self, prefer_equal=False, prefer_cache=False, prefer_shared=False
    ):
        prefer_equal = prefer_equal or (prefer_cache and prefer_shared)
        if prefer_equal:
            flag = enums.CU_FUNC_CACHE_PREFER_EQUAL
        elif prefer_cache:
            flag = enums.CU_FUNC_CACHE_PREFER_L1
        elif prefer_shared:
            flag = enums.CU_FUNC_CACHE_PREFER_SHARED
        else:
            flag = enums.CU_FUNC_CACHE_PREFER_NONE
        driver.cuFuncSetCacheConfig(self.handle, flag)

    def read_func_attr(self, attrid):
        retval = c_int()
        driver.cuFuncGetAttribute(byref(retval), attrid, self.handle)
        return retval.value

    def read_func_attr_all(self):
        nregs = self.read_func_attr(enums.CU_FUNC_ATTRIBUTE_NUM_REGS)
        cmem = self.read_func_attr(enums.CU_FUNC_ATTRIBUTE_CONST_SIZE_BYTES)
        lmem = self.read_func_attr(enums.CU_FUNC_ATTRIBUTE_LOCAL_SIZE_BYTES)
        smem = self.read_func_attr(enums.CU_FUNC_ATTRIBUTE_SHARED_SIZE_BYTES)
        maxtpb = self.read_func_attr(
            enums.CU_FUNC_ATTRIBUTE_MAX_THREADS_PER_BLOCK
        )
        return FuncAttr(
            regs=nregs, const=cmem, local=lmem, shared=smem, maxthreads=maxtpb
        )


class CudaPythonFunction(Function):
    def cache_config(
        self, prefer_equal=False, prefer_cache=False, prefer_shared=False
    ):
        prefer_equal = prefer_equal or (prefer_cache and prefer_shared)
        attr = binding.CUfunction_attribute
        if prefer_equal:
            flag = attr.CU_FUNC_CACHE_PREFER_EQUAL
        elif prefer_cache:
            flag = attr.CU_FUNC_CACHE_PREFER_L1
        elif prefer_shared:
            flag = attr.CU_FUNC_CACHE_PREFER_SHARED
        else:
            flag = attr.CU_FUNC_CACHE_PREFER_NONE
        driver.cuFuncSetCacheConfig(self.handle, flag)

    def read_func_attr(self, attrid):
        return driver.cuFuncGetAttribute(attrid, self.handle)

    def read_func_attr_all(self):
        attr = binding.CUfunction_attribute
        nregs = self.read_func_attr(attr.CU_FUNC_ATTRIBUTE_NUM_REGS)
        cmem = self.read_func_attr(attr.CU_FUNC_ATTRIBUTE_CONST_SIZE_BYTES)
        lmem = self.read_func_attr(attr.CU_FUNC_ATTRIBUTE_LOCAL_SIZE_BYTES)
        smem = self.read_func_attr(attr.CU_FUNC_ATTRIBUTE_SHARED_SIZE_BYTES)
        maxtpb = self.read_func_attr(
            attr.CU_FUNC_ATTRIBUTE_MAX_THREADS_PER_BLOCK
        )
        return FuncAttr(
            regs=nregs, const=cmem, local=lmem, shared=smem, maxthreads=maxtpb
        )

<<<<<<< HEAD
def launch_kernel(cufunc_handle,
                  gx, gy, gz,
                  bx, by, bz,
                  sharedmem,
                  hstream,
                  args,
                  cooperative=False):
=======

def launch_kernel(
    cufunc_handle,
    gx,
    gy,
    gz,
    bx,
    by,
    bz,
    sharedmem,
    hstream,
    args,
    cooperative=False,
):
>>>>>>> 8c9c9d0c
    param_ptrs = [addressof(arg) for arg in args]
    params = (c_void_p * len(param_ptrs))(*param_ptrs)

    if USE_NV_BINDING:
        params_for_launch = addressof(params)
        extra = 0
    else:
        params_for_launch = params
        extra = None

    if cooperative:
        driver.cuLaunchCooperativeKernel(
            cufunc_handle,
            gx,
            gy,
            gz,
            bx,
            by,
            bz,
            sharedmem,
            hstream,
            params_for_launch,
        )
    else:
        driver.cuLaunchKernel(
            cufunc_handle,
            gx,
            gy,
            gz,
            bx,
            by,
            bz,
            sharedmem,
            hstream,
            params_for_launch,
            extra,
        )


class Linker(metaclass=ABCMeta):
    """Abstract base class for linkers"""

    @classmethod
    def new(
        cls,
        max_registers=0,
        lineinfo=False,
        cc=None,
        lto=None,
        additional_flags=None,
    ):
        driver_ver = driver.get_version()
        if config.CUDA_ENABLE_MINOR_VERSION_COMPATIBILITY and driver_ver >= (
            12,
            0,
        ):
            raise ValueError("Use CUDA_ENABLE_PYNVJITLINK for CUDA >= 12.0 MVC")
        if config.CUDA_ENABLE_PYNVJITLINK and driver_ver < (12, 0):
            raise ValueError("Enabling pynvjitlink requires CUDA 12.")
        if config.CUDA_ENABLE_PYNVJITLINK:
            linker = CUDALinker

        elif config.CUDA_ENABLE_MINOR_VERSION_COMPATIBILITY:
            # TODO - who handles MVC now?
            linker = MVCLinker
        else:
            if USE_NV_BINDING:
                linker = CUDALinker
            else:
                linker = CtypesLinker

        return linker(max_registers, lineinfo, cc, lto, additional_flags)

    @abstractmethod
    def __init__(self, max_registers, lineinfo, cc):
        # LTO unsupported in Numba at present, but the pynvjitlink linker
        # (https://github.com/rapidsai/pynvjitlink) supports it,
        self.lto = False

    @property
    @abstractmethod
    def info_log(self):
        """Return the info log from the linker invocation"""

    @property
    @abstractmethod
    def error_log(self):
        """Return the error log from the linker invocation"""

    @abstractmethod
    def add_ptx(self, ptx, name):
        """Add PTX source in a string to the link"""

    def add_cu(self, cu, name):
        """Add CUDA source in a string to the link. The name of the source
        file should be specified in `name`."""
        with driver.get_active_context() as ac:
            dev = driver.get_device(ac.devnum)
            cc = dev.compute_capability
        ptx, log = nvrtc.compile(cu, name, cc)

        if config.DUMP_ASSEMBLY:
            print(("ASSEMBLY %s" % name).center(80, "-"))
            print(ptx)
            print("=" * 80)

        # Link the program's PTX using the normal linker mechanism
        ptx_name = os.path.splitext(name)[0] + ".ptx"
        self.add_ptx(ptx.encode(), ptx_name)

    @abstractmethod
    def add_file(self, path, kind):
        """Add code from a file to the link"""

    def add_cu_file(self, path):
        with open(path, "rb") as f:
            cu = f.read()
        self.add_cu(cu, os.path.basename(path))

    def add_file_guess_ext(self, path_or_code, ignore_nonlto=False):
        """
        Add a file or LinkableCode object to the link. If a file is
        passed, the type will be inferred from the extension. A LinkableCode
        object represents a file already in memory.

        When `ignore_nonlto` is set to true, do not add code that will not
        be LTO-ed in the linking process. This is useful in inspecting the
        LTO-ed portion of the PTX when linker is added with objects that can be
        both LTO-ed and not LTO-ed.
        """
        if isinstance(path_or_code, str):
            ext = pathlib.Path(path_or_code).suffix
            if ext == "":
                raise RuntimeError(
                    "Don't know how to link file with no extension"
                )
            elif ext == ".cu":
                self.add_cu_file(path_or_code)
            else:
                kind = FILE_EXTENSION_MAP.get(ext.lstrip("."), None)
                if kind is None:
                    raise RuntimeError(
                        f"Don't know how to link file with extension {ext}"
                    )

                if ignore_nonlto:
                    warn_and_return = False
                    if kind in (
                        FILE_EXTENSION_MAP["fatbin"],
                        FILE_EXTENSION_MAP["o"],
                    ):
                        entry_types = inspect_obj_content(path_or_code)
                        if "nvvm" not in entry_types:
                            warn_and_return = True
                    elif kind != FILE_EXTENSION_MAP["ltoir"]:
                        warn_and_return = True

                    if warn_and_return:
                        warnings.warn(
                            f"Not adding {path_or_code} as it is not "
                            "optimizable at link time, and `ignore_nonlto == "
                            "True`."
                        )
                        return

                self.add_file(path_or_code, kind)
            return
        else:
            # Otherwise, we should have been given a LinkableCode object
            if not isinstance(path_or_code, LinkableCode):
                raise TypeError(
                    "Expected path to file or a LinkableCode object"
                )

            if path_or_code.kind == "cu":
                self.add_cu(path_or_code.data, path_or_code.name)
            else:
                if ignore_nonlto:
                    warn_and_return = False
                    if isinstance(path_or_code, (Fatbin, Object)):
                        with tempfile.NamedTemporaryFile("w") as fp:
                            fp.write(path_or_code.data)
                            entry_types = inspect_obj_content(fp.name)
                        if "nvvm" not in entry_types:
                            warn_and_return = True
                    elif not isinstance(path_or_code, LTOIR):
                        warn_and_return = True

                    if warn_and_return:
                        warnings.warn(
                            f"Not adding {path_or_code.name} as it is not "
                            "optimizable at link time, and `ignore_nonlto == "
                            "True`."
                        )
                        return

                self.add_data(
                    path_or_code.data, path_or_code.kind, path_or_code.name
                )

    @abstractmethod
    def complete(self):
        """Complete the link. Returns (cubin, size)

        cubin is a pointer to a internal buffer of cubin owned by the linker;
        thus, it should be loaded before the linker is destroyed.
        """


class CUDALinker(Linker):
    def __init__(
            self,
            max_registers=None,
            lineinfo=False,
            cc=None,
            lto=None,
            additional_flags=None
    ):
        arch = f"sm_{cc[0] * 10 + cc[1]}"
        # TODO: cuda-python/xyz
        if lto is False:
            lto = None
        self.options = _CUDALinkerOptions(
            max_register_count=max_registers,
            lineinfo=lineinfo,
            arch=arch,
            link_time_optimization=lto,
        )

        self.max_registers = max_registers
        self.lineinfo = lineinfo
        self.cc = cc
        self.arch = arch
        self.lto = lto
        self.additional_flags = additional_flags

        self._complete = False
        self._object_codes = []
        self.linker = None # need at least one program

    @property
    def info_log(self):
        if not self.linker:
            raise ValueError("Not Initialized")
        return self.linker.get_info_log()

    @property
    def error_log(self):
        if not self.linker:
            raise ValueError("Not Initialized")
        return self.linker.get_error_log()

    def add_ptx(self, ptx, name='<cudapy-ptx>'):
        obj = ObjectCode.from_ptx(ptx)
        self._object_codes.append(obj)

    def add_cu(self, cu, name='<cudapy-cu>'):
        # TODO - vendor below logic somewhere common
        cuda_include = [
            get_cuda_paths()['include_dir'].info,
        ]

        cudadrv_path = os.path.dirname(os.path.abspath(__file__))
        numba_cuda_path = os.path.dirname(cudadrv_path)

        nrt_path = os.path.join(numba_cuda_path, "runtime")
        include_paths = cuda_include + [numba_cuda_path, nrt_path]

        class Logger:
            def __init__(self):
                self.log = []

            def write(self, msg):
                self.log.append(msg)
        logger = Logger()

        prog = Program(
            cu.decode('utf-8'),
            'c++',
            ProgramOptions(
                arch=self.arch,
                lineinfo=self.lineinfo,
                max_register_count=self.max_registers,
                relocatable_device_code=True,
                include_path=include_paths,
            )
        )
        with warnings.catch_warnings():
            warnings.filterwarnings(
                "ignore",
                message=(
                    "The CUDA driver version is older"
                )
            )
            obj = prog.compile('ptx', logs=logger)
            if logger.log:
                warnings.warn(f"NVRTC log messages: {"\n".join(logger.log)}")
        self._object_codes.append(obj)
        prog.close()

    def add_cubin(self, cubin, name='<cudapy-cubin>'):
        obj = ObjectCode.from_cubin(cubin)
        self._object_codes.append(obj)

    def add_ltoir(self, ltoir, name='<cudapy-ltoir>'):
        obj = ObjectCode._init(ltoir, 'ltoir')
        self._object_codes.append(obj)

    def add_fatbin(self, fatbin, name='<cudapy-fatbin>'):
        obj = ObjectCode._init(fatbin, 'fatbin')
        self._object_codes.append(obj)

    def add_object(self, obj, name='<cudapy-object>'):
        # TODO - hack
        from cuda.bindings import nvjitlink
        from cuda.core.experimental import _linker
        _linker._nvjitlink_input_types['object'] = nvjitlink.InputType.OBJECT
        ObjectCode._supported_code_type = (
            *ObjectCode._supported_code_type, 'object'
        )
        obj = ObjectCode._init(obj, 'object')
        self._object_codes.append(obj)

    def add_library(self, lib, name='<cudapy-lib>'):
        # TODO - hack
        from cuda.bindings import nvjitlink
        from cuda.core.experimental import _linker
        _linker._nvjitlink_input_types['lib'] = nvjitlink.InputType.LIBRARY
        ObjectCode._supported_code_type = (
            *ObjectCode._supported_code_type, 'lib'
        )
        obj = ObjectCode._init(lib, 'lib')
        self._object_codes.append(obj)

    def add_file(self, path, kind):
        try:
            with open(path, 'rb') as f:
                data = f.read()
        except FileNotFoundError:
            raise LinkerError(f'{path} not found')
        name = pathlib.Path(path).name
        if kind == FILE_EXTENSION_MAP['ptx']:
            fn = self.add_ptx
        elif kind == FILE_EXTENSION_MAP['cubin']:
            fn = self.add_cubin
        elif kind == 'cu':
            fn = self.add_cu
        elif (
            kind == FILE_EXTENSION_MAP['lib'] or kind == FILE_EXTENSION_MAP['a']
        ):
            fn = self.add_library
        elif kind == FILE_EXTENSION_MAP['fatbin']:
            fn = self.add_fatbin
        elif kind == FILE_EXTENSION_MAP['o']:
            fn = self.add_object
        elif kind == FILE_EXTENSION_MAP['ltoir']:
            fn = self.add_ltoir
        else:
            raise LinkerError(f"Don't know how to link {kind}")

        fn(data, name)

    def get_linked_ptx(self):
        options = _CUDALinkerOptions(
            max_register_count=self.max_registers,
            lineinfo=self.lineinfo,
            arch=self.arch,
            link_time_optimization=True,
            ptx=True
        )

        self.linker = _CUDALinker(
            *self._object_codes,
            options=options
        )

        result = self.linker.link('ptx')
        self.linker.close()
        self._complete = True
        return result

    def complete(self):
        self.linker = _CUDALinker(
            *self._object_codes,
            options=self.options
        )
        result = self.linker.link('cubin')
        self.linker.close()
        self._complete = True
        return result


class MVCLinker(Linker):
    """
    Linker supporting Minor Version Compatibility, backed by the cubinlinker
    package.
    """

    def __init__(self, max_registers=None, lineinfo=False, cc=None):
        try:
            from cubinlinker import CubinLinker
        except ImportError as err:
            raise ImportError(_MVC_ERROR_MESSAGE) from err

        if cc is None:
            raise RuntimeError(
                "MVCLinker requires Compute Capability to be "
                "specified, but cc is None"
            )

        super().__init__(max_registers, lineinfo, cc)

        arch = f"sm_{cc[0] * 10 + cc[1]}"
        ptx_compile_opts = ["--gpu-name", arch, "-c"]
        if max_registers:
            arg = f"--maxrregcount={max_registers}"
            ptx_compile_opts.append(arg)
        if lineinfo:
            ptx_compile_opts.append("--generate-line-info")
        self.ptx_compile_options = tuple(ptx_compile_opts)

        self._linker = CubinLinker(f"--arch={arch}")

    @property
    def info_log(self):
        return self._linker.info_log

    @property
    def error_log(self):
        return self._linker.error_log

    def add_ptx(self, ptx, name="<cudapy-ptx>"):
        try:
            from ptxcompiler import compile_ptx
            from cubinlinker import CubinLinkerError
        except ImportError as err:
            raise ImportError(_MVC_ERROR_MESSAGE) from err
        compile_result = compile_ptx(ptx.decode(), self.ptx_compile_options)
        try:
            self._linker.add_cubin(compile_result.compiled_program, name)
        except CubinLinkerError as e:
            raise LinkerError from e

    def add_file(self, path, kind):
        try:
            from cubinlinker import CubinLinkerError
        except ImportError as err:
            raise ImportError(_MVC_ERROR_MESSAGE) from err

        try:
            with open(path, "rb") as f:
                data = f.read()
        except FileNotFoundError:
            raise LinkerError(f"{path} not found")

        name = pathlib.Path(path).name
        if kind == FILE_EXTENSION_MAP["cubin"]:
            fn = self._linker.add_cubin
        elif kind == FILE_EXTENSION_MAP["fatbin"]:
            fn = self._linker.add_fatbin
        elif kind == FILE_EXTENSION_MAP["a"]:
            raise LinkerError(f"Don't know how to link {kind}")
        elif kind == FILE_EXTENSION_MAP["ptx"]:
            return self.add_ptx(data, name)
        else:
            raise LinkerError(f"Don't know how to link {kind}")

        try:
            fn(data, name)
        except CubinLinkerError as e:
            raise LinkerError from e

    def complete(self):
        try:
            from cubinlinker import CubinLinkerError
        except ImportError as err:
            raise ImportError(_MVC_ERROR_MESSAGE) from err

        try:
            return self._linker.complete()
        except CubinLinkerError as e:
            raise LinkerError from e


class CtypesLinker(Linker):
    """
    Links for current device if no CC given
    """

    def __init__(self, max_registers=0, lineinfo=False, cc=None):
        super().__init__(max_registers, lineinfo, cc)

        logsz = config.CUDA_LOG_SIZE
        linkerinfo = (c_char * logsz)()
        linkererrors = (c_char * logsz)()

        options = {
            enums.CU_JIT_INFO_LOG_BUFFER: addressof(linkerinfo),
            enums.CU_JIT_INFO_LOG_BUFFER_SIZE_BYTES: c_void_p(logsz),
            enums.CU_JIT_ERROR_LOG_BUFFER: addressof(linkererrors),
            enums.CU_JIT_ERROR_LOG_BUFFER_SIZE_BYTES: c_void_p(logsz),
            enums.CU_JIT_LOG_VERBOSE: c_void_p(1),
        }
        if max_registers:
            options[enums.CU_JIT_MAX_REGISTERS] = c_void_p(max_registers)
        if lineinfo:
            options[enums.CU_JIT_GENERATE_LINE_INFO] = c_void_p(1)

        if cc is None:
            # No option value is needed, but we need something as a placeholder
            options[enums.CU_JIT_TARGET_FROM_CUCONTEXT] = 1
        else:
            cc_val = cc[0] * 10 + cc[1]
            options[enums.CU_JIT_TARGET] = c_void_p(cc_val)

        raw_keys = list(options.keys())
        raw_values = list(options.values())

        option_keys = (drvapi.cu_jit_option * len(raw_keys))(*raw_keys)
        option_vals = (c_void_p * len(raw_values))(*raw_values)

        self.handle = handle = drvapi.cu_link_state()
        driver.cuLinkCreate(
            len(raw_keys), option_keys, option_vals, byref(self.handle)
        )

        weakref.finalize(self, driver.cuLinkDestroy, handle)

        self.linker_info_buf = linkerinfo
        self.linker_errors_buf = linkererrors

        self._keep_alive = [linkerinfo, linkererrors, option_keys, option_vals]

    @property
    def info_log(self):
        return self.linker_info_buf.value.decode("utf8")

    @property
    def error_log(self):
        return self.linker_errors_buf.value.decode("utf8")

    def add_ptx(self, ptx, name="<cudapy-ptx>"):
        ptxbuf = c_char_p(ptx)
        namebuf = c_char_p(name.encode("utf8"))
        self._keep_alive += [ptxbuf, namebuf]
        try:
            driver.cuLinkAddData(
                self.handle,
                enums.CU_JIT_INPUT_PTX,
                ptxbuf,
                len(ptx),
                namebuf,
                0,
                None,
                None,
            )
        except CudaAPIError as e:
            raise LinkerError("%s\n%s" % (e, self.error_log))

    def add_file(self, path, kind):
        pathbuf = c_char_p(path.encode("utf8"))
        self._keep_alive.append(pathbuf)

        try:
            driver.cuLinkAddFile(self.handle, kind, pathbuf, 0, None, None)
        except CudaAPIError as e:
            if e.code == enums.CUDA_ERROR_FILE_NOT_FOUND:
                msg = f"{path} not found"
            else:
                msg = "%s\n%s" % (e, self.error_log)
            raise LinkerError(msg)

    def complete(self):
        cubin_buf = c_void_p(0)
        size = c_size_t(0)

        try:
            driver.cuLinkComplete(self.handle, byref(cubin_buf), byref(size))
        except CudaAPIError as e:
            raise LinkerError("%s\n%s" % (e, self.error_log))

        size = size.value
        assert size > 0, "linker returned a zero sized cubin"
        del self._keep_alive[:]

        # We return a copy of the cubin because it's owned by the linker
        cubin_ptr = ctypes.cast(cubin_buf, ctypes.POINTER(ctypes.c_char))
        return bytes(np.ctypeslib.as_array(cubin_ptr, shape=(size,)))


class CudaPythonLinker(Linker):
    """
    Links for current device if no CC given
    """

    def __init__(self, max_registers=0, lineinfo=False, cc=None):
        super().__init__(max_registers, lineinfo, cc)

        logsz = config.CUDA_LOG_SIZE
        linkerinfo = bytearray(logsz)
        linkererrors = bytearray(logsz)

        jit_option = binding.CUjit_option

        options = {
            jit_option.CU_JIT_INFO_LOG_BUFFER: linkerinfo,
            jit_option.CU_JIT_INFO_LOG_BUFFER_SIZE_BYTES: logsz,
            jit_option.CU_JIT_ERROR_LOG_BUFFER: linkererrors,
            jit_option.CU_JIT_ERROR_LOG_BUFFER_SIZE_BYTES: logsz,
            jit_option.CU_JIT_LOG_VERBOSE: 1,
        }
        if max_registers:
            options[jit_option.CU_JIT_MAX_REGISTERS] = max_registers
        if lineinfo:
            options[jit_option.CU_JIT_GENERATE_LINE_INFO] = 1

        if cc is None:
            # No option value is needed, but we need something as a placeholder
            options[jit_option.CU_JIT_TARGET_FROM_CUCONTEXT] = 1
        else:
            cc_val = cc[0] * 10 + cc[1]
            cc_enum = getattr(
                binding.CUjit_target, f"CU_TARGET_COMPUTE_{cc_val}"
            )
            options[jit_option.CU_JIT_TARGET] = cc_enum

        raw_keys = list(options.keys())
        raw_values = list(options.values())

        self.handle = driver.cuLinkCreate(len(raw_keys), raw_keys, raw_values)

        weakref.finalize(self, driver.cuLinkDestroy, self.handle)

        self.linker_info_buf = linkerinfo
        self.linker_errors_buf = linkererrors

        self._keep_alive = [linkerinfo, linkererrors, raw_keys, raw_values]

    @property
    def info_log(self):
        return self.linker_info_buf.decode("utf8")

    @property
    def error_log(self):
        return self.linker_errors_buf.decode("utf8")

    def add_ptx(self, ptx, name="<cudapy-ptx>"):
        namebuf = name.encode("utf8")
        self._keep_alive += [ptx, namebuf]
        try:
            input_ptx = binding.CUjitInputType.CU_JIT_INPUT_PTX
            driver.cuLinkAddData(
                self.handle, input_ptx, ptx, len(ptx), namebuf, 0, [], []
            )
        except CudaAPIError as e:
            raise LinkerError("%s\n%s" % (e, self.error_log))

    def add_file(self, path, kind):
        pathbuf = path.encode("utf8")
        self._keep_alive.append(pathbuf)

        try:
            driver.cuLinkAddFile(self.handle, kind, pathbuf, 0, [], [])
        except CudaAPIError as e:
            if e.code == binding.CUresult.CUDA_ERROR_FILE_NOT_FOUND:
                msg = f"{path} not found"
            else:
                msg = "%s\n%s" % (e, self.error_log)
            raise LinkerError(msg)

    def complete(self):
        try:
            cubin_buf, size = driver.cuLinkComplete(self.handle)
        except CudaAPIError as e:
            raise LinkerError("%s\n%s" % (e, self.error_log))

        assert size > 0, "linker returned a zero sized cubin"
        del self._keep_alive[:]
        # We return a copy of the cubin because it's owned by the linker
        cubin_ptr = ctypes.cast(cubin_buf, ctypes.POINTER(ctypes.c_char))
        return bytes(np.ctypeslib.as_array(cubin_ptr, shape=(size,)))


class PyNvJitLinker(Linker):
    def __init__(
        self,
        max_registers=None,
        lineinfo=False,
        cc=None,
        lto=False,
        additional_flags=None,
    ):
        if NvJitLinker is None:
            raise ImportError(
                "Using pynvjitlink requires the pynvjitlink package to be "
                "available"
            )

        if config.CUDA_ENABLE_MINOR_VERSION_COMPATIBILITY:
            raise ValueError(
                "Can't set CUDA_ENABLE_MINOR_VERSION_COMPATIBILITY and "
                "CUDA_ENABLE_PYNVJITLINK at the same time"
            )

        if cc is None:
            raise RuntimeError("PyNvJitLinker requires CC to be specified")
        if not any(isinstance(cc, t) for t in [list, tuple]):
            raise TypeError("`cc` must be a list or tuple of length 2")

        sm_ver = f"{cc[0] * 10 + cc[1]}"
        arch = f"-arch=sm_{sm_ver}"
        options = [arch]
        if max_registers:
            options.append(f"-maxrregcount={max_registers}")
        if lineinfo:
            options.append("-lineinfo")
        if lto:
            options.append("-lto")
        if additional_flags is not None:
            options.extend(additional_flags)

        self._linker = NvJitLinker(*options)
        self.lto = lto
        self.options = options

    @property
    def info_log(self):
        return self._linker.info_log

    @property
    def error_log(self):
        return self._linker.error_log

    def add_ptx(self, ptx, name="<cudapy-ptx>"):
        self._linker.add_ptx(ptx, name)

    def add_fatbin(self, fatbin, name="<external-fatbin>"):
        self._linker.add_fatbin(fatbin, name)

    def add_ltoir(self, ltoir, name="<external-ltoir>"):
        self._linker.add_ltoir(ltoir, name)

    def add_object(self, obj, name="<external-object>"):
        self._linker.add_object(obj, name)

    def add_file(self, path, kind):
        try:
            with open(path, "rb") as f:
                data = f.read()
        except FileNotFoundError:
            raise LinkerError(f"{path} not found")

        name = pathlib.Path(path).name
        self.add_data(data, kind, name)

    def add_cu(self, cu, name):
        """Add CUDA source in a string to the link. The name of the source
        file should be specified in `name`."""
        with driver.get_active_context() as ac:
            dev = driver.get_device(ac.devnum)
            cc = dev.compute_capability

        program, log = nvrtc.compile(cu, name, cc, ltoir=self.lto)

        if not self.lto and config.DUMP_ASSEMBLY:
            print(("ASSEMBLY %s" % name).center(80, "-"))
            print(program)
            print("=" * 80)

        suffix = ".ltoir" if self.lto else ".ptx"
        program_name = os.path.splitext(name)[0] + suffix
        # Link the program's PTX or LTOIR using the normal linker mechanism
        if self.lto:
            self.add_ltoir(program, program_name)
        else:
            self.add_ptx(program.encode(), program_name)

    def add_data(self, data, kind, name):
        if kind == FILE_EXTENSION_MAP["cubin"]:
            fn = self._linker.add_cubin
        elif kind == FILE_EXTENSION_MAP["fatbin"]:
            fn = self._linker.add_fatbin
        elif kind == FILE_EXTENSION_MAP["a"]:
            fn = self._linker.add_library
        elif kind == FILE_EXTENSION_MAP["ptx"]:
            return self.add_ptx(data, name)
        elif kind == FILE_EXTENSION_MAP["o"]:
            fn = self._linker.add_object
        elif kind == FILE_EXTENSION_MAP["ltoir"]:
            fn = self._linker.add_ltoir
        else:
            raise LinkerError(f"Don't know how to link {kind}")

        try:
            fn(data, name)
        except NvJitLinkError as e:
            raise LinkerError from e

    def get_linked_ptx(self):
        try:
            return self._linker.get_linked_ptx()
        except NvJitLinkError as e:
            raise LinkerError from e

    def complete(self):
        try:
            return self._linker.get_linked_cubin()
        except NvJitLinkError as e:
            raise LinkerError from e


# -----------------------------------------------------------------------------


def get_devptr_for_active_ctx(ptr):
    """Query the device pointer usable in the current context from an arbitrary
    pointer.
    """
    if ptr != 0:
        if USE_NV_BINDING:
            ptr_attrs = binding.CUpointer_attribute
            attr = ptr_attrs.CU_POINTER_ATTRIBUTE_DEVICE_POINTER
            ptrobj = binding.CUdeviceptr(ptr)
            return driver.cuPointerGetAttribute(attr, ptrobj)
        else:
            devptr = drvapi.cu_device_ptr()
            attr = enums.CU_POINTER_ATTRIBUTE_DEVICE_POINTER
            driver.cuPointerGetAttribute(byref(devptr), attr, ptr)
            return devptr
    else:
        if USE_NV_BINDING:
            return binding.CUdeviceptr()
        else:
            return drvapi.cu_device_ptr()


def device_extents(devmem):
    """Find the extents (half open begin and end pointer) of the underlying
    device memory allocation.

    NOTE: it always returns the extents of the allocation but the extents
    of the device memory view that can be a subsection of the entire allocation.
    """
    devptr = device_ctypes_pointer(devmem)
    if USE_NV_BINDING:
        s, n = driver.cuMemGetAddressRange(devptr)
        return s, binding.CUdeviceptr(int(s) + n)
    else:
        s = drvapi.cu_device_ptr()
        n = c_size_t()
        driver.cuMemGetAddressRange(byref(s), byref(n), devptr)
        s, n = s.value, n.value
        return s, s + n


def device_memory_size(devmem):
    """Check the memory size of the device memory.
    The result is cached in the device memory object.
    It may query the driver for the memory size of the device memory allocation.
    """
    sz = getattr(devmem, "_cuda_memsize_", None)
    if sz is None:
        s, e = device_extents(devmem)
        if USE_NV_BINDING:
            sz = int(e) - int(s)
        else:
            sz = e - s
        devmem._cuda_memsize_ = sz
    assert sz >= 0, "{} length array".format(sz)
    return sz


def _is_datetime_dtype(obj):
    """Returns True if the obj.dtype is datetime64 or timedelta64"""
    dtype = getattr(obj, "dtype", None)
    return dtype is not None and dtype.char in "Mm"


def _workaround_for_datetime(obj):
    """Workaround for numpy#4983: buffer protocol doesn't support
    datetime64 or timedelta64.
    """
    if _is_datetime_dtype(obj):
        obj = obj.view(np.int64)
    return obj


def host_pointer(obj, readonly=False):
    """Get host pointer from an obj.

    If `readonly` is False, the buffer must be writable.

    NOTE: The underlying data pointer from the host data buffer is used and
    it should not be changed until the operation which can be asynchronous
    completes.
    """
    if isinstance(obj, int):
        return obj

    forcewritable = False
    if not readonly:
        forcewritable = isinstance(obj, np.void) or _is_datetime_dtype(obj)

    obj = _workaround_for_datetime(obj)
    return mviewbuf.memoryview_get_buffer(obj, forcewritable, readonly)


def host_memory_extents(obj):
    "Returns (start, end) the start and end pointer of the array (half open)."
    obj = _workaround_for_datetime(obj)
    return mviewbuf.memoryview_get_extents(obj)


def memory_size_from_info(shape, strides, itemsize):
    """Get the byte size of a contiguous memory buffer given the shape, strides
    and itemsize.
    """
    assert len(shape) == len(strides), "# dim mismatch"
    ndim = len(shape)
    s, e = mviewbuf.memoryview_get_extents_info(shape, strides, ndim, itemsize)
    return e - s


def host_memory_size(obj):
    "Get the size of the memory"
    s, e = host_memory_extents(obj)
    assert e >= s, "memory extend of negative size"
    return e - s


def device_pointer(obj):
    "Get the device pointer as an integer"
    if USE_NV_BINDING:
        return obj.device_ctypes_pointer
    else:
        return device_ctypes_pointer(obj).value


def device_ctypes_pointer(obj):
    "Get the ctypes object for the device pointer"
    if obj is None:
        return c_void_p(0)
    require_device_memory(obj)
    return obj.device_ctypes_pointer


def is_device_memory(obj):
    """All CUDA memory object is recognized as an instance with the attribute
    "__cuda_memory__" defined and its value evaluated to True.

    All CUDA memory object should also define an attribute named
    "device_pointer" which value is an int object carrying the pointer
    value of the device memory address.  This is not tested in this method.
    """
    return getattr(obj, "__cuda_memory__", False)


def require_device_memory(obj):
    """A sentry for methods that accept CUDA memory object."""
    if not is_device_memory(obj):
        raise Exception("Not a CUDA memory object.")


def device_memory_depends(devmem, *objs):
    """Add dependencies to the device memory.

    Mainly used for creating structures that points to other device memory,
    so that the referees are not GC and released.
    """
    depset = getattr(devmem, "_depends_", [])
    depset.extend(objs)


def host_to_device(dst, src, size, stream=0):
    """
    NOTE: The underlying data pointer from the host data buffer is used and
    it should not be changed until the operation which can be asynchronous
    completes.
    """
    varargs = []

    if stream:
        assert isinstance(stream, Stream)
        fn = driver.cuMemcpyHtoDAsync
        varargs.append(stream.handle)
    else:
        fn = driver.cuMemcpyHtoD

    fn(device_pointer(dst), host_pointer(src, readonly=True), size, *varargs)


def device_to_host(dst, src, size, stream=0):
    """
    NOTE: The underlying data pointer from the host data buffer is used and
    it should not be changed until the operation which can be asynchronous
    completes.
    """
    varargs = []

    if stream:
        assert isinstance(stream, Stream)
        fn = driver.cuMemcpyDtoHAsync
        varargs.append(stream.handle)
    else:
        fn = driver.cuMemcpyDtoH

    fn(host_pointer(dst), device_pointer(src), size, *varargs)


def device_to_device(dst, src, size, stream=0):
    """
    NOTE: The underlying data pointer from the host data buffer is used and
    it should not be changed until the operation which can be asynchronous
    completes.
    """
    varargs = []

    if stream:
        assert isinstance(stream, Stream)
        fn = driver.cuMemcpyDtoDAsync
        varargs.append(stream.handle)
    else:
        fn = driver.cuMemcpyDtoD

    fn(device_pointer(dst), device_pointer(src), size, *varargs)


def device_memset(dst, val, size, stream=0):
    """Memset on the device.
    If stream is not zero, asynchronous mode is used.

    dst: device memory
    val: byte value to be written
    size: number of byte to be written
    stream: a CUDA stream
    """
    varargs = []

    if stream:
        assert isinstance(stream, Stream)
        fn = driver.cuMemsetD8Async
        varargs.append(stream.handle)
    else:
        fn = driver.cuMemsetD8

    fn(device_pointer(dst), val, size, *varargs)


def profile_start():
    """
    Enable profile collection in the current context.
    """
    driver.cuProfilerStart()


def profile_stop():
    """
    Disable profile collection in the current context.
    """
    driver.cuProfilerStop()


@contextlib.contextmanager
def profiling():
    """
    Context manager that enables profiling on entry and disables profiling on
    exit.
    """
    profile_start()
    yield
    profile_stop()


def get_version():
    """
    Return the driver version as a tuple of (major, minor)
    """
    return driver.get_version()


def inspect_obj_content(objpath: str):
    """
    Given path to a fatbin or object, use `cuobjdump` to examine its content
    Return the set of entries in the object.
    """
    code_types: set[str] = set()

    try:
        out = subprocess.run(
            ["cuobjdump", objpath], check=True, capture_output=True
        )
    except FileNotFoundError as e:
        msg = (
            "cuobjdump has not been found. You may need "
            "to install the CUDA toolkit and ensure that "
            "it is available on your PATH.\n"
        )
        raise RuntimeError(msg) from e

    objtable = out.stdout.decode("utf-8")
    entry_pattern = r"Fatbin (.*) code"
    for line in objtable.split("\n"):
        if match := re.match(entry_pattern, line):
            code_types.add(match.group(1))

    return code_types<|MERGE_RESOLUTION|>--- conflicted
+++ resolved
@@ -47,7 +47,7 @@
     LinkerOptions as _CUDALinkerOptions,
     ObjectCode,
     Program,
-    ProgramOptions
+    ProgramOptions,
 )
 
 from numba import mviewbuf
@@ -60,6 +60,7 @@
 from numba.cuda.utils import _readenv
 from numba.cuda.cudadrv import enums, drvapi, nvrtc
 from numba.cuda.cuda_paths import get_cuda_paths
+
 try:
     from pynvjitlink.api import NvJitLinker, NvJitLinkError
 except ImportError:
@@ -1671,14 +1672,7 @@
 
     try:
         handle = driver.cuModuleLoadDataEx(
-<<<<<<< HEAD
-            image.code,
-            len(options),
-            option_keys,
-            option_vals
-=======
-            image, len(options), option_keys, option_vals
->>>>>>> 8c9c9d0c
+            image.code, len(options), option_keys, option_vals
         )
     except CudaAPIError as e:
         err_string = jiterrors.decode("utf-8")
@@ -2683,15 +2677,6 @@
             regs=nregs, const=cmem, local=lmem, shared=smem, maxthreads=maxtpb
         )
 
-<<<<<<< HEAD
-def launch_kernel(cufunc_handle,
-                  gx, gy, gz,
-                  bx, by, bz,
-                  sharedmem,
-                  hstream,
-                  args,
-                  cooperative=False):
-=======
 
 def launch_kernel(
     cufunc_handle,
@@ -2706,7 +2691,6 @@
     args,
     cooperative=False,
 ):
->>>>>>> 8c9c9d0c
     param_ptrs = [addressof(arg) for arg in args]
     params = (c_void_p * len(param_ptrs))(*param_ptrs)
 
@@ -2918,12 +2902,12 @@
 
 class CUDALinker(Linker):
     def __init__(
-            self,
-            max_registers=None,
-            lineinfo=False,
-            cc=None,
-            lto=None,
-            additional_flags=None
+        self,
+        max_registers=None,
+        lineinfo=False,
+        cc=None,
+        lto=None,
+        additional_flags=None,
     ):
         arch = f"sm_{cc[0] * 10 + cc[1]}"
         # TODO: cuda-python/xyz
@@ -2945,7 +2929,7 @@
 
         self._complete = False
         self._object_codes = []
-        self.linker = None # need at least one program
+        self.linker = None  # need at least one program
 
     @property
     def info_log(self):
@@ -2959,14 +2943,14 @@
             raise ValueError("Not Initialized")
         return self.linker.get_error_log()
 
-    def add_ptx(self, ptx, name='<cudapy-ptx>'):
+    def add_ptx(self, ptx, name="<cudapy-ptx>"):
         obj = ObjectCode.from_ptx(ptx)
         self._object_codes.append(obj)
 
-    def add_cu(self, cu, name='<cudapy-cu>'):
+    def add_cu(self, cu, name="<cudapy-cu>"):
         # TODO - vendor below logic somewhere common
         cuda_include = [
-            get_cuda_paths()['include_dir'].info,
+            get_cuda_paths()["include_dir"].info,
         ]
 
         cudadrv_path = os.path.dirname(os.path.abspath(__file__))
@@ -2981,88 +2965,90 @@
 
             def write(self, msg):
                 self.log.append(msg)
+
         logger = Logger()
 
         prog = Program(
-            cu.decode('utf-8'),
-            'c++',
+            cu.decode("utf-8"),
+            "c++",
             ProgramOptions(
                 arch=self.arch,
                 lineinfo=self.lineinfo,
                 max_register_count=self.max_registers,
                 relocatable_device_code=True,
                 include_path=include_paths,
-            )
+            ),
         )
         with warnings.catch_warnings():
             warnings.filterwarnings(
-                "ignore",
-                message=(
-                    "The CUDA driver version is older"
-                )
+                "ignore", message=("The CUDA driver version is older")
             )
-            obj = prog.compile('ptx', logs=logger)
+            obj = prog.compile("ptx", logs=logger)
             if logger.log:
-                warnings.warn(f"NVRTC log messages: {"\n".join(logger.log)}")
+                warnings.warn(f"NVRTC log messages: {'\n'.join(logger.log)}")
         self._object_codes.append(obj)
         prog.close()
 
-    def add_cubin(self, cubin, name='<cudapy-cubin>'):
+    def add_cubin(self, cubin, name="<cudapy-cubin>"):
         obj = ObjectCode.from_cubin(cubin)
         self._object_codes.append(obj)
 
-    def add_ltoir(self, ltoir, name='<cudapy-ltoir>'):
-        obj = ObjectCode._init(ltoir, 'ltoir')
+    def add_ltoir(self, ltoir, name="<cudapy-ltoir>"):
+        obj = ObjectCode._init(ltoir, "ltoir")
         self._object_codes.append(obj)
 
-    def add_fatbin(self, fatbin, name='<cudapy-fatbin>'):
-        obj = ObjectCode._init(fatbin, 'fatbin')
+    def add_fatbin(self, fatbin, name="<cudapy-fatbin>"):
+        obj = ObjectCode._init(fatbin, "fatbin")
         self._object_codes.append(obj)
 
-    def add_object(self, obj, name='<cudapy-object>'):
+    def add_object(self, obj, name="<cudapy-object>"):
         # TODO - hack
         from cuda.bindings import nvjitlink
         from cuda.core.experimental import _linker
-        _linker._nvjitlink_input_types['object'] = nvjitlink.InputType.OBJECT
+
+        _linker._nvjitlink_input_types["object"] = nvjitlink.InputType.OBJECT
         ObjectCode._supported_code_type = (
-            *ObjectCode._supported_code_type, 'object'
+            *ObjectCode._supported_code_type,
+            "object",
         )
-        obj = ObjectCode._init(obj, 'object')
+        obj = ObjectCode._init(obj, "object")
         self._object_codes.append(obj)
 
-    def add_library(self, lib, name='<cudapy-lib>'):
+    def add_library(self, lib, name="<cudapy-lib>"):
         # TODO - hack
         from cuda.bindings import nvjitlink
         from cuda.core.experimental import _linker
-        _linker._nvjitlink_input_types['lib'] = nvjitlink.InputType.LIBRARY
+
+        _linker._nvjitlink_input_types["lib"] = nvjitlink.InputType.LIBRARY
         ObjectCode._supported_code_type = (
-            *ObjectCode._supported_code_type, 'lib'
+            *ObjectCode._supported_code_type,
+            "lib",
         )
-        obj = ObjectCode._init(lib, 'lib')
+        obj = ObjectCode._init(lib, "lib")
         self._object_codes.append(obj)
 
     def add_file(self, path, kind):
         try:
-            with open(path, 'rb') as f:
+            with open(path, "rb") as f:
                 data = f.read()
         except FileNotFoundError:
-            raise LinkerError(f'{path} not found')
+            raise LinkerError(f"{path} not found")
         name = pathlib.Path(path).name
-        if kind == FILE_EXTENSION_MAP['ptx']:
+        if kind == FILE_EXTENSION_MAP["ptx"]:
             fn = self.add_ptx
-        elif kind == FILE_EXTENSION_MAP['cubin']:
+        elif kind == FILE_EXTENSION_MAP["cubin"]:
             fn = self.add_cubin
-        elif kind == 'cu':
+        elif kind == "cu":
             fn = self.add_cu
         elif (
-            kind == FILE_EXTENSION_MAP['lib'] or kind == FILE_EXTENSION_MAP['a']
+            kind == FILE_EXTENSION_MAP["lib"] or kind == FILE_EXTENSION_MAP["a"]
         ):
             fn = self.add_library
-        elif kind == FILE_EXTENSION_MAP['fatbin']:
+        elif kind == FILE_EXTENSION_MAP["fatbin"]:
             fn = self.add_fatbin
-        elif kind == FILE_EXTENSION_MAP['o']:
+        elif kind == FILE_EXTENSION_MAP["o"]:
             fn = self.add_object
-        elif kind == FILE_EXTENSION_MAP['ltoir']:
+        elif kind == FILE_EXTENSION_MAP["ltoir"]:
             fn = self.add_ltoir
         else:
             raise LinkerError(f"Don't know how to link {kind}")
@@ -3075,25 +3061,19 @@
             lineinfo=self.lineinfo,
             arch=self.arch,
             link_time_optimization=True,
-            ptx=True
+            ptx=True,
         )
 
-        self.linker = _CUDALinker(
-            *self._object_codes,
-            options=options
-        )
-
-        result = self.linker.link('ptx')
+        self.linker = _CUDALinker(*self._object_codes, options=options)
+
+        result = self.linker.link("ptx")
         self.linker.close()
         self._complete = True
         return result
 
     def complete(self):
-        self.linker = _CUDALinker(
-            *self._object_codes,
-            options=self.options
-        )
-        result = self.linker.link('cubin')
+        self.linker = _CUDALinker(*self._object_codes, options=self.options)
+        result = self.linker.link("cubin")
         self.linker.close()
         self._complete = True
         return result
