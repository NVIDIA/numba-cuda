# SPDX-FileCopyrightText: Copyright (c) 2025 NVIDIA CORPORATION & AFFILIATES. All rights reserved.
# SPDX-License-Identifier: BSD-2-Clause

import re
from functools import cached_property
import llvmlite.binding as ll
from llvmlite import ir
import warnings
import importlib.util

from numba.cuda import types

from numba.core.compiler_lock import global_compiler_lock
from numba.cuda.core.errors import NumbaWarning
from numba.cuda.core.base import BaseContext
from numba.cuda.typing import cmathdecl
from numba.cuda import datamodel

from .cudadrv import nvvm
from numba.cuda import (
    cgutils,
    itanium_mangler,
    compiler,
    codegen,
    ufuncs,
    typing,
)
from numba.cuda.debuginfo import CUDADIBuilder
from numba.cuda.flags import CUDAFlags
from numba.cuda.models import cuda_data_manager
from numba.cuda.core.callconv import BaseCallConv, MinimalCallConv
from numba.cuda.core import config, targetconfig


# -----------------------------------------------------------------------------
# Typing


class CUDATypingContext(typing.Context):
    def load_additional_registries(self):
        from . import (
            cudadecl,
            cudamath,
            fp16,
            bf16,
            libdevicedecl,
            vector_types,
        )
        from numba.cuda.typing import enumdecl, cffi_utils, npydecl

        self.install_registry(cudadecl.registry)
        self.install_registry(cffi_utils.registry)
        self.install_registry(cudamath.registry)
        self.install_registry(cmathdecl.registry)
        self.install_registry(libdevicedecl.registry)
        self.install_registry(npydecl.registry)
        self.install_registry(enumdecl.registry)
        self.install_registry(vector_types.typing_registry)
        self.install_registry(fp16.typing_registry)
        self.install_registry(bf16.typing_registry)
        super().load_additional_registries()

    def resolve_value_type(self, val):
        # treat other dispatcher object as another device function
        from numba.cuda.dispatcher import CUDADispatcher
        from numba.core.dispatcher import Dispatcher

        try:
            from numba.core.dispatcher import Dispatcher

            if isinstance(val, Dispatcher) and not isinstance(
                val, CUDADispatcher
            ):
                try:
                    # use cached device function
                    val = val.__dispatcher
                except AttributeError:
                    if not val._can_compile:
                        raise ValueError(
                            "using cpu function on device "
                            "but its compilation is disabled"
                        )
                    targetoptions = val.targetoptions.copy()
                    targetoptions["device"] = True
                    targetoptions["debug"] = targetoptions.get("debug", False)
                    targetoptions["opt"] = targetoptions.get("opt", True)
                    disp = CUDADispatcher(val.py_func, targetoptions)
                    # cache the device function for future use and to avoid
                    # duplicated copy of the same function.
                    val.__dispatcher = disp
                    val = disp
        except ImportError:
            pass

        # continue with parent logic
        return super(CUDATypingContext, self).resolve_value_type(val)

    def can_convert(self, fromty, toty):
        """
        Check whether conversion is possible from *fromty* to *toty*.
        If successful, return a numba.cuda.typeconv.Conversion instance;
        otherwise None is returned.
        """

        # This implementation works around the issue addressed in Numba PR
        # #10047, "Fix IntEnumMember.can_convert_to() when no conversions
        # found", https://github.com/numba/numba/pull/10047.
        #
        # This should be gated on the version of Numba that the fix is
        # incorporated into, and eventually removed when the minimum supported
        # Numba version includes the fix.

        try:
            return super().can_convert(fromty, toty)
        except TypeError:
            if isinstance(fromty, types.IntEnumMember):
                # IntEnumMember fails to correctly handle impossible
                # conversions - in this scenario the correct thing to do is to
                # return None to signal that the conversion was not possible
                return None
            else:
                # Any failure involving conversion from a non-IntEnumMember is
                # almost certainly a real and separate issue
                raise


# -----------------------------------------------------------------------------
# Implementation


VALID_CHARS = re.compile(r"[^a-z0-9]", re.I)


class CUDATargetContext(BaseContext):
    implement_powi_as_math_call = True
    strict_alignment = True

    def __init__(self, typingctx, target="cuda"):
        super().__init__(typingctx, target)
        self.data_model_manager = cuda_data_manager.chain(
            datamodel.default_manager
        )

    @property
    def enable_nrt(self):
        return getattr(config, "CUDA_ENABLE_NRT", False)

    @property
    def DIBuilder(self):
        return CUDADIBuilder

    @property
    def enable_boundscheck(self):
        # Unconditionally disabled
        return False

    # Overrides
    def create_module(self, name):
        return self._internal_codegen._create_empty_module(name)

    def init(self):
        self._internal_codegen = codegen.JITCUDACodegen("numba.cuda.jit")
        self._target_data = None

    def load_additional_registries(self):
        # side effect of import needed for numba.cuda.cpython.*, the builtins
        # registry is updated at import time.
        from numba.cuda.cpython import (
            numbers,
            slicing,
            iterators,
            listobj,
            unicode,
            charseq,
            cmathimpl,
            mathimpl,
            tupleobj,
            rangeobj,
            enumimpl,
        )
        from numba.cuda.cpython import builtins as cpython_builtins
        from numba.cuda.core import optional  # noqa: F401
        from numba.cuda.misc import cffiimpl
        from numba.cuda.np import arrayobj, npdatetime, polynomial, arraymath
<<<<<<< HEAD
=======

>>>>>>> bb46346f
        from . import (
            cudaimpl,
            fp16,
            printimpl,
            libdeviceimpl,
            mathimpl as cuda_mathimpl,
            vector_types,
            bf16,
        )

        # fix for #8940
        from numba.cuda.np.unsafe import ndarray  # noqa F401

        self.install_registry(cudaimpl.registry)
        self.install_registry(cffiimpl.registry)
        self.install_registry(printimpl.registry)
        self.install_registry(libdeviceimpl.registry)
        self.install_registry(cmathimpl.registry)
        self.install_registry(mathimpl.registry)
        self.install_registry(numbers.registry)
        self.install_registry(optional.registry)
        self.install_registry(cuda_mathimpl.registry)
        self.install_registry(vector_types.impl_registry)
        self.install_registry(fp16.target_registry)
        self.install_registry(bf16.target_registry)
        self.install_registry(slicing.registry)
        self.install_registry(iterators.registry)
        self.install_registry(listobj.registry)
        self.install_registry(unicode.registry)
        self.install_registry(charseq.registry)
        self.install_registry(tupleobj.registry)
        self.install_registry(rangeobj.registry)
        self.install_registry(enumimpl.registry)
        self.install_registry(cpython_builtins.registry)

        # install np registries
        self.install_registry(polynomial.registry)
        self.install_registry(npdatetime.registry)
        self.install_registry(arrayobj.registry)
        self.install_registry(arraymath.registry)

        # Install only implementations that are defined outside of numba (i.e.,
        # in third-party extensions) from Numba's builtin_registry.
        if importlib.util.find_spec("numba.core.imputils") is not None:
            from numba.core.imputils import builtin_registry

            self.install_external_registry(builtin_registry)

    def codegen(self):
        return self._internal_codegen

    @property
    def target_data(self):
        if self._target_data is None:
            self._target_data = ll.create_target_data(nvvm.NVVM().data_layout)
        return self._target_data

    def build_list(self, builder, list_type, items):
        """
        Build a list from the Numba *list_type* and its initial *items*.
        """
        from numba.cuda.cpython import listobj

        return listobj.build_list(self, builder, list_type, items)

    @cached_property
    def nonconst_module_attrs(self):
        """
        Some CUDA intrinsics are at the module level, but cannot be treated as
        constants, because they are loaded from a special register in the PTX.
        These include threadIdx, blockDim, etc.
        """
        from numba import cuda

        nonconsts = (
            "threadIdx",
            "blockDim",
            "blockIdx",
            "gridDim",
            "laneid",
            "warpsize",
        )
        nonconsts_with_mod = tuple(
            [(types.Module(cuda), nc) for nc in nonconsts]
        )
        return nonconsts_with_mod

    @cached_property
    def call_conv(self):
        return CUDACallConv(self)

    def mangler(self, name, argtypes, *, abi_tags=(), uid=None):
        return itanium_mangler.mangle(
            name, argtypes, abi_tags=abi_tags, uid=uid
        )

    def make_constant_array(self, builder, aryty, arr):
        """
        Unlike the parent version.  This returns a a pointer in the constant
        addrspace.
        """

        lmod = builder.module

        constvals = [
            self.get_constant(types.byte, i)
            for i in iter(arr.tobytes(order="A"))
        ]
        constaryty = ir.ArrayType(ir.IntType(8), len(constvals))
        constary = ir.Constant(constaryty, constvals)

        addrspace = nvvm.ADDRSPACE_CONSTANT
        gv = cgutils.add_global_variable(
            lmod, constary.type, "_cudapy_cmem", addrspace=addrspace
        )
        gv.linkage = "internal"
        gv.global_constant = True
        gv.initializer = constary

        # Preserve the underlying alignment
        lldtype = self.get_data_type(aryty.dtype)
        align = self.get_abi_sizeof(lldtype)
        gv.align = 2 ** (align - 1).bit_length()

        # Convert to generic address-space
        ptrty = ir.PointerType(ir.IntType(8))
        genptr = builder.addrspacecast(gv, ptrty, "generic")

        # Create array object
        ary = self.make_array(aryty)(self, builder)
        kshape = [self.get_constant(types.intp, s) for s in arr.shape]
        kstrides = [self.get_constant(types.intp, s) for s in arr.strides]
        self.populate_array(
            ary,
            data=builder.bitcast(genptr, ary.data.type),
            shape=kshape,
            strides=kstrides,
            itemsize=ary.itemsize,
            parent=ary.parent,
            meminfo=None,
        )

        return ary._getvalue()

    def insert_const_string(self, mod, string):
        """
        Unlike the parent version.  This returns a a pointer in the constant
        addrspace.
        """
        text = cgutils.make_bytearray(string.encode("utf-8") + b"\x00")
        name = "$".join(
            ["__conststring__", itanium_mangler.mangle_identifier(string)]
        )
        # Try to reuse existing global
        gv = mod.globals.get(name)
        if gv is None:
            # Not defined yet
            gv = cgutils.add_global_variable(
                mod, text.type, name, addrspace=nvvm.ADDRSPACE_CONSTANT
            )
            gv.linkage = "internal"
            gv.global_constant = True
            gv.initializer = text

        # Cast to a i8* pointer
        charty = gv.type.pointee.element
        return gv.bitcast(charty.as_pointer(nvvm.ADDRSPACE_CONSTANT))

    def insert_string_const_addrspace(self, builder, string):
        """
        Insert a constant string in the constant addresspace and return a
        generic i8 pointer to the data.

        This function attempts to deduplicate.
        """
        lmod = builder.module
        gv = self.insert_const_string(lmod, string)
        charptrty = ir.PointerType(ir.IntType(8))
        return builder.addrspacecast(gv, charptrty, "generic")

    def optimize_function(self, func):
        """Run O1 function passes"""
        pass
        ## XXX skipped for now
        # fpm = lp.FunctionPassManager.new(func.module)
        #
        # lp.PassManagerBuilder.new().populate(fpm)
        #
        # fpm.initialize()
        # fpm.run(func)
        # fpm.finalize()

    def get_ufunc_info(self, ufunc_key):
        return ufuncs.get_ufunc_info(ufunc_key)

    def _compile_subroutine_no_cache(
        self, builder, impl, sig, locals=None, flags=None
    ):
        # Overrides numba.core.base.BaseContext._compile_subroutine_no_cache().
        # Modified to use flags from the context stack if they are not provided
        # (pending a fix in Numba upstream).

        if locals is None:
            locals = {}

        with global_compiler_lock:
            codegen = self.codegen()
            library = codegen.create_library(impl.__name__)
            if flags is None:
                cstk = targetconfig.ConfigStack()
                if cstk:
                    flags = cstk.top().copy()
                else:
                    msg = "There should always be a context stack; none found."
                    warnings.warn(msg, NumbaWarning)
                    flags = CUDAFlags()

            flags.no_compile = True
            flags.no_cpython_wrapper = True
            flags.no_cfunc_wrapper = True

            cres = compiler.compile_internal(
                self.typing_context,
                self,
                library,
                impl,
                sig.args,
                sig.return_type,
                flags,
                locals=locals,
            )

            # Allow inlining the function inside callers
            self.active_code_library.add_linking_library(cres.library)
            return cres


class CUDACallConv(MinimalCallConv):
    def decorate_function(self, fn, args, fe_argtypes, noalias=False):
        """
        Set names and attributes of function arguments.
        """
        assert not noalias
        arginfo = self._get_arg_packer(fe_argtypes)
        # Do not prefix "arg." on argument name, so that nvvm compiler
        # can track debug info of argument more accurately
        arginfo.assign_names(self.get_arguments(fn), args)
        fn.args[0].name = ".ret"


class CUDACABICallConv(BaseCallConv):
    """
    Calling convention aimed at matching the CUDA C/C++ ABI. The implemented
    function signature is:

        <Python return type> (<Python arguments>)

    Exceptions are unsupported in this convention.
    """

    def _make_call_helper(self, builder):
        # Call helpers are used to help report exceptions back to Python, so
        # none is required here.
        return None

    def return_value(self, builder, retval):
        return builder.ret(retval)

    def return_user_exc(
        self, builder, exc, exc_args=None, loc=None, func_name=None
    ):
        msg = "Python exceptions are unsupported in the CUDA C/C++ ABI"
        raise NotImplementedError(msg)

    def return_status_propagate(self, builder, status):
        msg = "Return status is unsupported in the CUDA C/C++ ABI"
        raise NotImplementedError(msg)

    def get_function_type(self, restype, argtypes):
        """
        Get the LLVM IR Function type for *restype* and *argtypes*.
        """
        arginfo = self._get_arg_packer(argtypes)
        argtypes = list(arginfo.argument_types)
        fnty = ir.FunctionType(self.get_return_type(restype), argtypes)
        return fnty

    def decorate_function(self, fn, args, fe_argtypes, noalias=False):
        """
        Set names and attributes of function arguments.
        """
        assert not noalias
        arginfo = self._get_arg_packer(fe_argtypes)
        arginfo.assign_names(self.get_arguments(fn), ["arg." + a for a in args])

    def get_arguments(self, func):
        """
        Get the Python-level arguments of LLVM *func*.
        """
        return func.args

    def call_function(self, builder, callee, resty, argtys, args):
        """
        Call the Numba-compiled *callee*.
        """
        arginfo = self._get_arg_packer(argtys)
        realargs = arginfo.as_arguments(builder, args)
        code = builder.call(callee, realargs)
        # No status required as we don't support exceptions or a distinct None
        # value in a C ABI.
        status = None
        out = self.context.get_returned_value(builder, resty, code)
        return status, out

    def get_return_type(self, ty):
        return self.context.data_model_manager[ty].get_return_type()<|MERGE_RESOLUTION|>--- conflicted
+++ resolved
@@ -182,10 +182,6 @@
         from numba.cuda.core import optional  # noqa: F401
         from numba.cuda.misc import cffiimpl
         from numba.cuda.np import arrayobj, npdatetime, polynomial, arraymath
-<<<<<<< HEAD
-=======
-
->>>>>>> bb46346f
         from . import (
             cudaimpl,
             fp16,
