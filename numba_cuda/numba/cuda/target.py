# SPDX-FileCopyrightText: Copyright (c) 2025 NVIDIA CORPORATION & AFFILIATES. All rights reserved.
# SPDX-License-Identifier: BSD-2-Clause

import re
from functools import cached_property
import llvmlite.binding as ll
from llvmlite import ir
<<<<<<< HEAD

from numba.core import cgutils, config, itanium_mangler, types, typing
from numba.core.dispatcher import Dispatcher
from numba.core.base import BaseContext
from numba.core.callconv import BaseCallConv, MinimalCallConv
from numba.core.typing import cmathdecl
from numba.core import datamodel
from numba.core.datamodel.packer import ArgPacker, _Unflattener, _flatten
=======
import warnings
import importlib.util
import numpy as np

from numba.cuda import types
from numba.cuda import HAS_NUMBA
from numba.cuda.core.compiler_lock import global_compiler_lock
from numba.cuda.core.errors import NumbaWarning
from numba.cuda.core.base import BaseContext
from numba.cuda.typing import cmathdecl
from numba.cuda import datamodel
>>>>>>> df8f261a

from .cudadrv import nvvm
from numba.cuda import (
    cgutils,
    itanium_mangler,
    compiler,
    codegen,
    ufuncs,
    typing,
)
from numba.cuda.debuginfo import CUDADIBuilder
from numba.cuda.flags import CUDAFlags
from numba.cuda.models import cuda_data_manager
from numba.cuda.core.callconv import BaseCallConv, MinimalCallConv
from numba.cuda.core import config, targetconfig


# -----------------------------------------------------------------------------
# Typing


class CUDATypingContext(typing.BaseContext):
    def load_additional_registries(self):
        from . import (
            cudadecl,
            cudamath,
            fp16,
            bf16,
            libdevicedecl,
            vector_types,
        )
        from numba.cuda.typing import enumdecl, cffi_utils, npydecl

        self.install_registry(cudadecl.registry)
        self.install_registry(cffi_utils.registry)
        self.install_registry(cudamath.registry)
        self.install_registry(cmathdecl.registry)
        self.install_registry(libdevicedecl.registry)
        self.install_registry(npydecl.registry)
        self.install_registry(enumdecl.registry)
        self.install_registry(vector_types.typing_registry)
        self.install_registry(fp16.typing_registry)
        self.install_registry(bf16.typing_registry)

    def resolve_value_type(self, val):
        # treat other dispatcher object as another device function
        from numba.cuda.dispatcher import CUDADispatcher
        from numba.core.dispatcher import Dispatcher

        if HAS_NUMBA:
            if isinstance(val, Dispatcher) and not isinstance(
                val, CUDADispatcher
            ):
                try:
                    # use cached device function
                    val = val.__dispatcher
                except AttributeError:
                    if not val._can_compile:
                        raise ValueError(
                            "using cpu function on device "
                            "but its compilation is disabled"
                        )
                    targetoptions = val.targetoptions.copy()
                    targetoptions["device"] = True
                    targetoptions["debug"] = targetoptions.get("debug", False)
                    targetoptions["opt"] = targetoptions.get("opt", True)
                    disp = CUDADispatcher(val.py_func, targetoptions)
                    # cache the device function for future use and to avoid
                    # duplicated copy of the same function.
                    val.__dispatcher = disp
                    val = disp

        # continue with parent logic
        return super(CUDATypingContext, self).resolve_value_type(val)

    def can_convert(self, fromty, toty):
        """
        Check whether conversion is possible from *fromty* to *toty*.
        If successful, return a numba.cuda.typeconv.Conversion instance;
        otherwise None is returned.
        """

        # This implementation works around the issue addressed in Numba PR
        # #10047, "Fix IntEnumMember.can_convert_to() when no conversions
        # found", https://github.com/numba/numba/pull/10047.
        #
        # This should be gated on the version of Numba that the fix is
        # incorporated into, and eventually removed when the minimum supported
        # Numba version includes the fix.

        try:
            return super().can_convert(fromty, toty)
        except TypeError:
            if isinstance(fromty, types.IntEnumMember):
                # IntEnumMember fails to correctly handle impossible
                # conversions - in this scenario the correct thing to do is to
                # return None to signal that the conversion was not possible
                return None
            else:
                # Any failure involving conversion from a non-IntEnumMember is
                # almost certainly a real and separate issue
                raise


# -----------------------------------------------------------------------------
# Implementation


<<<<<<< HEAD
class CUDACABIArgPacker(ArgPacker):
    """
    Subclass of ArgPacker which packs arguments according to the
    CUDA C ABI calling convention.
    """

    def __init__(self, dmm, fe_args):
        self._dmm = dmm
        self._fe_args = fe_args
        self._nargs = len(fe_args)

        self._dm_args = []
        argtys = []
        for ty in fe_args:
            dm = self._dmm.lookup(ty)
            self._dm_args.append(dm)
            argtys.append(dm.get_data_type())
        self._unflattener = _Unflattener(argtys)
        self._be_args = list(_flatten(argtys))

    def as_arguments(self, builder, values):
        """Flatten all argument values
        """
        if len(values) != self._nargs:
            raise TypeError("invalid number of args: expected %d, got %d"
                            % (self._nargs, len(values)))

        if not values:
            return ()

        args = [dm.as_data(builder, val)
                for dm, val in zip(self._dm_args, values)
                ]

        args = tuple(_flatten(args))
        return args

    def from_arguments(self, builder, args):
        """Unflatten all argument values
        """
        valtree = self._unflattener.unflatten(args)
        values = [dm.from_data(builder, val)
                  for dm, val in zip(self._dm_args, valtree)
                  ]

        return values


VALID_CHARS = re.compile(r'[^a-z0-9]', re.I)
=======
VALID_CHARS = re.compile(r"[^a-z0-9]", re.I)
>>>>>>> df8f261a


class CUDATargetContext(BaseContext):
    implement_powi_as_math_call = True
    strict_alignment = True

    def __init__(self, typingctx, target="cuda"):
        super().__init__(typingctx, target)
        self.data_model_manager = cuda_data_manager.chain(
            datamodel.default_manager
        )

    @property
    def enable_nrt(self):
        return getattr(config, "CUDA_ENABLE_NRT", False)

    @property
    def DIBuilder(self):
        return CUDADIBuilder

    @property
    def enable_boundscheck(self):
        # Unconditionally disabled
        return False

    # Overrides
    def create_module(self, name):
        return self._internal_codegen._create_empty_module(name)

    def init(self):
        self._internal_codegen = codegen.JITCUDACodegen("numba.cuda.jit")
        self._target_data = None

    def load_additional_registries(self):
        # side effect of import needed for numba.cuda.cpython.*, the builtins
        # registry is updated at import time.
        from numba.cuda.cpython import (
            numbers,
            slicing,
            iterators,
            listobj,
            unicode,
            charseq,
            cmathimpl,
            mathimpl,
            tupleobj,
            rangeobj,
            enumimpl,
        )
        from numba.cuda.cpython import builtins as cpython_builtins
        from numba.cuda.core import optional  # noqa: F401
        from numba.cuda.misc import cffiimpl
        from numba.cuda.np import arrayobj, npdatetime, polynomial, arraymath

        from . import (
            cudaimpl,
            fp16,
            printimpl,
            libdeviceimpl,
            mathimpl as cuda_mathimpl,
            vector_types,
            bf16,
        )

        # fix for #8940
        from numba.cuda.np.unsafe import ndarray  # noqa F401

        self.install_registry(cudaimpl.registry)
        self.install_registry(cffiimpl.registry)
        self.install_registry(printimpl.registry)
        self.install_registry(libdeviceimpl.registry)
        self.install_registry(cmathimpl.registry)
        self.install_registry(mathimpl.registry)
        self.install_registry(numbers.registry)
        self.install_registry(optional.registry)
        self.install_registry(cuda_mathimpl.registry)
        self.install_registry(vector_types.impl_registry)
        self.install_registry(fp16.target_registry)
        self.install_registry(bf16.target_registry)
        self.install_registry(slicing.registry)
        self.install_registry(iterators.registry)
        self.install_registry(listobj.registry)
        self.install_registry(unicode.registry)
        self.install_registry(charseq.registry)
        self.install_registry(tupleobj.registry)
        self.install_registry(rangeobj.registry)
        self.install_registry(enumimpl.registry)
        self.install_registry(cpython_builtins.registry)

        # install np registries
        self.install_registry(polynomial.registry)
        self.install_registry(npdatetime.registry)
        self.install_registry(arrayobj.registry)
        self.install_registry(arraymath.registry)

        # Install only implementations that are defined outside of numba (i.e.,
        # in third-party extensions) from Numba's builtin_registry.
        if importlib.util.find_spec("numba.core.imputils") is not None:
            from numba.core.imputils import builtin_registry

            self.install_external_registry(builtin_registry)

    def codegen(self):
        return self._internal_codegen

    @property
    def target_data(self):
        if self._target_data is None:
            self._target_data = ll.create_target_data(nvvm.NVVM().data_layout)
        return self._target_data

    def build_list(self, builder, list_type, items):
        """
        Build a list from the Numba *list_type* and its initial *items*.
        """
        from numba.cuda.cpython import listobj

        return listobj.build_list(self, builder, list_type, items)

    @cached_property
    def nonconst_module_attrs(self):
        """
        Some CUDA intrinsics are at the module level, but cannot be treated as
        constants, because they are loaded from a special register in the PTX.
        These include threadIdx, blockDim, etc.
        """
        from numba import cuda

        nonconsts = (
            "threadIdx",
            "blockDim",
            "blockIdx",
            "gridDim",
            "laneid",
            "warpsize",
        )
        nonconsts_with_mod = tuple(
            [(types.Module(cuda), nc) for nc in nonconsts]
        )
        return nonconsts_with_mod

    @cached_property
    def call_conv(self):
        return CUDACallConv(self)

    def mangler(self, name, argtypes, *, abi_tags=(), uid=None):
        return itanium_mangler.mangle(
            name, argtypes, abi_tags=abi_tags, uid=uid
        )

    def make_constant_array(self, builder, aryty, arr):
        """
        Unlike the parent version.  This returns a a pointer in the constant
        addrspace.
        """

        # Ensure we have a contiguous buffer with non-negative strides. views with
        # negative strides must be materialized so that the
        # constant bytes and the data pointer/strides are consistent.
        if any(s < 0 for s in arr.strides) or not (
            arr.flags.c_contiguous or arr.flags.f_contiguous
        ):
            arr = np.ascontiguousarray(arr)

        lmod = builder.module

        constvals = [
            self.get_constant(types.byte, i)
            for i in iter(arr.tobytes(order="A"))
        ]
        constaryty = ir.ArrayType(ir.IntType(8), len(constvals))
        constary = ir.Constant(constaryty, constvals)

        addrspace = nvvm.ADDRSPACE_CONSTANT
        gv = cgutils.add_global_variable(
            lmod, constary.type, "_cudapy_cmem", addrspace=addrspace
        )
        gv.linkage = "internal"
        gv.global_constant = True
        gv.initializer = constary

        # Preserve the underlying alignment
        lldtype = self.get_data_type(aryty.dtype)
        align = self.get_abi_sizeof(lldtype)
        gv.align = 2 ** (align - 1).bit_length()

        # Convert to generic address-space
        ptrty = ir.PointerType(ir.IntType(8))
        genptr = builder.addrspacecast(gv, ptrty, "generic")

        # Create array object
        ary = self.make_array(aryty)(self, builder)
        kshape = [self.get_constant(types.intp, s) for s in arr.shape]
        kstrides = [self.get_constant(types.intp, s) for s in arr.strides]
        self.populate_array(
            ary,
            data=builder.bitcast(genptr, ary.data.type),
            shape=kshape,
            strides=kstrides,
            itemsize=ary.itemsize,
            parent=ary.parent,
            meminfo=None,
        )

        return ary._getvalue()

    def insert_const_string(self, mod, string):
        """
        Unlike the parent version.  This returns a a pointer in the constant
        addrspace.
        """
        text = cgutils.make_bytearray(string.encode("utf-8") + b"\x00")
        name = "$".join(
            ["__conststring__", itanium_mangler.mangle_identifier(string)]
        )
        # Try to reuse existing global
        gv = mod.globals.get(name)
        if gv is None:
            # Not defined yet
            gv = cgutils.add_global_variable(
                mod, text.type, name, addrspace=nvvm.ADDRSPACE_CONSTANT
            )
            gv.linkage = "internal"
            gv.global_constant = True
            gv.initializer = text

        # Cast to a i8* pointer
        charty = gv.type.pointee.element
        return gv.bitcast(charty.as_pointer(nvvm.ADDRSPACE_CONSTANT))

    def insert_string_const_addrspace(self, builder, string):
        """
        Insert a constant string in the constant addresspace and return a
        generic i8 pointer to the data.

        This function attempts to deduplicate.
        """
        lmod = builder.module
        gv = self.insert_const_string(lmod, string)
        charptrty = ir.PointerType(ir.IntType(8))
        return builder.addrspacecast(gv, charptrty, "generic")

    def optimize_function(self, func):
        """Run O1 function passes"""
        pass
        ## XXX skipped for now
        # fpm = lp.FunctionPassManager.new(func.module)
        #
        # lp.PassManagerBuilder.new().populate(fpm)
        #
        # fpm.initialize()
        # fpm.run(func)
        # fpm.finalize()

    def get_ufunc_info(self, ufunc_key):
        return ufuncs.get_ufunc_info(ufunc_key)

    def _compile_subroutine_no_cache(
        self, builder, impl, sig, locals=None, flags=None
    ):
        # Overrides numba.core.base.BaseContext._compile_subroutine_no_cache().
        # Modified to use flags from the context stack if they are not provided
        # (pending a fix in Numba upstream).

        if locals is None:
            locals = {}

        with global_compiler_lock:
            codegen = self.codegen()
            library = codegen.create_library(impl.__name__)
            if flags is None:
                cstk = targetconfig.ConfigStack()
                if cstk:
                    flags = cstk.top().copy()
                else:
                    msg = "There should always be a context stack; none found."
                    warnings.warn(msg, NumbaWarning)
                    flags = CUDAFlags()

            flags.no_compile = True
            flags.no_cpython_wrapper = True
            flags.no_cfunc_wrapper = True

            cres = compiler.compile_internal(
                self.typing_context,
                self,
                library,
                impl,
                sig.args,
                sig.return_type,
                flags,
                locals=locals,
            )

            # Allow inlining the function inside callers
            self.active_code_library.add_linking_library(cres.library)
            return cres


class CUDACallConv(MinimalCallConv):
    def decorate_function(self, fn, args, fe_argtypes, noalias=False):
        """
        Set names and attributes of function arguments.
        """
        assert not noalias
        arginfo = self._get_arg_packer(fe_argtypes)
        # Do not prefix "arg." on argument name, so that nvvm compiler
        # can track debug info of argument more accurately
        arginfo.assign_names(self.get_arguments(fn), args)
        fn.args[0].name = ".ret"


class CUDACABICallConv(BaseCallConv):
    """
    Calling convention aimed at matching the CUDA C/C++ ABI. The implemented
    function signature is:

        <Python return type> (<Python arguments>)

    Exceptions are unsupported in this convention.
    """

    def _make_call_helper(self, builder):
        # Call helpers are used to help report exceptions back to Python, so
        # none is required here.
        return None

    def return_value(self, builder, retval):
        return builder.ret(retval)

    def return_user_exc(
        self, builder, exc, exc_args=None, loc=None, func_name=None
    ):
        msg = "Python exceptions are unsupported in the CUDA C/C++ ABI"
        raise NotImplementedError(msg)

    def return_status_propagate(self, builder, status):
        msg = "Return status is unsupported in the CUDA C/C++ ABI"
        raise NotImplementedError(msg)

    def get_function_type(self, restype, argtypes):
        """
        Get the LLVM IR Function type for *restype* and *argtypes*.
        """
        arginfo = self._get_arg_packer(argtypes)
        argtypes = list(arginfo.argument_types)
        fnty = ir.FunctionType(self.get_return_type(restype), argtypes)
        return fnty

    def decorate_function(self, fn, args, fe_argtypes, noalias=False):
        """
        Set names and attributes of function arguments.
        """
        assert not noalias
        arginfo = self._get_arg_packer(fe_argtypes)
        arginfo.assign_names(self.get_arguments(fn), ["arg." + a for a in args])

    def get_arguments(self, func):
        """
        Get the Python-level arguments of LLVM *func*.
        """
        return func.args

    def call_function(self, builder, callee, resty, argtys, args):
        """
        Call the Numba-compiled *callee*.
        """
        arginfo = self._get_arg_packer(argtys)
        realargs = arginfo.as_arguments(builder, args)
        code = builder.call(callee, realargs)
        # No status required as we don't support exceptions or a distinct None
        # value in a C ABI.
        status = None
        out = self.context.get_returned_value(builder, resty, code)
        return status, out

    def get_return_type(self, ty):
        return self.context.data_model_manager[ty].get_return_type()

    def _get_arg_packer(self, fe_args):
        return CUDACABIArgPacker(self.context.data_model_manager, fe_args)<|MERGE_RESOLUTION|>--- conflicted
+++ resolved
@@ -5,16 +5,6 @@
 from functools import cached_property
 import llvmlite.binding as ll
 from llvmlite import ir
-<<<<<<< HEAD
-
-from numba.core import cgutils, config, itanium_mangler, types, typing
-from numba.core.dispatcher import Dispatcher
-from numba.core.base import BaseContext
-from numba.core.callconv import BaseCallConv, MinimalCallConv
-from numba.core.typing import cmathdecl
-from numba.core import datamodel
-from numba.core.datamodel.packer import ArgPacker, _Unflattener, _flatten
-=======
 import warnings
 import importlib.util
 import numpy as np
@@ -26,7 +16,7 @@
 from numba.cuda.core.base import BaseContext
 from numba.cuda.typing import cmathdecl
 from numba.cuda import datamodel
->>>>>>> df8f261a
+from numba.cuda.datamodel.packer import ArgPacker, _Unflattener, _flatten
 
 from .cudadrv import nvvm
 from numba.cuda import (
@@ -135,7 +125,6 @@
 # Implementation
 
 
-<<<<<<< HEAD
 class CUDACABIArgPacker(ArgPacker):
     """
     Subclass of ArgPacker which packs arguments according to the
@@ -157,37 +146,35 @@
         self._be_args = list(_flatten(argtys))
 
     def as_arguments(self, builder, values):
-        """Flatten all argument values
-        """
+        """Flatten all argument values"""
         if len(values) != self._nargs:
-            raise TypeError("invalid number of args: expected %d, got %d"
-                            % (self._nargs, len(values)))
+            raise TypeError(
+                "invalid number of args: expected %d, got %d"
+                % (self._nargs, len(values))
+            )
 
         if not values:
             return ()
 
-        args = [dm.as_data(builder, val)
-                for dm, val in zip(self._dm_args, values)
-                ]
+        args = [
+            dm.as_data(builder, val) for dm, val in zip(self._dm_args, values)
+        ]
 
         args = tuple(_flatten(args))
         return args
 
     def from_arguments(self, builder, args):
-        """Unflatten all argument values
-        """
+        """Unflatten all argument values"""
         valtree = self._unflattener.unflatten(args)
-        values = [dm.from_data(builder, val)
-                  for dm, val in zip(self._dm_args, valtree)
-                  ]
+        values = [
+            dm.from_data(builder, val)
+            for dm, val in zip(self._dm_args, valtree)
+        ]
 
         return values
 
 
-VALID_CHARS = re.compile(r'[^a-z0-9]', re.I)
-=======
 VALID_CHARS = re.compile(r"[^a-z0-9]", re.I)
->>>>>>> df8f261a
 
 
 class CUDATargetContext(BaseContext):
