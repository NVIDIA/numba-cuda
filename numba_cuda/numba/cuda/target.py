--- conflicted
+++ resolved
@@ -155,16 +155,6 @@
     def load_additional_registries(self):
         # side effect of import needed for numba.cpython.*, numba.cuda.cpython.*, the builtins
         # registry is updated at import time.
-<<<<<<< HEAD
-        from numba.cpython import slicing  # noqa: F401
-        from numba.cuda.cpython import numbers  # noqa: F401
-        from numba.cuda.cpython import rangeobj, tupleobj, enumimpl
-        from numba.cpython import iterators  # noqa: F401
-        from numba.cpython import unicode  # noqa: F401
-        from numba.cuda.cpython import cmathimpl, mathimpl
-        from numba.cuda.cpython import charseq
-=======
-        from numba.cpython import tupleobj  # noqa: F401
         from numba.cuda.cpython import (
             numbers,
             slicing,
@@ -174,9 +164,10 @@
             charseq,
             cmathimpl,
             mathimpl,
-        )
-        from numba.cpython import rangeobj, enumimpl  # noqa: F401
->>>>>>> 974a0425
+            tupleobj,
+            rangeobj,
+            enumimpl,
+        )
         from numba.core import optional  # noqa: F401
         from numba.misc import cffiimpl
         from numba.np import arrayobj  # noqa: F401
@@ -205,18 +196,15 @@
         self.install_registry(vector_types.impl_registry)
         self.install_registry(fp16.target_registry)
         self.install_registry(bf16.target_registry)
-<<<<<<< HEAD
         self.install_registry(rangeobj.registry)
         self.install_registry(tupleobj.registry)
         self.install_registry(charseq.registry)
         self.install_registry(enumimpl.registry)
-=======
         self.install_registry(slicing.registry)
         self.install_registry(iterators.registry)
         self.install_registry(listobj.registry)
         self.install_registry(unicode.registry)
         self.install_registry(charseq.registry)
->>>>>>> 974a0425
 
     def codegen(self):
         return self._internal_codegen
