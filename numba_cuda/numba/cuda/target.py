# SPDX-FileCopyrightText: Copyright (c) 2025 NVIDIA CORPORATION & AFFILIATES. All rights reserved.
# SPDX-License-Identifier: BSD-2-Clause

import re
from functools import cached_property
import llvmlite.binding as ll
from llvmlite import ir
import warnings

from numba.core import types

from numba.core.compiler_lock import global_compiler_lock
from numba.core.dispatcher import Dispatcher
from numba.core.errors import NumbaWarning
from numba.cuda.core.base import BaseContext
from numba.core.typing import cmathdecl
from numba.core import datamodel

from .cudadrv import nvvm
from numba.cuda import (
    cgutils,
    itanium_mangler,
    compiler,
    codegen,
    ufuncs,
    typing,
)
from numba.cuda.debuginfo import CUDADIBuilder
from numba.cuda.flags import CUDAFlags
from numba.cuda.models import cuda_data_manager
from numba.cuda.core.callconv import BaseCallConv, MinimalCallConv
from numba.cuda.core import config, targetconfig


# -----------------------------------------------------------------------------
# Typing


class CUDATypingContext(typing.BaseContext):
    def load_additional_registries(self):
        from . import (
            cudadecl,
            cudamath,
            fp16,
            bf16,
            libdevicedecl,
            vector_types,
        )
        from numba.cuda.typing import enumdecl, cffi_utils

        self.install_registry(cudadecl.registry)
        self.install_registry(cffi_utils.registry)
        self.install_registry(cudamath.registry)
        self.install_registry(cmathdecl.registry)
        self.install_registry(libdevicedecl.registry)
        self.install_registry(enumdecl.registry)
        self.install_registry(vector_types.typing_registry)
        self.install_registry(fp16.typing_registry)
        self.install_registry(bf16.typing_registry)

    def resolve_value_type(self, val):
        # treat other dispatcher object as another device function
        from numba.cuda.dispatcher import CUDADispatcher

        if isinstance(val, Dispatcher) and not isinstance(val, CUDADispatcher):
            try:
                # use cached device function
                val = val.__dispatcher
            except AttributeError:
                if not val._can_compile:
                    raise ValueError(
                        "using cpu function on device "
                        "but its compilation is disabled"
                    )
                targetoptions = val.targetoptions.copy()
                targetoptions["device"] = True
                targetoptions["debug"] = targetoptions.get("debug", False)
                targetoptions["opt"] = targetoptions.get("opt", True)
                disp = CUDADispatcher(val.py_func, targetoptions)
                # cache the device function for future use and to avoid
                # duplicated copy of the same function.
                val.__dispatcher = disp
                val = disp

        # continue with parent logic
        return super(CUDATypingContext, self).resolve_value_type(val)

    def can_convert(self, fromty, toty):
        """
        Check whether conversion is possible from *fromty* to *toty*.
        If successful, return a numba.typeconv.Conversion instance;
        otherwise None is returned.
        """

        # This implementation works around the issue addressed in Numba PR
        # #10047, "Fix IntEnumMember.can_convert_to() when no conversions
        # found", https://github.com/numba/numba/pull/10047.
        #
        # This should be gated on the version of Numba that the fix is
        # incorporated into, and eventually removed when the minimum supported
        # Numba version includes the fix.

        try:
            return super().can_convert(fromty, toty)
        except TypeError:
            if isinstance(fromty, types.IntEnumMember):
                # IntEnumMember fails to correctly handle impossible
                # conversions - in this scenario the correct thing to do is to
                # return None to signal that the conversion was not possible
                return None
            else:
                # Any failure involving conversion from a non-IntEnumMember is
                # almost certainly a real and separate issue
                raise


# -----------------------------------------------------------------------------
# Implementation


VALID_CHARS = re.compile(r"[^a-z0-9]", re.I)


class CUDATargetContext(BaseContext):
    implement_powi_as_math_call = True
    strict_alignment = True

    def __init__(self, typingctx, target="cuda"):
        super().__init__(typingctx, target)
        self.data_model_manager = cuda_data_manager.chain(
            datamodel.default_manager
        )

    @property
    def enable_nrt(self):
        return getattr(config, "CUDA_ENABLE_NRT", False)

    @property
    def DIBuilder(self):
        return CUDADIBuilder

    @property
    def enable_boundscheck(self):
        # Unconditionally disabled
        return False

    # Overrides
    def create_module(self, name):
        return self._internal_codegen._create_empty_module(name)

    def init(self):
        self._internal_codegen = codegen.JITCUDACodegen("numba.cuda.jit")
        self._target_data = None

    def load_additional_registries(self):
        # side effect of import needed for numba.cpython.*, numba.cuda.cpython.*, the builtins
        # registry is updated at import time.
        from numba.cpython import tupleobj  # noqa: F401
        from numba.cuda.cpython import (
            numbers,
            slicing,
            iterators,
            listobj,
            unicode,
            charseq,
            cmathimpl,
            mathimpl,
        )
        from numba.cpython import rangeobj, enumimpl  # noqa: F401
<<<<<<< HEAD
        from numba.core import optional  # noqa: F401
        from numba.cuda.misc import cffiimpl
=======
        from numba.cuda.core import optional  # noqa: F401
        from numba.misc import cffiimpl
>>>>>>> d01bb9a0
        from numba.np import arrayobj  # noqa: F401
        from numba.np import npdatetime  # noqa: F401
        from . import (
            cudaimpl,
            fp16,
            printimpl,
            libdeviceimpl,
            mathimpl as cuda_mathimpl,
            vector_types,
            bf16,
        )

        # fix for #8940
        from numba.np.unsafe import ndarray  # noqa F401

        self.install_registry(cudaimpl.registry)
        self.install_registry(cffiimpl.registry)
        self.install_registry(printimpl.registry)
        self.install_registry(libdeviceimpl.registry)
        self.install_registry(cmathimpl.registry)
        self.install_registry(mathimpl.registry)
        self.install_registry(numbers.registry)
        self.install_registry(optional.registry)
        self.install_registry(cuda_mathimpl.registry)
        self.install_registry(vector_types.impl_registry)
        self.install_registry(fp16.target_registry)
        self.install_registry(bf16.target_registry)
        self.install_registry(slicing.registry)
        self.install_registry(iterators.registry)
        self.install_registry(listobj.registry)
        self.install_registry(unicode.registry)
        self.install_registry(charseq.registry)

    def codegen(self):
        return self._internal_codegen

    @property
    def target_data(self):
        if self._target_data is None:
            self._target_data = ll.create_target_data(nvvm.NVVM().data_layout)
        return self._target_data

    @cached_property
    def nonconst_module_attrs(self):
        """
        Some CUDA intrinsics are at the module level, but cannot be treated as
        constants, because they are loaded from a special register in the PTX.
        These include threadIdx, blockDim, etc.
        """
        from numba import cuda

        nonconsts = (
            "threadIdx",
            "blockDim",
            "blockIdx",
            "gridDim",
            "laneid",
            "warpsize",
        )
        nonconsts_with_mod = tuple(
            [(types.Module(cuda), nc) for nc in nonconsts]
        )
        return nonconsts_with_mod

    @cached_property
    def call_conv(self):
        return CUDACallConv(self)

    def mangler(self, name, argtypes, *, abi_tags=(), uid=None):
        return itanium_mangler.mangle(
            name, argtypes, abi_tags=abi_tags, uid=uid
        )

    def make_constant_array(self, builder, aryty, arr):
        """
        Unlike the parent version.  This returns a a pointer in the constant
        addrspace.
        """

        lmod = builder.module

        constvals = [
            self.get_constant(types.byte, i)
            for i in iter(arr.tobytes(order="A"))
        ]
        constaryty = ir.ArrayType(ir.IntType(8), len(constvals))
        constary = ir.Constant(constaryty, constvals)

        addrspace = nvvm.ADDRSPACE_CONSTANT
        gv = cgutils.add_global_variable(
            lmod, constary.type, "_cudapy_cmem", addrspace=addrspace
        )
        gv.linkage = "internal"
        gv.global_constant = True
        gv.initializer = constary

        # Preserve the underlying alignment
        lldtype = self.get_data_type(aryty.dtype)
        align = self.get_abi_sizeof(lldtype)
        gv.align = 2 ** (align - 1).bit_length()

        # Convert to generic address-space
        ptrty = ir.PointerType(ir.IntType(8))
        genptr = builder.addrspacecast(gv, ptrty, "generic")

        # Create array object
        ary = self.make_array(aryty)(self, builder)
        kshape = [self.get_constant(types.intp, s) for s in arr.shape]
        kstrides = [self.get_constant(types.intp, s) for s in arr.strides]
        self.populate_array(
            ary,
            data=builder.bitcast(genptr, ary.data.type),
            shape=kshape,
            strides=kstrides,
            itemsize=ary.itemsize,
            parent=ary.parent,
            meminfo=None,
        )

        return ary._getvalue()

    def insert_const_string(self, mod, string):
        """
        Unlike the parent version.  This returns a a pointer in the constant
        addrspace.
        """
        text = cgutils.make_bytearray(string.encode("utf-8") + b"\x00")
        name = "$".join(
            ["__conststring__", itanium_mangler.mangle_identifier(string)]
        )
        # Try to reuse existing global
        gv = mod.globals.get(name)
        if gv is None:
            # Not defined yet
            gv = cgutils.add_global_variable(
                mod, text.type, name, addrspace=nvvm.ADDRSPACE_CONSTANT
            )
            gv.linkage = "internal"
            gv.global_constant = True
            gv.initializer = text

        # Cast to a i8* pointer
        charty = gv.type.pointee.element
        return gv.bitcast(charty.as_pointer(nvvm.ADDRSPACE_CONSTANT))

    def insert_string_const_addrspace(self, builder, string):
        """
        Insert a constant string in the constant addresspace and return a
        generic i8 pointer to the data.

        This function attempts to deduplicate.
        """
        lmod = builder.module
        gv = self.insert_const_string(lmod, string)
        charptrty = ir.PointerType(ir.IntType(8))
        return builder.addrspacecast(gv, charptrty, "generic")

    def optimize_function(self, func):
        """Run O1 function passes"""
        pass
        ## XXX skipped for now
        # fpm = lp.FunctionPassManager.new(func.module)
        #
        # lp.PassManagerBuilder.new().populate(fpm)
        #
        # fpm.initialize()
        # fpm.run(func)
        # fpm.finalize()

    def get_ufunc_info(self, ufunc_key):
        return ufuncs.get_ufunc_info(ufunc_key)

    def _compile_subroutine_no_cache(
        self, builder, impl, sig, locals=None, flags=None
    ):
        # Overrides numba.core.base.BaseContext._compile_subroutine_no_cache().
        # Modified to use flags from the context stack if they are not provided
        # (pending a fix in Numba upstream).

        if locals is None:
            locals = {}

        with global_compiler_lock:
            codegen = self.codegen()
            library = codegen.create_library(impl.__name__)
            if flags is None:
                cstk = targetconfig.ConfigStack()
                if cstk:
                    flags = cstk.top().copy()
                else:
                    msg = "There should always be a context stack; none found."
                    warnings.warn(msg, NumbaWarning)
                    flags = CUDAFlags()

            flags.no_compile = True
            flags.no_cpython_wrapper = True
            flags.no_cfunc_wrapper = True

            cres = compiler.compile_internal(
                self.typing_context,
                self,
                library,
                impl,
                sig.args,
                sig.return_type,
                flags,
                locals=locals,
            )

            # Allow inlining the function inside callers
            self.active_code_library.add_linking_library(cres.library)
            return cres


class CUDACallConv(MinimalCallConv):
    def decorate_function(self, fn, args, fe_argtypes, noalias=False):
        """
        Set names and attributes of function arguments.
        """
        assert not noalias
        arginfo = self._get_arg_packer(fe_argtypes)
        # Do not prefix "arg." on argument name, so that nvvm compiler
        # can track debug info of argument more accurately
        arginfo.assign_names(self.get_arguments(fn), args)
        fn.args[0].name = ".ret"


class CUDACABICallConv(BaseCallConv):
    """
    Calling convention aimed at matching the CUDA C/C++ ABI. The implemented
    function signature is:

        <Python return type> (<Python arguments>)

    Exceptions are unsupported in this convention.
    """

    def _make_call_helper(self, builder):
        # Call helpers are used to help report exceptions back to Python, so
        # none is required here.
        return None

    def return_value(self, builder, retval):
        return builder.ret(retval)

    def return_user_exc(
        self, builder, exc, exc_args=None, loc=None, func_name=None
    ):
        msg = "Python exceptions are unsupported in the CUDA C/C++ ABI"
        raise NotImplementedError(msg)

    def return_status_propagate(self, builder, status):
        msg = "Return status is unsupported in the CUDA C/C++ ABI"
        raise NotImplementedError(msg)

    def get_function_type(self, restype, argtypes):
        """
        Get the LLVM IR Function type for *restype* and *argtypes*.
        """
        arginfo = self._get_arg_packer(argtypes)
        argtypes = list(arginfo.argument_types)
        fnty = ir.FunctionType(self.get_return_type(restype), argtypes)
        return fnty

    def decorate_function(self, fn, args, fe_argtypes, noalias=False):
        """
        Set names and attributes of function arguments.
        """
        assert not noalias
        arginfo = self._get_arg_packer(fe_argtypes)
        arginfo.assign_names(self.get_arguments(fn), ["arg." + a for a in args])

    def get_arguments(self, func):
        """
        Get the Python-level arguments of LLVM *func*.
        """
        return func.args

    def call_function(self, builder, callee, resty, argtys, args):
        """
        Call the Numba-compiled *callee*.
        """
        arginfo = self._get_arg_packer(argtys)
        realargs = arginfo.as_arguments(builder, args)
        code = builder.call(callee, realargs)
        # No status required as we don't support exceptions or a distinct None
        # value in a C ABI.
        status = None
        out = self.context.get_returned_value(builder, resty, code)
        return status, out

    def get_return_type(self, ty):
        return self.context.data_model_manager[ty].get_return_type()<|MERGE_RESOLUTION|>--- conflicted
+++ resolved
@@ -167,13 +167,8 @@
             mathimpl,
         )
         from numba.cpython import rangeobj, enumimpl  # noqa: F401
-<<<<<<< HEAD
-        from numba.core import optional  # noqa: F401
+        from numba.cuda.core import optional  # noqa: F401
         from numba.cuda.misc import cffiimpl
-=======
-        from numba.cuda.core import optional  # noqa: F401
-        from numba.misc import cffiimpl
->>>>>>> d01bb9a0
         from numba.np import arrayobj  # noqa: F401
         from numba.np import npdatetime  # noqa: F401
         from . import (
