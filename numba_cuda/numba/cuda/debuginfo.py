# SPDX-FileCopyrightText: Copyright (c) 2025 NVIDIA CORPORATION & AFFILIATES. All rights reserved.
# SPDX-License-Identifier: BSD-2-Clause

import abc
import os
from contextlib import contextmanager

from llvmlite import ir
from numba.cuda import types
from numba.cuda.core import config
from numba.cuda import cgutils
from numba.cuda.datamodel.models import ComplexModel, UnionModel, UniTupleModel
<<<<<<< HEAD
from numba.cuda.ext_types import GridGroup
from cuda.bindings import runtime


# Check if CUDA Toolkit and llvmlite support polymorphic debug info
def _get_llvmlite_version():
    """Get llvmlite version as tuple (major, minor)."""
    try:
        import llvmlite

        version_str = llvmlite.__version__
        # Parse version string like "0.46.0" or "0.46.0dev"
        parts = version_str.split(".")
        if len(parts) < 2:
            return (0, 0)
        major = int(parts[0])
        minor = int(parts[1])
        return (major, minor)
    except (ImportError, AttributeError, ValueError):
        return (0, 0)


def _check_polymorphic_debug_info_support():
    """Check if CTK and llvmlite support polymorphic debug info.

    Returns:
        tuple: (supported: bool, use_typed_const: bool)
        - supported: Whether feature is supported at all
        - use_typed_const: True for typed constant,
                           False for node reference
    """
    # runtime.getLocalRuntimeVersion() returns (cudaError_t, version_int)
    # Example: 13010 = CTK 13.1, 13020 = CTK 13.2
    _, ctk_version_number = runtime.getLocalRuntimeVersion()
    ctk_major = ctk_version_number // 1000
    ctk_minor = (ctk_version_number % 1000) // 10
    ctk_version = (ctk_major, ctk_minor)

    llvmlite_version = _get_llvmlite_version()

    # Support not available with CTK 13.1 or older
    if ctk_version <= (13, 1):
        return (False, False)

    # llvmlite > 0.45: use typed constant
    # llvmlite <= 0.45: use node reference
    use_typed_const = llvmlite_version > (0, 45)
    return (True, use_typed_const)


# Check support and determine mode
(DEBUG_POLY_SUPPORTED, DEBUG_POLY_USE_TYPED_CONST) = (
    _check_polymorphic_debug_info_support()
)

# Set config based on polymorphic debug info support
if not hasattr(config, "CUDA_DEBUG_POLY"):
    config.CUDA_DEBUG_POLY = DEBUG_POLY_SUPPORTED
if not hasattr(config, "CUDA_DEBUG_POLY_USE_TYPED_CONST"):
    config.CUDA_DEBUG_POLY_USE_TYPED_CONST = DEBUG_POLY_USE_TYPED_CONST
=======
from numba.cuda.types.ext_types import GridGroup
>>>>>>> c9f83a78


@contextmanager
def suspend_emission(builder):
    """Suspends the emission of debug_metadata for the duration of the context
    managed block."""
    ref = builder.debug_metadata
    builder.debug_metadata = None
    try:
        yield
    finally:
        builder.debug_metadata = ref


class AbstractDIBuilder(metaclass=abc.ABCMeta):
    @abc.abstractmethod
    def mark_variable(
        self,
        builder,
        allocavalue,
        name,
        lltype,
        size,
        line,
        datamodel=None,
        argidx=None,
    ):
        """Emit debug info for the variable."""
        pass

    @abc.abstractmethod
    def mark_location(self, builder, line):
        """Emit source location information to the given IRBuilder."""
        pass

    @abc.abstractmethod
    def mark_subprogram(self, function, qualname, argnames, argtypes, line):
        """Emit source location information for the given function."""
        pass

    @abc.abstractmethod
    def initialize(self):
        """Initialize the debug info. An opportunity for the debuginfo to
        prepare any necessary data structures.
        """

    @abc.abstractmethod
    def finalize(self):
        """Finalize the debuginfo by emitting all necessary metadata."""
        pass


class DummyDIBuilder(AbstractDIBuilder):
    def __init__(self, module, filepath, cgctx, directives_only):
        pass

    def mark_variable(
        self,
        builder,
        allocavalue,
        name,
        lltype,
        size,
        line,
        datamodel=None,
        argidx=None,
    ):
        pass

    def mark_location(self, builder, line):
        pass

    def mark_subprogram(self, function, qualname, argnames, argtypes, line):
        pass

    def initialize(self):
        pass

    def finalize(self):
        pass


_BYTE_SIZE = 8


class DIBuilder(AbstractDIBuilder):
    DWARF_VERSION = 4
    DEBUG_INFO_VERSION = 3
    DBG_CU_NAME = "llvm.dbg.cu"
    _DEBUG = False

    def __init__(self, module, filepath, cgctx, directives_only):
        self.module = module
        self.filepath = os.path.abspath(filepath)
        self.difile = self._di_file()
        self.subprograms = []
        self.cgctx = cgctx

        if directives_only:
            self.emission_kind = "DebugDirectivesOnly"
        else:
            self.emission_kind = "FullDebug"

        self.initialize()

    def initialize(self):
        # Create the compile unit now because it is referenced when
        # constructing subprograms
        self.dicompileunit = self._di_compile_unit()

    def _var_type(self, lltype, size, datamodel=None):
        if self._DEBUG:
            print(
                "-->",
                lltype,
                size,
                datamodel,
                getattr(datamodel, "fe_type", "NO FE TYPE"),
            )
        m = self.module
        bitsize = _BYTE_SIZE * size

        int_type = (ir.IntType,)
        real_type = ir.FloatType, ir.DoubleType
        # For simple numeric types, choose the closest encoding.
        # We treat all integers as unsigned when there's no known datamodel.
        if isinstance(lltype, int_type + real_type):
            if datamodel is None:
                # This is probably something like an `i8*` member of a struct
                name = str(lltype)
                if isinstance(lltype, int_type):
                    ditok = "DW_ATE_unsigned"
                else:
                    ditok = "DW_ATE_float"
            else:
                # This is probably a known int/float scalar type
                name = str(datamodel.fe_type)
                if isinstance(datamodel.fe_type, types.Integer):
                    if datamodel.fe_type.signed:
                        ditok = "DW_ATE_signed"
                    else:
                        ditok = "DW_ATE_unsigned"
                else:
                    ditok = "DW_ATE_float"
            mdtype = m.add_debug_info(
                "DIBasicType",
                {
                    "name": name,
                    "size": bitsize,
                    "encoding": ir.DIToken(ditok),
                },
            )
        elif isinstance(datamodel, ComplexModel):
            # TODO: Is there a better way of determining "this is a complex
            # number"?
            #
            # NOTE: Commented below is the way to generate the metadata for a
            # C99 complex type that's directly supported by DWARF. Numba however
            # generates a struct with real/imag cf. CPython to give a more
            # pythonic feel to inspection.
            #
            # mdtype = m.add_debug_info('DIBasicType', {
            #  'name': f"{datamodel.fe_type} ({str(lltype)})",
            #  'size': bitsize,
            # 'encoding': ir.DIToken('DW_ATE_complex_float'),
            # })
            meta = []
            offset = 0
            for ix, name in enumerate(("real", "imag")):
                component = lltype.elements[ix]
                component_size = self.cgctx.get_abi_sizeof(component)
                component_basetype = m.add_debug_info(
                    "DIBasicType",
                    {
                        "name": str(component),
                        "size": _BYTE_SIZE * component_size,  # bits
                        "encoding": ir.DIToken("DW_ATE_float"),
                    },
                )
                derived_type = m.add_debug_info(
                    "DIDerivedType",
                    {
                        "tag": ir.DIToken("DW_TAG_member"),
                        "name": name,
                        "baseType": component_basetype,
                        "size": _BYTE_SIZE
                        * component_size,  # DW_TAG_member size is in bits
                        "offset": offset,
                    },
                )
                meta.append(derived_type)
                offset += _BYTE_SIZE * component_size  # offset is in bits
            mdtype = m.add_debug_info(
                "DICompositeType",
                {
                    "tag": ir.DIToken("DW_TAG_structure_type"),
                    "name": f"{datamodel.fe_type} ({str(lltype)})",
                    "identifier": str(lltype),
                    "elements": m.add_metadata(meta),
                    "size": offset,
                },
                is_distinct=True,
            )
        elif isinstance(datamodel, UniTupleModel):
            element = lltype.element
            el_size = self.cgctx.get_abi_sizeof(element)
            basetype = self._var_type(element, el_size)
            name = f"{datamodel.fe_type} ({str(lltype)})"
            count = size // el_size
            mdrange = m.add_debug_info(
                "DISubrange",
                {
                    "count": count,
                },
            )
            mdtype = m.add_debug_info(
                "DICompositeType",
                {
                    "tag": ir.DIToken("DW_TAG_array_type"),
                    "baseType": basetype,
                    "name": name,
                    "size": bitsize,
                    "identifier": str(lltype),
                    "elements": m.add_metadata([mdrange]),
                },
            )
        elif isinstance(lltype, ir.PointerType):
            model = getattr(datamodel, "_pointee_model", None)
            basetype = self._var_type(
                lltype.pointee, self.cgctx.get_abi_sizeof(lltype.pointee), model
            )
            mdtype = m.add_debug_info(
                "DIDerivedType",
                {
                    "tag": ir.DIToken("DW_TAG_pointer_type"),
                    "baseType": basetype,
                    "size": _BYTE_SIZE * self.cgctx.get_abi_sizeof(lltype),
                },
            )
        elif isinstance(lltype, ir.LiteralStructType):
            # Struct type
            meta = []
            offset = 0
            if datamodel is None or not datamodel.inner_models():
                name = f"Anonymous struct ({str(lltype)})"
                for field_id, element in enumerate(lltype.elements):
                    size = self.cgctx.get_abi_sizeof(element)
                    basetype = self._var_type(element, size)
                    derived_type = m.add_debug_info(
                        "DIDerivedType",
                        {
                            "tag": ir.DIToken("DW_TAG_member"),
                            "name": f"<field {field_id}>",
                            "baseType": basetype,
                            "size": _BYTE_SIZE
                            * size,  # DW_TAG_member size is in bits
                            "offset": offset,
                        },
                    )
                    meta.append(derived_type)
                    offset += _BYTE_SIZE * size  # offset is in bits
            else:
                name = f"{datamodel.fe_type} ({str(lltype)})"
                for element, field, model in zip(
                    lltype.elements, datamodel._fields, datamodel.inner_models()
                ):
                    size = self.cgctx.get_abi_sizeof(element)
                    basetype = self._var_type(element, size, datamodel=model)
                    derived_type = m.add_debug_info(
                        "DIDerivedType",
                        {
                            "tag": ir.DIToken("DW_TAG_member"),
                            "name": field,
                            "baseType": basetype,
                            "size": _BYTE_SIZE
                            * size,  # DW_TAG_member size is in bits
                            "offset": offset,
                        },
                    )
                    meta.append(derived_type)
                    offset += _BYTE_SIZE * size  # offset is in bits

            mdtype = m.add_debug_info(
                "DICompositeType",
                {
                    "tag": ir.DIToken("DW_TAG_structure_type"),
                    "name": name,
                    "identifier": str(lltype),
                    "elements": m.add_metadata(meta),
                    "size": offset,
                },
                is_distinct=True,
            )
        elif isinstance(lltype, ir.ArrayType):
            element = lltype.element
            el_size = self.cgctx.get_abi_sizeof(element)
            basetype = self._var_type(element, el_size)
            count = size // el_size
            mdrange = m.add_debug_info(
                "DISubrange",
                {
                    "count": count,
                },
            )
            mdtype = m.add_debug_info(
                "DICompositeType",
                {
                    "tag": ir.DIToken("DW_TAG_array_type"),
                    "baseType": basetype,
                    "name": str(lltype),
                    "size": bitsize,
                    "identifier": str(lltype),
                    "elements": m.add_metadata([mdrange]),
                },
            )
        else:
            # For all other types, describe it as sequence of bytes
            count = size
            mdrange = m.add_debug_info(
                "DISubrange",
                {
                    "count": count,
                },
            )
            mdbase = m.add_debug_info(
                "DIBasicType",
                {
                    "name": "byte",
                    "size": _BYTE_SIZE,
                    "encoding": ir.DIToken("DW_ATE_unsigned_char"),
                },
            )
            mdtype = m.add_debug_info(
                "DICompositeType",
                {
                    "tag": ir.DIToken("DW_TAG_array_type"),
                    "baseType": mdbase,
                    "name": str(lltype),
                    "size": bitsize,
                    "identifier": str(lltype),
                    "elements": m.add_metadata([mdrange]),
                },
            )

        return mdtype

    def mark_variable(
        self,
        builder,
        allocavalue,
        name,
        lltype,
        size,
        line,
        datamodel=None,
        argidx=None,
    ):
        arg_index = 0 if argidx is None else argidx
        m = self.module
        fnty = ir.FunctionType(ir.VoidType(), [ir.MetaDataType()] * 3)
        decl = cgutils.get_or_insert_function(m, fnty, "llvm.dbg.declare")

        mdtype = self._var_type(lltype, size, datamodel=datamodel)
        name = name.replace(".", "$")  # for gdb to work correctly
        mdlocalvar = m.add_debug_info(
            "DILocalVariable",
            {
                "name": name,
                "arg": arg_index,
                "scope": self.subprograms[-1],
                "file": self.difile,
                "line": line,
                "type": mdtype,
            },
        )
        mdexpr = m.add_debug_info("DIExpression", {})

        return builder.call(decl, [allocavalue, mdlocalvar, mdexpr])

    def mark_location(self, builder, line):
        builder.debug_metadata = self._add_location(line)

    def mark_subprogram(self, function, qualname, argnames, argtypes, line):
        name = qualname
        argmap = dict(zip(argnames, argtypes))
        di_subp = self._add_subprogram(
            name=name,
            linkagename=function.name,
            line=line,
            function=function,
            argmap=argmap,
        )
        function.set_metadata("dbg", di_subp)

    def finalize(self):
        dbgcu = cgutils.get_or_insert_named_metadata(
            self.module, self.DBG_CU_NAME
        )
        dbgcu.add(self.dicompileunit)
        self._set_module_flags()

    #
    # Internal APIs
    #

    def _set_module_flags(self):
        """Set the module flags metadata"""
        module = self.module
        mflags = cgutils.get_or_insert_named_metadata(
            module, "llvm.module.flags"
        )
        # Set *require* behavior to warning
        # See http://llvm.org/docs/LangRef.html#module-flags-metadata
        require_warning_behavior = self._const_int(2)
        if self.DWARF_VERSION is not None:
            dwarf_version = module.add_metadata(
                [
                    require_warning_behavior,
                    "Dwarf Version",
                    self._const_int(self.DWARF_VERSION),
                ]
            )
            if dwarf_version not in mflags.operands:
                mflags.add(dwarf_version)
        debuginfo_version = module.add_metadata(
            [
                require_warning_behavior,
                "Debug Info Version",
                self._const_int(self.DEBUG_INFO_VERSION),
            ]
        )
        if debuginfo_version not in mflags.operands:
            mflags.add(debuginfo_version)

    def _add_subprogram(self, name, linkagename, line, function, argmap):
        """Emit subprogram metadata"""
        subp = self._di_subprogram(name, linkagename, line, function, argmap)
        self.subprograms.append(subp)
        return subp

    def _add_location(self, line):
        """Emit location metatdaa"""
        loc = self._di_location(line)
        return loc

    @classmethod
    def _const_int(cls, num, bits=32):
        """Util to create constant int in metadata"""
        return ir.IntType(bits)(num)

    @classmethod
    def _const_bool(cls, boolean):
        """Util to create constant boolean in metadata"""
        return ir.IntType(1)(boolean)

    #
    # Helpers to emit the metadata nodes
    #

    def _di_file(self):
        return self.module.add_debug_info(
            "DIFile",
            {
                "directory": os.path.dirname(self.filepath),
                "filename": os.path.basename(self.filepath),
            },
        )

    def _di_compile_unit(self):
        return self.module.add_debug_info(
            "DICompileUnit",
            {
                "language": ir.DIToken("DW_LANG_C_plus_plus"),
                "file": self.difile,
                # Numba has to pretend to be clang to ensure the prologue is skipped
                # correctly in gdb. See:
                # https://sourceware.org/git/?p=binutils-gdb.git;a=blob;f=gdb/amd64-tdep.c;h=e563d369d8cb3eb3c2f732c2fa850ec70ba8d63b;hb=a4b0231e179607e47b1cdf1fe15c5dc25e482fad#l2521
                # Note the "producer_is_llvm" call to specialise the prologue
                # handling, this is defined here:
                # https://sourceware.org/git/?p=binutils-gdb.git;a=blob;f=gdb/producer.c;h=cdfd80d904c09394febd18749bb90359b2d128cc;hb=a4b0231e179607e47b1cdf1fe15c5dc25e482fad#l124
                # and to get a match for this condition the 'producer' must start
                # with "clang ", hence the following...
                "producer": "clang (Numba)",
                "runtimeVersion": 0,
                "isOptimized": config.OPT != 0,
                "emissionKind": ir.DIToken(self.emission_kind),
            },
            is_distinct=True,
        )

    def _di_subroutine_type(self, line, function, argmap):
        # The function call conv needs encoding.
        llfunc = function
        md = []

        for idx, llarg in enumerate(llfunc.args):
            if not llarg.name.startswith("arg."):
                name = llarg.name.replace(".", "$")  # for gdb to work correctly
                lltype = llarg.type
                size = self.cgctx.get_abi_sizeof(lltype)
                mdtype = self._var_type(lltype, size, datamodel=None)
                md.append(mdtype)

        for idx, (name, nbtype) in enumerate(argmap.items()):
            name = name.replace(".", "$")  # for gdb to work correctly
            datamodel = self.cgctx.data_model_manager[nbtype]
            lltype = self.cgctx.get_value_type(nbtype)
            size = self.cgctx.get_abi_sizeof(lltype)
            mdtype = self._var_type(lltype, size, datamodel=datamodel)
            md.append(mdtype)

        return self.module.add_debug_info(
            "DISubroutineType",
            {
                "types": self.module.add_metadata(md),
            },
        )

    def _di_subprogram(self, name, linkagename, line, function, argmap):
        return self.module.add_debug_info(
            "DISubprogram",
            {
                "name": name,
                "linkageName": linkagename,
                "scope": self.difile,
                "file": self.difile,
                "line": line,
                "type": self._di_subroutine_type(line, function, argmap),
                "isLocal": False,
                "isDefinition": True,
                "scopeLine": line,
                "isOptimized": config.OPT != 0,
                "unit": self.dicompileunit,
            },
            is_distinct=True,
        )

    def _di_location(self, line):
        return self.module.add_debug_info(
            "DILocation",
            {
                "line": line,
                "column": 1,
                "scope": self.subprograms[-1],
            },
        )


class CUDADIBuilder(DIBuilder):
    def __init__(self, module, filepath, cgctx, directives_only):
        super().__init__(module, filepath, cgctx, directives_only)
        # Cache for local variable metadata type and line deduplication
        self._vartypelinemap = {}

    def _var_type(self, lltype, size, datamodel=None):
        is_bool = False
        is_int_literal = False
        is_grid_group = False
        m = self.module

        if isinstance(lltype, ir.IntType):
            if datamodel is None:
                if size == 1:
                    name = str(lltype)
                    is_bool = True
            else:
                name = str(datamodel.fe_type)
                if isinstance(datamodel.fe_type, types.Boolean):
                    is_bool = True
                    if isinstance(datamodel.fe_type, types.BooleanLiteral):
                        name = "bool"
                elif isinstance(datamodel.fe_type, types.Integer):
                    if isinstance(datamodel.fe_type, types.IntegerLiteral):
                        name = f"int{_BYTE_SIZE * size}"
                        is_int_literal = True
                elif isinstance(datamodel.fe_type, GridGroup):
                    is_grid_group = True

        if is_bool or is_int_literal or is_grid_group:
            bitsize = _BYTE_SIZE * size
            # Boolean type workaround until upstream Numba is fixed
            if is_bool:
                ditok = "DW_ATE_boolean"
            elif is_int_literal:
                ditok = "DW_ATE_signed"
            # GridGroup type should use numba.cuda implementation
            elif is_grid_group:
                ditok = "DW_ATE_unsigned"

            return m.add_debug_info(
                "DIBasicType",
                {
                    "name": name,
                    "size": bitsize,
                    "encoding": ir.DIToken(ditok),
                },
            )

        if isinstance(datamodel, UnionModel):
            # UnionModel is handled here to represent polymorphic types
            meta = []
            maxwidth = 0
            for field, model in zip(
                datamodel._fields, datamodel.inner_models()
            ):
                # Ignore the "tag" field, focus on the "payload" field which
                # contains the data types in memory
                if field == "payload":
                    # Store metadata dictionaries to create members later
                    member_metadata_dicts = []

                    for index, mod in enumerate(model.inner_models()):
                        dtype = mod.get_value_type()
                        membersize = self.cgctx.get_abi_sizeof(dtype)
                        basetype = self._var_type(
                            dtype, membersize, datamodel=mod
                        )
                        if isinstance(mod.fe_type, types.Literal):
                            typename = str(mod.fe_type.literal_type)
                        else:
                            typename = str(mod.fe_type)
                        # Use a prefix "_" on type names as field names
                        membername = "_" + typename
                        memberwidth = _BYTE_SIZE * membersize
                        # Build the metadata dictionary
                        metadata_dict = {
                            "tag": ir.DIToken("DW_TAG_member"),
                            "name": membername,
                            "baseType": basetype,
                            # DW_TAG_member size is in bits
                            "size": memberwidth,
                        }
                        if config.CUDA_DEBUG_POLY:
                            # Polymorphic debug info with DW_TAG_variant
                            # extraData depends on llvmlite version
                            if config.CUDA_DEBUG_POLY_USE_TYPED_CONST:
                                metadata_dict["extraData"] = ir.IntType(8)(
                                    index
                                )
                            else:
                                # Use metadata node reference
                                metadata_dict["extraData"] = m.add_metadata(
                                    [ir.IntType(8)(index)]
                                )
                            # Add offset to each variant member
                            # Offset equals the element's own width
                            metadata_dict["offset"] = memberwidth
                        member_metadata_dicts.append(metadata_dict)
                        if memberwidth > maxwidth:
                            maxwidth = memberwidth

                    # Create the member DIDerivedTypes
                    for metadata_dict in member_metadata_dicts:
                        derived_type = m.add_debug_info(
                            "DIDerivedType", metadata_dict
                        )
                        meta.append(derived_type)

            if config.CUDA_DEBUG_POLY:
                # Polymorphic variable debug info generation
                wrapper_struct_size = 2 * maxwidth
                # Generate unique discriminator name based on composite type
                variant_elements_metadata = m.add_metadata(meta)
                discriminator_unique_id = str(id(variant_elements_metadata))
                discriminator_name = f"discriminator-{discriminator_unique_id}"
                discriminator = m.add_debug_info(
                    "DIDerivedType",
                    {
                        "tag": ir.DIToken("DW_TAG_member"),
                        "name": discriminator_name,
                        "baseType": m.add_debug_info(
                            "DIBasicType",
                            {
                                "name": "int",
                                "size": _BYTE_SIZE,
                                "encoding": ir.DIToken("DW_ATE_unsigned"),
                            },
                        ),
                        "size": _BYTE_SIZE,
                        "flags": ir.DIToken("DIFlagArtificial"),
                    },
                )
                # Create the final variant_part with actual members
                variant_unique_identifier = discriminator_unique_id
                variant_part_type = m.add_debug_info(
                    "DICompositeType",
                    {
                        "file": self.difile,
                        "tag": ir.DIToken("DW_TAG_variant_part"),
                        "name": "variant_part",
                        "identifier": variant_unique_identifier,
                        "elements": variant_elements_metadata,
                        "size": maxwidth,
                        "discriminator": discriminator,
                    },
                )
                # Create elements metadata for wrapper struct
                elements_metadata = m.add_metadata(
                    [discriminator, variant_part_type]
                )
                unique_identifier = str(id(elements_metadata))
                wrapper_struct = m.add_debug_info(
                    "DICompositeType",
                    {
                        "file": self.difile,
                        "tag": ir.DIToken("DW_TAG_structure_type"),
                        "name": "variant_wrapper_struct",
                        "identifier": unique_identifier,
                        "elements": elements_metadata,
                        "size": wrapper_struct_size,
                    },
                )
                return wrapper_struct
            else:
                fake_union_name = "dbg_poly_union"
                return m.add_debug_info(
                    "DICompositeType",
                    {
                        "file": self.difile,
                        "tag": ir.DIToken("DW_TAG_union_type"),
                        "name": fake_union_name,
                        "identifier": str(lltype),
                        "elements": m.add_metadata(meta),
                        "size": maxwidth,
                    },
                    is_distinct=True,
                )
        # For other cases, use upstream Numba implementation
        return super()._var_type(lltype, size, datamodel=datamodel)

    def _di_subroutine_type(self, line, function, argmap):
        # The function call conv needs encoding.
        llfunc = function
        md = []

        # Create metadata type for return value
        if len(llfunc.args) > 0:
            lltype = llfunc.args[0].type
            size = self.cgctx.get_abi_sizeof(lltype)
            mdtype = self._var_type(lltype, size, datamodel=None)
            md.append(mdtype)

        # Create metadata type for arguments
        for idx, (name, nbtype) in enumerate(argmap.items()):
            datamodel = self.cgctx.data_model_manager[nbtype]
            lltype = self.cgctx.get_value_type(nbtype)
            size = self.cgctx.get_abi_sizeof(lltype)
            mdtype = self._var_type(lltype, size, datamodel=datamodel)
            md.append(mdtype)

        return self.module.add_debug_info(
            "DISubroutineType",
            {
                "types": self.module.add_metadata(md),
            },
        )

    def mark_variable(
        self,
        builder,
        allocavalue,
        name,
        lltype,
        size,
        line,
        datamodel=None,
        argidx=None,
    ):
        if name.startswith("$") or "." in name:
            # Do not emit llvm.dbg.declare on user variable alias
            return
        else:
            int_type = (ir.IntType,)
            real_type = ir.FloatType, ir.DoubleType
            if isinstance(lltype, int_type + real_type):
                # Start with scalar variable, swtiching llvm.dbg.declare
                # to llvm.dbg.value
                return
            else:
                return super().mark_variable(
                    builder,
                    allocavalue,
                    name,
                    lltype,
                    size,
                    line,
                    datamodel,
                    argidx,
                )

    def update_variable(
        self,
        builder,
        value,
        name,
        lltype,
        size,
        line,
        datamodel=None,
        argidx=None,
    ):
        m = self.module
        fnty = ir.FunctionType(ir.VoidType(), [ir.MetaDataType()] * 3)
        decl = cgutils.get_or_insert_function(m, fnty, "llvm.dbg.value")

        mdtype = self._var_type(lltype, size, datamodel)
        index = name.find(".")
        if index >= 0:
            name = name[:index]
        # Merge DILocalVariable nodes with same name and type but different
        # lines. Use the cached [(name, type) -> line] info to deduplicate
        # metadata. Use the lltype as part of key.
        key = (name, lltype)
        if key in self._vartypelinemap:
            line = self._vartypelinemap[key]
        else:
            self._vartypelinemap[key] = line
        arg_index = 0 if argidx is None else argidx
        mdlocalvar = m.add_debug_info(
            "DILocalVariable",
            {
                "name": name,
                "arg": arg_index,
                "scope": self.subprograms[-1],
                "file": self.difile,
                "line": line,
                "type": mdtype,
            },
        )
        mdexpr = m.add_debug_info("DIExpression", {})

        return builder.call(decl, [value, mdlocalvar, mdexpr])<|MERGE_RESOLUTION|>--- conflicted
+++ resolved
@@ -10,7 +10,6 @@
 from numba.cuda.core import config
 from numba.cuda import cgutils
 from numba.cuda.datamodel.models import ComplexModel, UnionModel, UniTupleModel
-<<<<<<< HEAD
 from numba.cuda.ext_types import GridGroup
 from cuda.bindings import runtime
 
@@ -71,9 +70,7 @@
     config.CUDA_DEBUG_POLY = DEBUG_POLY_SUPPORTED
 if not hasattr(config, "CUDA_DEBUG_POLY_USE_TYPED_CONST"):
     config.CUDA_DEBUG_POLY_USE_TYPED_CONST = DEBUG_POLY_USE_TYPED_CONST
-=======
 from numba.cuda.types.ext_types import GridGroup
->>>>>>> c9f83a78
 
 
 @contextmanager
