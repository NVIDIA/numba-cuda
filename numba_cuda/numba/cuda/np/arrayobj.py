--- conflicted
+++ resolved
@@ -16,15 +16,9 @@
 
 import numpy as np
 
-<<<<<<< HEAD
-from numba import pndindex
-from numba.cuda import literal_unroll
-from numba.core import types, typing, errors
-=======
 from numba.cuda.misc.special import literal_unroll
 from numba.cuda import types, typing
 from numba.cuda.core import errors
->>>>>>> 9eb2e25d
 from numba.cuda import cgutils, extending
 from numba.cuda.np.numpy_support import (
     as_dtype,
