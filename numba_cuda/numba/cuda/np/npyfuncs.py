# SPDX-FileCopyrightText: Copyright (c) 2025 NVIDIA CORPORATION & AFFILIATES. All rights reserved.
# SPDX-License-Identifier: BSD-2-Clause

"""Codegen for functions used as kernels in NumPy functions

Typically, the kernels of several ufuncs that can't map directly to
Python builtins
"""

import math

import llvmlite.ir
import numpy as np

from numba.cuda.extending import overload
from numba.core.imputils import impl_ret_untracked
<<<<<<< HEAD
from numba.core import types, errors
from numba.cuda import cgutils, typing
=======
from numba.core import typing, types, errors
from numba.cuda import cgutils
from numba.cuda.np import npdatetime
>>>>>>> 5667cf85
from numba.cuda.extending import register_jitable
from numba.cuda.np.math import cmathimpl, mathimpl, numbers
from numba.cuda.np.numpy_support import numpy_version

# some NumPy constants. Note that we could generate some of them using
# the math library, but having the values copied from npy_math seems to
# yield more accurate results
_NPY_LOG2E = 1.442695040888963407359924681001892137  # math.log(math.e, 2)
_NPY_LOG10E = 0.434294481903251827651128918916605082  # math.log(math.e, 10)
_NPY_LOGE2 = 0.693147180559945309417232121458176568  # math.log(2)


def _check_arity_and_homogeneity(sig, args, arity, return_type=None):
    """checks that the following are true:
    - args and sig.args have arg_count elements
    - all input types are homogeneous
    - return type is 'return_type' if provided, otherwise it must be
      homogeneous with the input types.
    """
    assert len(args) == arity
    assert len(sig.args) == arity
    ty = sig.args[0]
    if return_type is None:
        return_type = ty
    # must have homogeneous args
    if not (
        all(arg == ty for arg in sig.args) and sig.return_type == return_type
    ):
        import inspect

        fname = inspect.currentframe().f_back.f_code.co_name
        msg = "{0} called with invalid types: {1}".format(fname, sig)
        assert False, msg


cast_arg_ty = types.float64


def _call_func_by_name_with_cast(
    context, builder, sig, args, func_name, ty=cast_arg_ty
):
    # it is quite common in NumPy to have loops implemented as a call
    # to the double version of the function, wrapped in casts. This
    # helper function facilitates that.
    mod = builder.module
    lty = context.get_argument_type(ty)
    fnty = llvmlite.ir.FunctionType(lty, [lty] * len(sig.args))
    fn = cgutils.insert_pure_function(mod, fnty, name=func_name)
    cast_args = [
        context.cast(builder, arg, argty, ty)
        for arg, argty in zip(args, sig.args)
    ]

    result = builder.call(fn, cast_args)
    return context.cast(builder, result, types.float64, sig.return_type)


def _dispatch_func_by_name_type(context, builder, sig, args, table, user_name):
    # for most cases the functions are homogeneous on all their types.
    # this code dispatches on the first argument type as it is the most useful
    # for our uses (all cases but ldexp are homogeneous in all types, and
    # dispatching on the first argument type works of ldexp as well)
    #
    # assumes that the function pointed by func_name has the type
    # signature sig (but needs translation to llvm types).

    ty = sig.args[0]
    try:
        func_name = table[ty]
    except KeyError as e:
        msg = "No {0} function for real type {1}".format(user_name, str(e))
        raise errors.LoweringError(msg)

    mod = builder.module
    if ty in types.complex_domain:
        # In numba struct types are always passed by pointer. So the call has to
        # be transformed from "result = func(ops...)" to "func(&result, ops...).
        # note that the result value pointer as first argument is the convention
        # used by numba.

        # First, prepare the return value
        out = context.make_complex(builder, ty)
        ptrargs = [cgutils.alloca_once_value(builder, arg) for arg in args]
        call_args = [out._getpointer()] + ptrargs
        # get_value_as_argument for struct types like complex allocate stack space
        # and initialize with the value, the return value is the pointer to that
        # allocated space (ie: pointer to a copy of the value in the stack).
        # get_argument_type returns a pointer to the struct type in consonance.
        call_argtys = [ty] + list(sig.args)
        call_argltys = [
            context.get_value_type(ty).as_pointer() for ty in call_argtys
        ]
        fnty = llvmlite.ir.FunctionType(llvmlite.ir.VoidType(), call_argltys)
        # Note: the function isn't pure here (it writes to its pointer args)
        fn = cgutils.get_or_insert_function(mod, fnty, func_name)
        builder.call(fn, call_args)
        retval = builder.load(call_args[0])
    else:
        argtypes = [context.get_argument_type(aty) for aty in sig.args]
        restype = context.get_argument_type(sig.return_type)
        fnty = llvmlite.ir.FunctionType(restype, argtypes)
        fn = cgutils.insert_pure_function(mod, fnty, name=func_name)
        retval = context.call_external_function(builder, fn, sig.args, args)
    return retval


########################################################################
# Division kernels inspired by NumPy loops.c.src code
#
# The builtins are not applicable as they rely on a test for zero in the
# denominator. If it is zero the appropriate exception is raised.
# In NumPy, a division by zero does not raise an exception, but instead
# generated a known value. Note that a division by zero in any of the
# operations of a vector may raise an exception or issue a warning
# depending on the np.seterr configuration. This is not supported
# right now (and in any case, it won't be handled by these functions
# either)


def np_int_sdiv_impl(context, builder, sig, args):
    # based on the actual code in NumPy loops.c.src for signed integer types
    _check_arity_and_homogeneity(sig, args, 2)

    num, den = args
    ty = sig.args[0]  # any arg type will do, homogeneous

    ZERO = context.get_constant(ty, 0)
    MINUS_ONE = context.get_constant(ty, -1)
    MIN_INT = context.get_constant(ty, 1 << (den.type.width - 1))
    den_is_zero = builder.icmp_unsigned("==", ZERO, den)
    den_is_minus_one = builder.icmp_unsigned("==", MINUS_ONE, den)
    num_is_min_int = builder.icmp_unsigned("==", MIN_INT, num)
    could_cause_sigfpe = builder.and_(den_is_minus_one, num_is_min_int)
    force_zero = builder.or_(den_is_zero, could_cause_sigfpe)
    with builder.if_else(force_zero, likely=False) as (then, otherwise):
        with then:
            bb_then = builder.basic_block
        with otherwise:
            bb_otherwise = builder.basic_block
            div = builder.sdiv(num, den)
            mod = builder.srem(num, den)
            num_gt_zero = builder.icmp_signed(">", num, ZERO)
            den_gt_zero = builder.icmp_signed(">", den, ZERO)
            not_same_sign = builder.xor(num_gt_zero, den_gt_zero)
            mod_not_zero = builder.icmp_unsigned("!=", mod, ZERO)
            needs_fixing = builder.and_(not_same_sign, mod_not_zero)
            fix_value = builder.select(needs_fixing, MINUS_ONE, ZERO)
            result_otherwise = builder.add(div, fix_value)

    result = builder.phi(ZERO.type)
    result.add_incoming(ZERO, bb_then)
    result.add_incoming(result_otherwise, bb_otherwise)

    return result


def np_int_srem_impl(context, builder, sig, args):
    # based on the actual code in NumPy loops.c.src for signed integers
    _check_arity_and_homogeneity(sig, args, 2)

    num, den = args
    ty = sig.args[0]  # any arg type will do, homogeneous

    ZERO = context.get_constant(ty, 0)
    den_not_zero = builder.icmp_unsigned("!=", ZERO, den)
    bb_no_if = builder.basic_block
    with cgutils.if_unlikely(builder, den_not_zero):
        bb_if = builder.basic_block
        mod = builder.srem(num, den)
        num_gt_zero = builder.icmp_signed(">", num, ZERO)
        den_gt_zero = builder.icmp_signed(">", den, ZERO)
        not_same_sign = builder.xor(num_gt_zero, den_gt_zero)
        mod_not_zero = builder.icmp_unsigned("!=", mod, ZERO)
        needs_fixing = builder.and_(not_same_sign, mod_not_zero)
        fix_value = builder.select(needs_fixing, den, ZERO)
        final_mod = builder.add(fix_value, mod)

    result = builder.phi(ZERO.type)
    result.add_incoming(ZERO, bb_no_if)
    result.add_incoming(final_mod, bb_if)

    return result


def np_int_sdivrem_impl(context, builder, sig, args):
    div = np_int_sdiv_impl(
        context, builder, sig.return_type[0](*sig.args), args
    )
    rem = np_int_srem_impl(
        context, builder, sig.return_type[1](*sig.args), args
    )
    return context.make_tuple(builder, sig.return_type, [div, rem])


def np_int_udiv_impl(context, builder, sig, args):
    _check_arity_and_homogeneity(sig, args, 2)

    num, den = args
    ty = sig.args[0]  # any arg type will do, homogeneous

    ZERO = context.get_constant(ty, 0)
    div_by_zero = builder.icmp_unsigned("==", ZERO, den)
    with builder.if_else(div_by_zero, likely=False) as (then, otherwise):
        with then:
            # division by zero
            bb_then = builder.basic_block
        with otherwise:
            # divide!
            div = builder.udiv(num, den)
            bb_otherwise = builder.basic_block

    result = builder.phi(ZERO.type)
    result.add_incoming(ZERO, bb_then)
    result.add_incoming(div, bb_otherwise)
    return result


def np_int_urem_impl(context, builder, sig, args):
    # based on the actual code in NumPy loops.c.src for signed integers
    _check_arity_and_homogeneity(sig, args, 2)

    num, den = args
    ty = sig.args[0]  # any arg type will do, homogeneous

    ZERO = context.get_constant(ty, 0)
    den_not_zero = builder.icmp_unsigned("!=", ZERO, den)
    bb_no_if = builder.basic_block
    with cgutils.if_unlikely(builder, den_not_zero):
        bb_if = builder.basic_block
        mod = builder.urem(num, den)

    result = builder.phi(ZERO.type)
    result.add_incoming(ZERO, bb_no_if)
    result.add_incoming(mod, bb_if)

    return result


def np_int_udivrem_impl(context, builder, sig, args):
    div = np_int_udiv_impl(
        context, builder, sig.return_type[0](*sig.args), args
    )
    rem = np_int_urem_impl(
        context, builder, sig.return_type[1](*sig.args), args
    )
    return context.make_tuple(builder, sig.return_type, [div, rem])


# implementation of int_fmod is in fact the same as the unsigned remainder,
# that is: srem with a special case returning 0 when the denominator is 0.
np_int_fmod_impl = np_int_urem_impl


def np_real_div_impl(context, builder, sig, args):
    # in NumPy real div has the same semantics as an fdiv for generating
    # NANs, INF and NINF
    _check_arity_and_homogeneity(sig, args, 2)
    return builder.fdiv(*args)


def np_real_mod_impl(context, builder, sig, args):
    # note: this maps to NumPy remainder, which has the same semantics as Python
    # based on code in loops.c.src
    _check_arity_and_homogeneity(sig, args, 2)
    in1, in2 = args
    ty = sig.args[0]

    ZERO = context.get_constant(ty, 0.0)
    res = builder.frem(in1, in2)
    res_ne_zero = builder.fcmp_ordered("!=", res, ZERO)
    den_lt_zero = builder.fcmp_ordered("<", in2, ZERO)
    res_lt_zero = builder.fcmp_ordered("<", res, ZERO)
    needs_fixing = builder.and_(
        res_ne_zero, builder.xor(den_lt_zero, res_lt_zero)
    )
    fix_value = builder.select(needs_fixing, in2, ZERO)

    return builder.fadd(res, fix_value)


def np_real_fmod_impl(context, builder, sig, args):
    _check_arity_and_homogeneity(sig, args, 2)
    return builder.frem(*args)


def _fabs(context, builder, arg):
    ZERO = llvmlite.ir.Constant(arg.type, 0.0)
    arg_negated = builder.fsub(ZERO, arg)
    arg_is_negative = builder.fcmp_ordered("<", arg, ZERO)
    return builder.select(arg_is_negative, arg_negated, arg)


def np_complex_div_impl(context, builder, sig, args):
    # Extracted from numpy/core/src/umath/loops.c.src,
    # inspired by complex_div_impl
    # variables named coherent with loops.c.src
    # This is implemented using the approach described in
    #   R.L. Smith. Algorithm 116: Complex division.
    #   Communications of the ACM, 5(8):435, 1962

    in1, in2 = [
        context.make_complex(builder, sig.args[0], value=arg) for arg in args
    ]

    in1r = in1.real  # numerator.real
    in1i = in1.imag  # numerator.imag
    in2r = in2.real  # denominator.real
    in2i = in2.imag  # denominator.imag
    ftype = in1r.type
    assert all([i.type == ftype for i in [in1r, in1i, in2r, in2i]]), (
        "mismatched types"
    )
    out = context.make_helper(builder, sig.return_type)

    ZERO = llvmlite.ir.Constant(ftype, 0.0)
    ONE = llvmlite.ir.Constant(ftype, 1.0)

    # if abs(denominator.real) >= abs(denominator.imag)
    in2r_abs = _fabs(context, builder, in2r)
    in2i_abs = _fabs(context, builder, in2i)
    in2r_abs_ge_in2i_abs = builder.fcmp_ordered(">=", in2r_abs, in2i_abs)
    with builder.if_else(in2r_abs_ge_in2i_abs) as (then, otherwise):
        with then:
            # if abs(denominator.real) == 0 and abs(denominator.imag) == 0
            in2r_is_zero = builder.fcmp_ordered("==", in2r_abs, ZERO)
            in2i_is_zero = builder.fcmp_ordered("==", in2i_abs, ZERO)
            in2_is_zero = builder.and_(in2r_is_zero, in2i_is_zero)
            with builder.if_else(in2_is_zero) as (inn_then, inn_otherwise):
                with inn_then:
                    # division by 0.
                    # fdiv generates the appropriate NAN/INF/NINF
                    out.real = builder.fdiv(in1r, in2r_abs)
                    out.imag = builder.fdiv(in1i, in2i_abs)
                with inn_otherwise:
                    # general case for:
                    # abs(denominator.real) > abs(denominator.imag)
                    rat = builder.fdiv(in2i, in2r)
                    # scl = 1.0/(in2r + in2i*rat)
                    tmp1 = builder.fmul(in2i, rat)
                    tmp2 = builder.fadd(in2r, tmp1)
                    scl = builder.fdiv(ONE, tmp2)
                    # out.real = (in1r + in1i*rat)*scl
                    # out.imag = (in1i - in1r*rat)*scl
                    tmp3 = builder.fmul(in1i, rat)
                    tmp4 = builder.fmul(in1r, rat)
                    tmp5 = builder.fadd(in1r, tmp3)
                    tmp6 = builder.fsub(in1i, tmp4)
                    out.real = builder.fmul(tmp5, scl)
                    out.imag = builder.fmul(tmp6, scl)
        with otherwise:
            # general case for:
            # abs(denominator.imag) > abs(denominator.real)
            rat = builder.fdiv(in2r, in2i)
            # scl = 1.0/(in2i + in2r*rat)
            tmp1 = builder.fmul(in2r, rat)
            tmp2 = builder.fadd(in2i, tmp1)
            scl = builder.fdiv(ONE, tmp2)
            # out.real = (in1r*rat + in1i)*scl
            # out.imag = (in1i*rat - in1r)*scl
            tmp3 = builder.fmul(in1r, rat)
            tmp4 = builder.fmul(in1i, rat)
            tmp5 = builder.fadd(tmp3, in1i)
            tmp6 = builder.fsub(tmp4, in1r)
            out.real = builder.fmul(tmp5, scl)
            out.imag = builder.fmul(tmp6, scl)

    return out._getvalue()


########################################################################
# NumPy logaddexp


def _npy_logaddexp(x1, x2):
    pass


def _generate_logaddexp(fnoverload, const, log1pfn, expfn):
    # Code generation for logaddexp and logaddexp2 is based on:
    # https://github.com/numpy/numpy/blob/12c2b7dd62fc0c14b81c8892ed5f4f59cc94d09c/numpy/core/src/npymath/npy_math_internal.h.src#L467-L507

    @overload(fnoverload)
    def ol_npy_logaddexp(x1, x2):
        if x1 != x2:
            return
        shift = x1(const)

        def impl(x1, x2):
            x, y = x1, x2
            if x == y:
                # Handles infinities of the same sign without warnings
                return x + shift
            else:
                tmp = x - y
                if tmp > 0:
                    return x + log1pfn(expfn(-tmp))
                elif tmp <= 0:
                    return y + log1pfn(expfn(tmp))
                else:
                    # NaN
                    return tmp

        return impl


def _npy_logaddexp(x1, x2):
    pass


_generate_logaddexp(_npy_logaddexp, _NPY_LOGE2, np.log1p, np.exp)


def np_real_logaddexp_impl(context, builder, sig, args):
    _check_arity_and_homogeneity(sig, args, 2)

    fnty = context.typing_context.resolve_value_type(_npy_logaddexp)
    sig = fnty.get_call_type(context.typing_context, (*sig.args,), {})
    impl = context.get_function(fnty, sig)
    return impl(builder, args)


########################################################################
# NumPy logaddexp2
def _npy_logaddexp2(x1, x2):
    pass


def npy_log2_1p(x):
    pass


# The following npy_log2_1p function is a translation of:
# https://github.com/numpy/numpy/blob/12c2b7dd62fc0c14b81c8892ed5f4f59cc94d09c/numpy/core/src/npymath/npy_math_internal.h.src#L457-L460


@overload(npy_log2_1p)
def ol_npy_log2_1p(x):
    LOG2E = x(_NPY_LOG2E)

    def impl(x):
        return LOG2E * np.log1p(x)

    return impl


_generate_logaddexp(_npy_logaddexp2, 1.0, npy_log2_1p, np.exp2)


def np_real_logaddexp2_impl(context, builder, sig, args):
    _check_arity_and_homogeneity(sig, args, 2)

    fnty = context.typing_context.resolve_value_type(_npy_logaddexp2)
    sig = fnty.get_call_type(context.typing_context, (*sig.args,), {})
    impl = context.get_function(fnty, sig)
    return impl(builder, args)


########################################################################
# true div kernels


def np_int_truediv_impl(context, builder, sig, args):
    # in NumPy we don't check for 0 denominator... fdiv handles div by
    # 0 in the way NumPy expects..
    # integer truediv always yields double
    num, den = args
    lltype = num.type
    assert all(i.type == lltype for i in args), "must have homogeneous types"
    numty, denty = sig.args

    num = context.cast(builder, num, numty, types.float64)
    den = context.cast(builder, den, denty, types.float64)

    return builder.fdiv(num, den)


########################################################################
# floor div kernels


def np_real_floor_div_impl(context, builder, sig, args):
    res = np_real_div_impl(context, builder, sig, args)
    s = typing.signature(sig.return_type, sig.return_type)
    return np_real_floor_impl(context, builder, s, (res,))


def np_real_divmod_impl(context, builder, sig, args):
    div = np_real_floor_div_impl(
        context, builder, sig.return_type[0](*sig.args), args
    )
    rem = np_real_mod_impl(
        context, builder, sig.return_type[1](*sig.args), args
    )
    return context.make_tuple(builder, sig.return_type, [div, rem])


def np_complex_floor_div_impl(context, builder, sig, args):
    # this is based on the complex floor divide in Numpy's loops.c.src
    # This is basically a full complex division with a complex floor
    # applied.
    # The complex floor seems to be defined as the real floor applied
    # with the real part and zero in the imaginary part. Fully developed
    # so it avoids computing anything related to the imaginary result.
    float_kind = sig.args[0].underlying_float
    floor_sig = typing.signature(float_kind, float_kind)

    in1, in2 = [
        context.make_complex(builder, sig.args[0], value=arg) for arg in args
    ]

    in1r = in1.real
    in1i = in1.imag
    in2r = in2.real
    in2i = in2.imag
    ftype = in1r.type
    assert all([i.type == ftype for i in [in1r, in1i, in2r, in2i]]), (
        "mismatched types"
    )

    ZERO = llvmlite.ir.Constant(ftype, 0.0)

    out = context.make_helper(builder, sig.return_type)
    out.imag = ZERO

    in2r_abs = _fabs(context, builder, in2r)
    in2i_abs = _fabs(context, builder, in2i)
    in2r_abs_ge_in2i_abs = builder.fcmp_ordered(">=", in2r_abs, in2i_abs)

    with builder.if_else(in2r_abs_ge_in2i_abs) as (then, otherwise):
        with then:
            rat = builder.fdiv(in2i, in2r)
            # out.real = floor((in1r+in1i*rat)/(in2r + in2i*rat))
            tmp1 = builder.fmul(in1i, rat)
            tmp2 = builder.fmul(in2i, rat)
            tmp3 = builder.fadd(in1r, tmp1)
            tmp4 = builder.fadd(in2r, tmp2)
            tmp5 = builder.fdiv(tmp3, tmp4)
            out.real = np_real_floor_impl(context, builder, floor_sig, (tmp5,))
        with otherwise:
            rat = builder.fdiv(in2r, in2i)
            # out.real = floor((in1i + in1r*rat)/(in2i + in2r*rat))
            tmp1 = builder.fmul(in1r, rat)
            tmp2 = builder.fmul(in2r, rat)
            tmp3 = builder.fadd(in1i, tmp1)
            tmp4 = builder.fadd(in2i, tmp2)
            tmp5 = builder.fdiv(tmp3, tmp4)
            out.real = np_real_floor_impl(context, builder, floor_sig, (tmp5,))
    return out._getvalue()


########################################################################
# numpy power funcs


def np_complex_power_impl(context, builder, sig, args):
    _check_arity_and_homogeneity(sig, args, 2)

    return numbers.complex_power_impl(context, builder, sig, args)


########################################################################
# numpy float power funcs


def real_float_power_impl(context, builder, sig, args):
    _check_arity_and_homogeneity(sig, args, 2)

    return numbers.real_power_impl(context, builder, sig, args)


def np_complex_float_power_impl(context, builder, sig, args):
    _check_arity_and_homogeneity(sig, args, 2)

    return numbers.complex_power_impl(context, builder, sig, args)


########################################################################
# numpy greatest common denominator


def np_gcd_impl(context, builder, sig, args):
    _check_arity_and_homogeneity(sig, args, 2)
    return mathimpl.gcd_impl(context, builder, sig, args)


########################################################################
# numpy lowest common multiple


def np_lcm_impl(context, builder, sig, args):
    xty, yty = sig.args
    assert xty == yty == sig.return_type
    x, y = args

    def lcm(a, b):
        """
        Like gcd, heavily cribbed from Julia.
        """
        return 0 if a == 0 else abs(a * (b // np.gcd(b, a)))

    res = context.compile_internal(builder, lcm, sig, args)
    return impl_ret_untracked(context, builder, sig.return_type, res)


########################################################################
# Numpy style complex sign


def np_complex_sign_impl(context, builder, sig, args):
    # equivalent to complex sign in NumPy's sign
    # but implemented via selects, balancing the 4 cases.
    _check_arity_and_homogeneity(sig, args, 1)

    if numpy_version >= (2, 0):
        # NumPy >= 2.0.0
        def complex_sign(z):
            abs = math.hypot(z.real, z.imag)
            if abs == 0:
                return 0 + 0j
            else:
                return z / abs

        res = context.compile_internal(builder, complex_sign, sig, args)
        return impl_ret_untracked(context, builder, sig.return_type, res)
    else:
        op = args[0]
        ty = sig.args[0]
        result = context.make_complex(builder, ty)
        float_ty = ty.underlying_float

        ZERO = context.get_constant(float_ty, 0.0)
        ONE = context.get_constant(float_ty, 1.0)
        MINUS_ONE = context.get_constant(float_ty, -1.0)
        NAN = context.get_constant(float_ty, float("nan"))

        result.real = ZERO
        result.imag = ZERO
        cmp_sig = typing.signature(types.boolean, *[ty] * 2)
        cmp_args = [op, result._getvalue()]
        arg1_ge_arg2 = np_complex_ge_impl(context, builder, cmp_sig, cmp_args)
        arg1_eq_arg2 = np_complex_eq_impl(context, builder, cmp_sig, cmp_args)
        arg1_lt_arg2 = np_complex_lt_impl(context, builder, cmp_sig, cmp_args)

        real_when_ge = builder.select(arg1_eq_arg2, ZERO, ONE)
        real_when_nge = builder.select(arg1_lt_arg2, MINUS_ONE, NAN)
        result.real = builder.select(arg1_ge_arg2, real_when_ge, real_when_nge)

        return result._getvalue()


########################################################################
# Numpy rint


def np_real_rint_impl(context, builder, sig, args):
    _check_arity_and_homogeneity(sig, args, 1)

    return mathimpl.call_fp_intrinsic(builder, "llvm.rint", args)


def np_complex_rint_impl(context, builder, sig, args):
    # based on code in NumPy's funcs.inc.src
    # rint of a complex number defined as rint of its real and imag
    # parts
    _check_arity_and_homogeneity(sig, args, 1)
    ty = sig.args[0]
    float_ty = ty.underlying_float
    in1 = context.make_complex(builder, ty, value=args[0])
    out = context.make_complex(builder, ty)

    inner_sig = typing.signature(*[float_ty] * 2)
    out.real = np_real_rint_impl(context, builder, inner_sig, [in1.real])
    out.imag = np_real_rint_impl(context, builder, inner_sig, [in1.imag])
    return out._getvalue()


########################################################################
# NumPy exp


def np_real_exp_impl(context, builder, sig, args):
    _check_arity_and_homogeneity(sig, args, 1)
    return mathimpl.exp_impl(context, builder, sig, args)


def np_complex_exp_impl(context, builder, sig, args):
    _check_arity_and_homogeneity(sig, args, 1)
    return cmathimpl.exp_impl(context, builder, sig, args)


########################################################################
# NumPy exp2


def np_real_exp2_impl(context, builder, sig, args):
    _check_arity_and_homogeneity(sig, args, 1)

    ll_ty = args[0].type
    fnty = llvmlite.ir.FunctionType(
        ll_ty,
        [
            ll_ty,
        ],
    )
    fn = cgutils.insert_pure_function(builder.module, fnty, name="llvm.exp2")
    return builder.call(fn, [args[0]])


def np_complex_exp2_impl(context, builder, sig, args):
    _check_arity_and_homogeneity(sig, args, 1)
    ty = sig.args[0]
    float_ty = ty.underlying_float
    in1 = context.make_complex(builder, ty, value=args[0])
    tmp = context.make_complex(builder, ty)
    loge2 = context.get_constant(float_ty, _NPY_LOGE2)
    tmp.real = builder.fmul(loge2, in1.real)
    tmp.imag = builder.fmul(loge2, in1.imag)
    return np_complex_exp_impl(context, builder, sig, [tmp._getvalue()])


########################################################################
# NumPy log


def np_real_log_impl(context, builder, sig, args):
    _check_arity_and_homogeneity(sig, args, 1)
    return mathimpl.log_impl(context, builder, sig, args)


def np_complex_log_impl(context, builder, sig, args):
    _check_arity_and_homogeneity(sig, args, 1)
    return cmathimpl.log_impl(context, builder, sig, args)


########################################################################
# NumPy log2


def np_real_log2_impl(context, builder, sig, args):
    _check_arity_and_homogeneity(sig, args, 1)

    ll_ty = args[0].type
    fnty = llvmlite.ir.FunctionType(
        ll_ty,
        [
            ll_ty,
        ],
    )
    fn = cgutils.insert_pure_function(builder.module, fnty, name="llvm.log2")
    return builder.call(fn, [args[0]])


def np_complex_log2_impl(context, builder, sig, args):
    _check_arity_and_homogeneity(sig, args, 1)

    ty = sig.args[0]
    float_ty = ty.underlying_float
    tmp = np_complex_log_impl(context, builder, sig, args)
    tmp = context.make_complex(builder, ty, value=tmp)
    log2e = context.get_constant(float_ty, _NPY_LOG2E)
    tmp.real = builder.fmul(log2e, tmp.real)
    tmp.imag = builder.fmul(log2e, tmp.imag)
    return tmp._getvalue()


########################################################################
# NumPy log10


def np_real_log10_impl(context, builder, sig, args):
    _check_arity_and_homogeneity(sig, args, 1)
    return mathimpl.log10_impl(context, builder, sig, args)


def np_complex_log10_impl(context, builder, sig, args):
    _check_arity_and_homogeneity(sig, args, 1)

    ty = sig.args[0]
    float_ty = ty.underlying_float
    tmp = np_complex_log_impl(context, builder, sig, args)
    tmp = context.make_complex(builder, ty, value=tmp)
    log10e = context.get_constant(float_ty, _NPY_LOG10E)
    tmp.real = builder.fmul(log10e, tmp.real)
    tmp.imag = builder.fmul(log10e, tmp.imag)
    return tmp._getvalue()


########################################################################
# NumPy expm1


def np_real_expm1_impl(context, builder, sig, args):
    _check_arity_and_homogeneity(sig, args, 1)
    return mathimpl.expm1_impl(context, builder, sig, args)


def np_complex_expm1_impl(context, builder, sig, args):
    # this is based on nc_expm1 in funcs.inc.src
    _check_arity_and_homogeneity(sig, args, 1)

    ty = sig.args[0]
    float_ty = ty.underlying_float
    float_unary_sig = typing.signature(*[float_ty] * 2)

    MINUS_ONE = context.get_constant(float_ty, -1.0)
    in1 = context.make_complex(builder, ty, value=args[0])
    a = np_real_exp_impl(context, builder, float_unary_sig, [in1.real])
    out = context.make_complex(builder, ty)
    cos_imag = np_real_cos_impl(context, builder, float_unary_sig, [in1.imag])
    sin_imag = np_real_sin_impl(context, builder, float_unary_sig, [in1.imag])
    tmp = builder.fmul(a, cos_imag)
    out.imag = builder.fmul(a, sin_imag)
    out.real = builder.fadd(tmp, MINUS_ONE)

    return out._getvalue()


########################################################################
# NumPy log1p


def np_real_log1p_impl(context, builder, sig, args):
    _check_arity_and_homogeneity(sig, args, 1)
    return mathimpl.log1p_impl(context, builder, sig, args)


def np_complex_log1p_impl(context, builder, sig, args):
    # base on NumPy's nc_log1p in funcs.inc.src
    _check_arity_and_homogeneity(sig, args, 1)

    ty = sig.args[0]
    float_ty = ty.underlying_float
    float_unary_sig = typing.signature(*[float_ty] * 2)
    float_binary_sig = typing.signature(*[float_ty] * 3)

    ONE = context.get_constant(float_ty, 1.0)
    in1 = context.make_complex(builder, ty, value=args[0])
    out = context.make_complex(builder, ty)
    real_plus_one = builder.fadd(in1.real, ONE)
    l = np_real_hypot_impl(
        context, builder, float_binary_sig, [real_plus_one, in1.imag]
    )
    out.imag = np_real_atan2_impl(
        context, builder, float_binary_sig, [in1.imag, real_plus_one]
    )
    out.real = np_real_log_impl(context, builder, float_unary_sig, [l])

    return out._getvalue()


########################################################################
# NumPy sqrt


def np_real_sqrt_impl(context, builder, sig, args):
    _check_arity_and_homogeneity(sig, args, 1)
    return mathimpl.sqrt_impl(context, builder, sig, args)


def np_complex_sqrt_impl(context, builder, sig, args):
    _check_arity_and_homogeneity(sig, args, 1)
    return cmathimpl.sqrt_impl(context, builder, sig, args)


########################################################################
# NumPy square


def np_int_square_impl(context, builder, sig, args):
    _check_arity_and_homogeneity(sig, args, 1)
    return builder.mul(args[0], args[0])


def np_real_square_impl(context, builder, sig, args):
    _check_arity_and_homogeneity(sig, args, 1)
    return builder.fmul(args[0], args[0])


def np_complex_square_impl(context, builder, sig, args):
    _check_arity_and_homogeneity(sig, args, 1)
    binary_sig = typing.signature(*[sig.return_type] * 3)
    return numbers.complex_mul_impl(
        context, builder, binary_sig, [args[0], args[0]]
    )


########################################################################
# NumPy cbrt


def np_real_cbrt_impl(context, builder, sig, args):
    _check_arity_and_homogeneity(sig, args, 1)

    # We enable fastmath here to force np.power(x, 1/3) to generate a
    # call to libm cbrt function
    @register_jitable(fastmath=True)
    def cbrt(x):
        if x < 0:
            return -np.power(-x, 1.0 / 3.0)
        else:
            return np.power(x, 1.0 / 3.0)

    def _cbrt(x):
        if np.isnan(x):
            return np.nan
        return cbrt(x)

    return context.compile_internal(builder, _cbrt, sig, args)


########################################################################
# NumPy reciprocal


def np_int_reciprocal_impl(context, builder, sig, args):
    # based on the implementation in loops.c.src
    # integer versions for reciprocal are performed via promotion
    # using double, and then converted back to the type
    _check_arity_and_homogeneity(sig, args, 1)
    ty = sig.return_type

    in_as_float = context.cast(builder, args[0], ty, types.float64)
    ONE = context.get_constant(types.float64, 1)
    result_as_float = builder.fdiv(ONE, in_as_float)
    return context.cast(builder, result_as_float, types.float64, ty)


def np_real_reciprocal_impl(context, builder, sig, args):
    _check_arity_and_homogeneity(sig, args, 1)
    ONE = context.get_constant(sig.return_type, 1.0)
    return builder.fdiv(ONE, args[0])


def np_complex_reciprocal_impl(context, builder, sig, args):
    # based on the implementation in loops.c.src
    # Basically the same Smith method used for division, but with
    # the numerator substituted by 1.0
    _check_arity_and_homogeneity(sig, args, 1)

    ty = sig.args[0]
    float_ty = ty.underlying_float

    ZERO = context.get_constant(float_ty, 0.0)
    ONE = context.get_constant(float_ty, 1.0)
    in1 = context.make_complex(builder, ty, value=args[0])
    out = context.make_complex(builder, ty)
    in1r = in1.real
    in1i = in1.imag
    in1r_abs = _fabs(context, builder, in1r)
    in1i_abs = _fabs(context, builder, in1i)
    in1i_abs_le_in1r_abs = builder.fcmp_ordered("<=", in1i_abs, in1r_abs)

    with builder.if_else(in1i_abs_le_in1r_abs) as (then, otherwise):
        with then:
            r = builder.fdiv(in1i, in1r)
            tmp0 = builder.fmul(in1i, r)
            d = builder.fadd(in1r, tmp0)
            inv_d = builder.fdiv(ONE, d)
            minus_r = builder.fsub(ZERO, r)
            out.real = inv_d
            out.imag = builder.fmul(minus_r, inv_d)
        with otherwise:
            r = builder.fdiv(in1r, in1i)
            tmp0 = builder.fmul(in1r, r)
            d = builder.fadd(tmp0, in1i)
            inv_d = builder.fdiv(ONE, d)
            out.real = builder.fmul(r, inv_d)
            out.imag = builder.fsub(ZERO, inv_d)

    return out._getvalue()


########################################################################
# NumPy sin


def np_real_sin_impl(context, builder, sig, args):
    _check_arity_and_homogeneity(sig, args, 1)
    return mathimpl.sin_impl(context, builder, sig, args)


def np_complex_sin_impl(context, builder, sig, args):
    _check_arity_and_homogeneity(sig, args, 1)
    return cmathimpl.sin_impl(context, builder, sig, args)


########################################################################
# NumPy cos


def np_real_cos_impl(context, builder, sig, args):
    _check_arity_and_homogeneity(sig, args, 1)
    return mathimpl.cos_impl(context, builder, sig, args)


def np_complex_cos_impl(context, builder, sig, args):
    _check_arity_and_homogeneity(sig, args, 1)
    return cmathimpl.cos_impl(context, builder, sig, args)


########################################################################
# NumPy tan


def np_real_tan_impl(context, builder, sig, args):
    _check_arity_and_homogeneity(sig, args, 1)
    return mathimpl.tan_impl(context, builder, sig, args)


########################################################################
# NumPy asin


def np_real_asin_impl(context, builder, sig, args):
    _check_arity_and_homogeneity(sig, args, 1)
    return mathimpl.asin_impl(context, builder, sig, args)


########################################################################
# NumPy acos


def np_real_acos_impl(context, builder, sig, args):
    _check_arity_and_homogeneity(sig, args, 1)
    return mathimpl.acos_impl(context, builder, sig, args)


########################################################################
# NumPy atan


def np_real_atan_impl(context, builder, sig, args):
    _check_arity_and_homogeneity(sig, args, 1)
    return mathimpl.atan_impl(context, builder, sig, args)


########################################################################
# NumPy atan2


def np_real_atan2_impl(context, builder, sig, args):
    _check_arity_and_homogeneity(sig, args, 2)
    return mathimpl.atan2_float_impl(context, builder, sig, args)


########################################################################
# NumPy hypot


def np_real_hypot_impl(context, builder, sig, args):
    _check_arity_and_homogeneity(sig, args, 2)
    return mathimpl.hypot_float_impl(context, builder, sig, args)


########################################################################
# NumPy sinh


def np_real_sinh_impl(context, builder, sig, args):
    _check_arity_and_homogeneity(sig, args, 1)
    return mathimpl.sinh_impl(context, builder, sig, args)


def np_complex_sinh_impl(context, builder, sig, args):
    # npymath does not provide a complex sinh. The code in funcs.inc.src
    # is translated here...
    _check_arity_and_homogeneity(sig, args, 1)

    ty = sig.args[0]
    fty = ty.underlying_float
    fsig1 = typing.signature(*[fty] * 2)
    x = context.make_complex(builder, ty, args[0])
    out = context.make_complex(builder, ty)
    xr = x.real
    xi = x.imag

    sxi = np_real_sin_impl(context, builder, fsig1, [xi])
    shxr = np_real_sinh_impl(context, builder, fsig1, [xr])
    cxi = np_real_cos_impl(context, builder, fsig1, [xi])
    chxr = np_real_cosh_impl(context, builder, fsig1, [xr])

    out.real = builder.fmul(cxi, shxr)
    out.imag = builder.fmul(sxi, chxr)

    return out._getvalue()


########################################################################
# NumPy cosh


def np_real_cosh_impl(context, builder, sig, args):
    _check_arity_and_homogeneity(sig, args, 1)
    return mathimpl.cosh_impl(context, builder, sig, args)


def np_complex_cosh_impl(context, builder, sig, args):
    # npymath does not provide a complex cosh. The code in funcs.inc.src
    # is translated here...
    _check_arity_and_homogeneity(sig, args, 1)

    ty = sig.args[0]
    fty = ty.underlying_float
    fsig1 = typing.signature(*[fty] * 2)
    x = context.make_complex(builder, ty, args[0])
    out = context.make_complex(builder, ty)
    xr = x.real
    xi = x.imag

    cxi = np_real_cos_impl(context, builder, fsig1, [xi])
    chxr = np_real_cosh_impl(context, builder, fsig1, [xr])
    sxi = np_real_sin_impl(context, builder, fsig1, [xi])
    shxr = np_real_sinh_impl(context, builder, fsig1, [xr])

    out.real = builder.fmul(cxi, chxr)
    out.imag = builder.fmul(sxi, shxr)

    return out._getvalue()


########################################################################
# NumPy tanh


def np_real_tanh_impl(context, builder, sig, args):
    _check_arity_and_homogeneity(sig, args, 1)
    return mathimpl.tanh_impl(context, builder, sig, args)


def np_complex_tanh_impl(context, builder, sig, args):
    # npymath does not provide complex tan functions. The code
    # in funcs.inc.src for tanh is translated here...
    _check_arity_and_homogeneity(sig, args, 1)

    ty = sig.args[0]
    fty = ty.underlying_float
    fsig1 = typing.signature(*[fty] * 2)
    ONE = context.get_constant(fty, 1.0)
    x = context.make_complex(builder, ty, args[0])
    out = context.make_complex(builder, ty)

    xr = x.real
    xi = x.imag
    si = np_real_sin_impl(context, builder, fsig1, [xi])
    ci = np_real_cos_impl(context, builder, fsig1, [xi])
    shr = np_real_sinh_impl(context, builder, fsig1, [xr])
    chr_ = np_real_cosh_impl(context, builder, fsig1, [xr])
    rs = builder.fmul(ci, shr)
    is_ = builder.fmul(si, chr_)
    rc = builder.fmul(ci, chr_)
    ic = builder.fmul(si, shr)  # note: opposite sign from code in funcs.inc.src
    sqr_rc = builder.fmul(rc, rc)
    sqr_ic = builder.fmul(ic, ic)
    d = builder.fadd(sqr_rc, sqr_ic)
    inv_d = builder.fdiv(ONE, d)
    rs_rc = builder.fmul(rs, rc)
    is_ic = builder.fmul(is_, ic)
    is_rc = builder.fmul(is_, rc)
    rs_ic = builder.fmul(rs, ic)
    numr = builder.fadd(rs_rc, is_ic)
    numi = builder.fsub(is_rc, rs_ic)
    out.real = builder.fmul(numr, inv_d)
    out.imag = builder.fmul(numi, inv_d)

    return out._getvalue()


########################################################################
# NumPy asinh


def np_real_asinh_impl(context, builder, sig, args):
    _check_arity_and_homogeneity(sig, args, 1)
    return mathimpl.asinh_impl(context, builder, sig, args)


########################################################################
# NumPy acosh


def np_real_acosh_impl(context, builder, sig, args):
    _check_arity_and_homogeneity(sig, args, 1)
    return mathimpl.acosh_impl(context, builder, sig, args)


def np_complex_acosh_impl(context, builder, sig, args):
    # npymath does not provide a complex acosh. The code in funcs.inc.src
    # is translated here...
    # log(x + sqrt(x+1) * sqrt(x-1))
    _check_arity_and_homogeneity(sig, args, 1)

    ty = sig.args[0]
    csig2 = typing.signature(*[ty] * 3)

    ONE = context.get_constant_generic(builder, ty, 1.0 + 0.0j)
    x = args[0]

    x_plus_one = numbers.complex_add_impl(context, builder, csig2, [x, ONE])
    x_minus_one = numbers.complex_sub_impl(context, builder, csig2, [x, ONE])
    sqrt_x_plus_one = np_complex_sqrt_impl(context, builder, sig, [x_plus_one])
    sqrt_x_minus_one = np_complex_sqrt_impl(
        context, builder, sig, [x_minus_one]
    )
    prod_sqrt = numbers.complex_mul_impl(
        context, builder, csig2, [sqrt_x_plus_one, sqrt_x_minus_one]
    )
    log_arg = numbers.complex_add_impl(context, builder, csig2, [x, prod_sqrt])

    return np_complex_log_impl(context, builder, sig, [log_arg])


########################################################################
# NumPy atanh


def np_real_atanh_impl(context, builder, sig, args):
    _check_arity_and_homogeneity(sig, args, 1)
    return mathimpl.atanh_impl(context, builder, sig, args)


########################################################################
# NumPy floor


def np_real_floor_impl(context, builder, sig, args):
    _check_arity_and_homogeneity(sig, args, 1)

    return mathimpl.call_fp_intrinsic(builder, "llvm.floor", args)


########################################################################
# NumPy ceil


def np_real_ceil_impl(context, builder, sig, args):
    _check_arity_and_homogeneity(sig, args, 1)

    return mathimpl.call_fp_intrinsic(builder, "llvm.ceil", args)


########################################################################
# NumPy trunc


def np_real_trunc_impl(context, builder, sig, args):
    _check_arity_and_homogeneity(sig, args, 1)

    return mathimpl.call_fp_intrinsic(builder, "llvm.trunc", args)


########################################################################
# NumPy fabs


def np_real_fabs_impl(context, builder, sig, args):
    _check_arity_and_homogeneity(sig, args, 1)

    return mathimpl.call_fp_intrinsic(builder, "llvm.fabs", args)


########################################################################
# NumPy style predicates


# For real and integer types rely on numbers... but complex ordering in
# NumPy is lexicographic (while Python does not provide ordering).
def np_complex_ge_impl(context, builder, sig, args):
    # equivalent to macro CGE in NumPy's loops.c.src
    # ((xr > yr && !npy_isnan(xi) && !npy_isnan(yi)) || (xr == yr && xi >= yi))
    _check_arity_and_homogeneity(sig, args, 2, return_type=types.boolean)

    ty = sig.args[0]
    in1, in2 = [context.make_complex(builder, ty, value=arg) for arg in args]
    xr = in1.real
    xi = in1.imag
    yr = in2.real
    yi = in2.imag

    xr_gt_yr = builder.fcmp_ordered(">", xr, yr)
    no_nan_xi_yi = builder.fcmp_ordered("ord", xi, yi)
    xr_eq_yr = builder.fcmp_ordered("==", xr, yr)
    xi_ge_yi = builder.fcmp_ordered(">=", xi, yi)
    first_term = builder.and_(xr_gt_yr, no_nan_xi_yi)
    second_term = builder.and_(xr_eq_yr, xi_ge_yi)
    return builder.or_(first_term, second_term)


def np_complex_le_impl(context, builder, sig, args):
    # equivalent to macro CLE in NumPy's loops.c.src
    # ((xr < yr && !npy_isnan(xi) && !npy_isnan(yi)) || (xr == yr && xi <= yi))
    _check_arity_and_homogeneity(sig, args, 2, return_type=types.boolean)

    ty = sig.args[0]
    in1, in2 = [context.make_complex(builder, ty, value=arg) for arg in args]
    xr = in1.real
    xi = in1.imag
    yr = in2.real
    yi = in2.imag

    xr_lt_yr = builder.fcmp_ordered("<", xr, yr)
    no_nan_xi_yi = builder.fcmp_ordered("ord", xi, yi)
    xr_eq_yr = builder.fcmp_ordered("==", xr, yr)
    xi_le_yi = builder.fcmp_ordered("<=", xi, yi)
    first_term = builder.and_(xr_lt_yr, no_nan_xi_yi)
    second_term = builder.and_(xr_eq_yr, xi_le_yi)
    return builder.or_(first_term, second_term)


def np_complex_gt_impl(context, builder, sig, args):
    # equivalent to macro CGT in NumPy's loops.c.src
    # ((xr > yr && !npy_isnan(xi) && !npy_isnan(yi)) || (xr == yr && xi > yi))
    _check_arity_and_homogeneity(sig, args, 2, return_type=types.boolean)

    ty = sig.args[0]
    in1, in2 = [context.make_complex(builder, ty, value=arg) for arg in args]
    xr = in1.real
    xi = in1.imag
    yr = in2.real
    yi = in2.imag

    xr_gt_yr = builder.fcmp_ordered(">", xr, yr)
    no_nan_xi_yi = builder.fcmp_ordered("ord", xi, yi)
    xr_eq_yr = builder.fcmp_ordered("==", xr, yr)
    xi_gt_yi = builder.fcmp_ordered(">", xi, yi)
    first_term = builder.and_(xr_gt_yr, no_nan_xi_yi)
    second_term = builder.and_(xr_eq_yr, xi_gt_yi)
    return builder.or_(first_term, second_term)


def np_complex_lt_impl(context, builder, sig, args):
    # equivalent to macro CLT in NumPy's loops.c.src
    # ((xr < yr && !npy_isnan(xi) && !npy_isnan(yi)) || (xr == yr && xi < yi))
    _check_arity_and_homogeneity(sig, args, 2, return_type=types.boolean)

    ty = sig.args[0]
    in1, in2 = [context.make_complex(builder, ty, value=arg) for arg in args]
    xr = in1.real
    xi = in1.imag
    yr = in2.real
    yi = in2.imag

    xr_lt_yr = builder.fcmp_ordered("<", xr, yr)
    no_nan_xi_yi = builder.fcmp_ordered("ord", xi, yi)
    xr_eq_yr = builder.fcmp_ordered("==", xr, yr)
    xi_lt_yi = builder.fcmp_ordered("<", xi, yi)
    first_term = builder.and_(xr_lt_yr, no_nan_xi_yi)
    second_term = builder.and_(xr_eq_yr, xi_lt_yi)
    return builder.or_(first_term, second_term)


def np_complex_eq_impl(context, builder, sig, args):
    # equivalent to macro CEQ in NumPy's loops.c.src
    # (xr == yr && xi == yi)
    _check_arity_and_homogeneity(sig, args, 2, return_type=types.boolean)

    ty = sig.args[0]
    in1, in2 = [context.make_complex(builder, ty, value=arg) for arg in args]
    xr = in1.real
    xi = in1.imag
    yr = in2.real
    yi = in2.imag

    xr_eq_yr = builder.fcmp_ordered("==", xr, yr)
    xi_eq_yi = builder.fcmp_ordered("==", xi, yi)
    return builder.and_(xr_eq_yr, xi_eq_yi)


def np_complex_ne_impl(context, builder, sig, args):
    # equivalent to macro CNE in NumPy's loops.c.src
    # (xr != yr || xi != yi)
    _check_arity_and_homogeneity(sig, args, 2, return_type=types.boolean)

    ty = sig.args[0]
    in1, in2 = [context.make_complex(builder, ty, value=arg) for arg in args]
    xr = in1.real
    xi = in1.imag
    yr = in2.real
    yi = in2.imag

    xr_ne_yr = builder.fcmp_unordered("!=", xr, yr)
    xi_ne_yi = builder.fcmp_unordered("!=", xi, yi)
    return builder.or_(xr_ne_yr, xi_ne_yi)


########################################################################
# NumPy logical algebra

# these are made generic for all types for now, assuming that
# cgutils.is_true works in the underlying types.


def _complex_is_true(context, builder, ty, val):
    complex_val = context.make_complex(builder, ty, value=val)
    re_true = cgutils.is_true(builder, complex_val.real)
    im_true = cgutils.is_true(builder, complex_val.imag)
    return builder.or_(re_true, im_true)


def np_logical_and_impl(context, builder, sig, args):
    _check_arity_and_homogeneity(sig, args, 2, return_type=types.boolean)
    a = cgutils.is_true(builder, args[0])
    b = cgutils.is_true(builder, args[1])
    return builder.and_(a, b)


def np_complex_logical_and_impl(context, builder, sig, args):
    _check_arity_and_homogeneity(sig, args, 2, return_type=types.boolean)
    a = _complex_is_true(context, builder, sig.args[0], args[0])
    b = _complex_is_true(context, builder, sig.args[1], args[1])
    return builder.and_(a, b)


def np_logical_or_impl(context, builder, sig, args):
    _check_arity_and_homogeneity(sig, args, 2, return_type=types.boolean)
    a = cgutils.is_true(builder, args[0])
    b = cgutils.is_true(builder, args[1])
    return builder.or_(a, b)


def np_complex_logical_or_impl(context, builder, sig, args):
    _check_arity_and_homogeneity(sig, args, 2, return_type=types.boolean)
    a = _complex_is_true(context, builder, sig.args[0], args[0])
    b = _complex_is_true(context, builder, sig.args[1], args[1])
    return builder.or_(a, b)


def np_logical_xor_impl(context, builder, sig, args):
    _check_arity_and_homogeneity(sig, args, 2, return_type=types.boolean)
    a = cgutils.is_true(builder, args[0])
    b = cgutils.is_true(builder, args[1])
    return builder.xor(a, b)


def np_complex_logical_xor_impl(context, builder, sig, args):
    _check_arity_and_homogeneity(sig, args, 2, return_type=types.boolean)
    a = _complex_is_true(context, builder, sig.args[0], args[0])
    b = _complex_is_true(context, builder, sig.args[1], args[1])
    return builder.xor(a, b)


def np_logical_not_impl(context, builder, sig, args):
    _check_arity_and_homogeneity(sig, args, 1, return_type=types.boolean)
    return cgutils.is_false(builder, args[0])


def np_complex_logical_not_impl(context, builder, sig, args):
    _check_arity_and_homogeneity(sig, args, 1, return_type=types.boolean)
    a = _complex_is_true(context, builder, sig.args[0], args[0])
    return builder.not_(a)


########################################################################
# NumPy style max/min
#
# There are 2 different sets of functions to perform max and min in
# NumPy: maximum/minimum and fmax/fmin.
# Both differ in the way NaNs are handled, so the actual differences
# come in action only on float/complex numbers. The functions used for
# integers is shared. For booleans maximum is equivalent to or, and
# minimum is equivalent to and. Datetime support will go elsewhere.


def np_int_smax_impl(context, builder, sig, args):
    _check_arity_and_homogeneity(sig, args, 2)
    arg1, arg2 = args
    arg1_sge_arg2 = builder.icmp_signed(">=", arg1, arg2)
    return builder.select(arg1_sge_arg2, arg1, arg2)


def np_int_umax_impl(context, builder, sig, args):
    _check_arity_and_homogeneity(sig, args, 2)
    arg1, arg2 = args
    arg1_uge_arg2 = builder.icmp_unsigned(">=", arg1, arg2)
    return builder.select(arg1_uge_arg2, arg1, arg2)


def np_real_maximum_impl(context, builder, sig, args):
    # maximum prefers nan (tries to return a nan).
    _check_arity_and_homogeneity(sig, args, 2)

    arg1, arg2 = args
    arg1_nan = builder.fcmp_unordered("uno", arg1, arg1)
    any_nan = builder.fcmp_unordered("uno", arg1, arg2)
    nan_result = builder.select(arg1_nan, arg1, arg2)

    arg1_ge_arg2 = builder.fcmp_ordered(">=", arg1, arg2)
    non_nan_result = builder.select(arg1_ge_arg2, arg1, arg2)

    return builder.select(any_nan, nan_result, non_nan_result)


def np_real_fmax_impl(context, builder, sig, args):
    # fmax prefers non-nan (tries to return a non-nan).
    _check_arity_and_homogeneity(sig, args, 2)

    arg1, arg2 = args
    arg2_nan = builder.fcmp_unordered("uno", arg2, arg2)
    any_nan = builder.fcmp_unordered("uno", arg1, arg2)
    nan_result = builder.select(arg2_nan, arg1, arg2)

    arg1_ge_arg2 = builder.fcmp_ordered(">=", arg1, arg2)
    non_nan_result = builder.select(arg1_ge_arg2, arg1, arg2)

    return builder.select(any_nan, nan_result, non_nan_result)


def np_complex_maximum_impl(context, builder, sig, args):
    # maximum prefers nan (tries to return a nan).
    # There is an extra caveat with complex numbers, as there is more
    # than one type of nan. NumPy's docs state that the nan in the
    # first argument is returned when both arguments are nans.
    # If only one nan is found, that nan is returned.
    _check_arity_and_homogeneity(sig, args, 2)
    ty = sig.args[0]
    bc_sig = typing.signature(types.boolean, ty)
    bcc_sig = typing.signature(types.boolean, *[ty] * 2)
    arg1, arg2 = args
    arg1_nan = np_complex_isnan_impl(context, builder, bc_sig, [arg1])
    arg2_nan = np_complex_isnan_impl(context, builder, bc_sig, [arg2])
    any_nan = builder.or_(arg1_nan, arg2_nan)
    nan_result = builder.select(arg1_nan, arg1, arg2)

    arg1_ge_arg2 = np_complex_ge_impl(context, builder, bcc_sig, args)
    non_nan_result = builder.select(arg1_ge_arg2, arg1, arg2)

    return builder.select(any_nan, nan_result, non_nan_result)


def np_complex_fmax_impl(context, builder, sig, args):
    # fmax prefers non-nan (tries to return a non-nan).
    # There is an extra caveat with complex numbers, as there is more
    # than one type of nan. NumPy's docs state that the nan in the
    # first argument is returned when both arguments are nans.
    _check_arity_and_homogeneity(sig, args, 2)
    ty = sig.args[0]
    bc_sig = typing.signature(types.boolean, ty)
    bcc_sig = typing.signature(types.boolean, *[ty] * 2)
    arg1, arg2 = args
    arg1_nan = np_complex_isnan_impl(context, builder, bc_sig, [arg1])
    arg2_nan = np_complex_isnan_impl(context, builder, bc_sig, [arg2])
    any_nan = builder.or_(arg1_nan, arg2_nan)
    nan_result = builder.select(arg2_nan, arg1, arg2)

    arg1_ge_arg2 = np_complex_ge_impl(context, builder, bcc_sig, args)
    non_nan_result = builder.select(arg1_ge_arg2, arg1, arg2)

    return builder.select(any_nan, nan_result, non_nan_result)


def np_int_smin_impl(context, builder, sig, args):
    _check_arity_and_homogeneity(sig, args, 2)
    arg1, arg2 = args
    arg1_sle_arg2 = builder.icmp_signed("<=", arg1, arg2)
    return builder.select(arg1_sle_arg2, arg1, arg2)


def np_int_umin_impl(context, builder, sig, args):
    _check_arity_and_homogeneity(sig, args, 2)
    arg1, arg2 = args
    arg1_ule_arg2 = builder.icmp_unsigned("<=", arg1, arg2)
    return builder.select(arg1_ule_arg2, arg1, arg2)


def np_real_minimum_impl(context, builder, sig, args):
    # minimum prefers nan (tries to return a nan).
    _check_arity_and_homogeneity(sig, args, 2)

    arg1, arg2 = args
    arg1_nan = builder.fcmp_unordered("uno", arg1, arg1)
    any_nan = builder.fcmp_unordered("uno", arg1, arg2)
    nan_result = builder.select(arg1_nan, arg1, arg2)

    arg1_le_arg2 = builder.fcmp_ordered("<=", arg1, arg2)
    non_nan_result = builder.select(arg1_le_arg2, arg1, arg2)

    return builder.select(any_nan, nan_result, non_nan_result)


def np_real_fmin_impl(context, builder, sig, args):
    # fmin prefers non-nan (tries to return a non-nan).
    _check_arity_and_homogeneity(sig, args, 2)

    arg1, arg2 = args
    arg1_nan = builder.fcmp_unordered("uno", arg1, arg1)
    any_nan = builder.fcmp_unordered("uno", arg1, arg2)
    nan_result = builder.select(arg1_nan, arg2, arg1)

    arg1_le_arg2 = builder.fcmp_ordered("<=", arg1, arg2)
    non_nan_result = builder.select(arg1_le_arg2, arg1, arg2)

    return builder.select(any_nan, nan_result, non_nan_result)


def np_complex_minimum_impl(context, builder, sig, args):
    # minimum prefers nan (tries to return a nan).
    # There is an extra caveat with complex numbers, as there is more
    # than one type of nan. NumPy's docs state that the nan in the
    # first argument is returned when both arguments are nans.
    # If only one nan is found, that nan is returned.
    _check_arity_and_homogeneity(sig, args, 2)
    ty = sig.args[0]
    bc_sig = typing.signature(types.boolean, ty)
    bcc_sig = typing.signature(types.boolean, *[ty] * 2)
    arg1, arg2 = args
    arg1_nan = np_complex_isnan_impl(context, builder, bc_sig, [arg1])
    arg2_nan = np_complex_isnan_impl(context, builder, bc_sig, [arg2])
    any_nan = builder.or_(arg1_nan, arg2_nan)
    nan_result = builder.select(arg1_nan, arg1, arg2)

    arg1_le_arg2 = np_complex_le_impl(context, builder, bcc_sig, args)
    non_nan_result = builder.select(arg1_le_arg2, arg1, arg2)

    return builder.select(any_nan, nan_result, non_nan_result)


def np_complex_fmin_impl(context, builder, sig, args):
    # fmin prefers non-nan (tries to return a non-nan).
    # There is an extra caveat with complex numbers, as there is more
    # than one type of nan. NumPy's docs state that the nan in the
    # first argument is returned when both arguments are nans.
    _check_arity_and_homogeneity(sig, args, 2)
    ty = sig.args[0]
    bc_sig = typing.signature(types.boolean, ty)
    bcc_sig = typing.signature(types.boolean, *[ty] * 2)
    arg1, arg2 = args
    arg1_nan = np_complex_isnan_impl(context, builder, bc_sig, [arg1])
    arg2_nan = np_complex_isnan_impl(context, builder, bc_sig, [arg2])
    any_nan = builder.or_(arg1_nan, arg2_nan)
    nan_result = builder.select(arg2_nan, arg1, arg2)

    arg1_le_arg2 = np_complex_le_impl(context, builder, bcc_sig, args)
    non_nan_result = builder.select(arg1_le_arg2, arg1, arg2)

    return builder.select(any_nan, nan_result, non_nan_result)


########################################################################
# NumPy floating point misc


def np_int_isnan_impl(context, builder, sig, args):
    _check_arity_and_homogeneity(sig, args, 1, return_type=types.boolean)
    return cgutils.false_bit


def np_real_isnan_impl(context, builder, sig, args):
    _check_arity_and_homogeneity(sig, args, 1, return_type=types.boolean)
    return mathimpl.is_nan(builder, args[0])


def np_complex_isnan_impl(context, builder, sig, args):
    _check_arity_and_homogeneity(sig, args, 1, return_type=types.boolean)

    (x,) = args
    (ty,) = sig.args
    complex_val = context.make_complex(builder, ty, value=x)
    return cmathimpl.is_nan(builder, complex_val)


def np_int_isfinite_impl(context, builder, sig, args):
    _check_arity_and_homogeneity(sig, args, 1, return_type=types.boolean)
    return cgutils.true_bit


def np_datetime_isfinite_impl(context, builder, sig, args):
    _check_arity_and_homogeneity(sig, args, 1, return_type=types.boolean)
    return builder.icmp_unsigned("!=", args[0], npdatetime.NAT)


def np_datetime_isnat_impl(context, builder, sig, args):
    _check_arity_and_homogeneity(sig, args, 1, return_type=types.boolean)
    return builder.icmp_signed("==", args[0], npdatetime.NAT)


def np_real_isfinite_impl(context, builder, sig, args):
    _check_arity_and_homogeneity(sig, args, 1, return_type=types.boolean)
    return mathimpl.is_finite(builder, args[0])


def np_complex_isfinite_impl(context, builder, sig, args):
    _check_arity_and_homogeneity(sig, args, 1, return_type=types.boolean)
    (x,) = args
    (ty,) = sig.args
    complex_val = context.make_complex(builder, ty, value=x)
    return cmathimpl.is_finite(builder, complex_val)


def np_int_isinf_impl(context, builder, sig, args):
    _check_arity_and_homogeneity(sig, args, 1, return_type=types.boolean)
    return cgutils.false_bit


def np_real_isinf_impl(context, builder, sig, args):
    _check_arity_and_homogeneity(sig, args, 1, return_type=types.boolean)
    return mathimpl.is_inf(builder, args[0])


def np_complex_isinf_impl(context, builder, sig, args):
    _check_arity_and_homogeneity(sig, args, 1, return_type=types.boolean)
    (x,) = args
    (ty,) = sig.args
    complex_val = context.make_complex(builder, ty, value=x)
    return cmathimpl.is_inf(builder, complex_val)


def np_real_signbit_impl(context, builder, sig, args):
    _check_arity_and_homogeneity(sig, args, 1, return_type=types.boolean)
    # there's no signbit intrinsic in LLVM, so just bitcast as int, mask the
    # signbit and cmp against 0.
    masks = {
        types.float16: context.get_constant(types.uint16, 0x8000),
        types.float32: context.get_constant(types.uint32, 0x80000000),
        types.float64: context.get_constant(types.uint64, 0x8000000000000000),
    }
    arg_ty = sig.args[0]
    arg_int_ty = getattr(types, f"uint{arg_ty.bitwidth}")
    arg_ll_int_ty = context.get_value_type(arg_int_ty)
    int_res = builder.and_(
        builder.bitcast(args[0], arg_ll_int_ty), masks[arg_ty]
    )
    bool_res = builder.icmp_unsigned("!=", int_res, int_res.type(0))
    return bool_res


def np_real_copysign_impl(context, builder, sig, args):
    _check_arity_and_homogeneity(sig, args, 2)

    return mathimpl.copysign_float_impl(context, builder, sig, args)


def np_real_nextafter_impl(context, builder, sig, args):
    _check_arity_and_homogeneity(sig, args, 2)

    dispatch_table = {
        types.float32: "numba_nextafterf",
        types.float64: "numba_nextafter",
    }

    return _dispatch_func_by_name_type(
        context, builder, sig, args, dispatch_table, "nextafter"
    )


def np_real_spacing_impl(context, builder, sig, args):
    # This is different to how NumPy does it, NumPy has a specialisation of
    # nextafter called _next, which is used. See:
    # https://github.com/numpy/numpy/blob/12c2b7dd62fc0c14b81c8892ed5f4f59cc94d09c/numpy/core/src/npymath/ieee754.c.src#L32-L38
    # Numba elects to use `nextafter` for a similar behaviour to save
    # translating this very involved function. Further, the NumPy comments note
    # that there is a lot of redundancy present between the two.
    _check_arity_and_homogeneity(sig, args, 1)

    dispatch_table = {
        types.float32: "numba_nextafterf",
        types.float64: "numba_nextafter",
    }

    [ty] = sig.args
    inner_sig = typing.signature(sig.return_type, ty, ty)
    ll_ty = args[0].type
    ll_inf = ll_ty(np.inf)
    fnty = llvmlite.ir.FunctionType(ll_ty, [ll_ty, ll_ty])
    fn = cgutils.insert_pure_function(
        builder.module, fnty, name="llvm.copysign"
    )
    ll_sinf = builder.call(fn, [ll_inf, args[0]])
    inner_args = args + [
        ll_sinf,
    ]
    nextafter = _dispatch_func_by_name_type(
        context, builder, inner_sig, inner_args, dispatch_table, "nextafter"
    )
    return builder.fsub(nextafter, args[0])


def np_real_ldexp_impl(context, builder, sig, args):
    # this one is slightly different to other ufuncs.
    # arguments are not homogeneous and second arg may come as
    # an 'i' or an 'l'.

    # the function expects the second argument to be have a C int type
    x1, x2 = args
    ty1, ty2 = sig.args
    # note that types.intc should be equivalent to int_ that is
    # 'NumPy's default int')
    x2 = context.cast(builder, x2, ty2, types.intc)
    f_fi_sig = typing.signature(ty1, ty1, types.intc)
    return mathimpl.ldexp_impl(context, builder, f_fi_sig, (x1, x2))<|MERGE_RESOLUTION|>--- conflicted
+++ resolved
@@ -14,14 +14,9 @@
 
 from numba.cuda.extending import overload
 from numba.core.imputils import impl_ret_untracked
-<<<<<<< HEAD
 from numba.core import types, errors
 from numba.cuda import cgutils, typing
-=======
-from numba.core import typing, types, errors
-from numba.cuda import cgutils
 from numba.cuda.np import npdatetime
->>>>>>> 5667cf85
 from numba.cuda.extending import register_jitable
 from numba.cuda.np.math import cmathimpl, mathimpl, numbers
 from numba.cuda.np.numpy_support import numpy_version
