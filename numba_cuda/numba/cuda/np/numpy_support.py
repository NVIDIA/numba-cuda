--- conflicted
+++ resolved
@@ -4,14 +4,12 @@
 import collections
 import numpy as np
 import re
-<<<<<<< HEAD
 from numba.core import types, errors
 from numba.cuda.typing import signature
 import collections
 import ctypes
 from numba.core.errors import TypingError
-=======
->>>>>>> 98a92131
+
 
 from numba.core import types, errors
 from numba.cuda.typing.templates import signature
