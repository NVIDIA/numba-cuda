--- conflicted
+++ resolved
@@ -9,17 +9,10 @@
 from llvmlite import ir
 from llvmlite.ir import Constant
 
-<<<<<<< HEAD
-from numba.core.imputils import impl_ret_untracked
+from numba.cuda.core.imputils import impl_ret_untracked
 from numba.core import types, errors
 from numba.cuda import cgutils, typing
 from numba.cuda.cpython.unsafe.numbers import viewer
-=======
-from numba.cuda.core.imputils import impl_ret_untracked
-from numba.core import typing, types, errors
-from numba.cuda import cgutils
-from numba.cpython.unsafe.numbers import viewer
->>>>>>> e55679c8
 
 
 def _int_arith_flags(rettype):
