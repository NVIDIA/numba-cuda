--- conflicted
+++ resolved
@@ -6,12 +6,10 @@
 from functools import wraps
 import numpy as np
 
-<<<<<<< HEAD
-from numba import cuda
+
+from numba import cuda, types
 from numba.cuda import config
-=======
-from numba import cuda, config, types
->>>>>>> 5b30c4fc
+
 from numba.core.runtime.nrt import _nrt_mstats
 from numba.cuda.cudadrv.driver import (
     _Linker,
@@ -28,6 +26,7 @@
 
 from numba.core.extending import intrinsic, overload_classmethod
 
+
 def get_include():
     """Return the include path for the NRT header"""
     return os.path.dirname(os.path.abspath(__file__))
