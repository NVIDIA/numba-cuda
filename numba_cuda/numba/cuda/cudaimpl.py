from functools import reduce
import operator
import math
import struct

from llvmlite import ir
import llvmlite.binding as ll

from numba.core.imputils import Registry
from numba.core.typing.npydecl import parse_dtype
from numba.core.datamodel import models
from numba.core import types
from numba.cuda import cgutils
from numba.np import ufunc_db
from numba.np.npyimpl import register_ufuncs

from numba.cuda.target import CUDATargetContext
from .cudadrv import nvvm
from numba import cuda
<<<<<<< HEAD
from numba.cuda import nvvmutils, stubs, errors
from numba.cuda.types import dim3, CUDADispatcher, CUDAArray
=======
from numba.cuda import nvvmutils, stubs
from numba.cuda.types import dim3, CUDADispatcher
>>>>>>> f64c2aa5

registry = Registry()
lower = registry.lower
lower_attr = registry.lower_getattr
lower_constant = registry.lower_constant


def initialize_dim3(builder, prefix):
    x = nvvmutils.call_sreg(builder, "%s.x" % prefix)
    y = nvvmutils.call_sreg(builder, "%s.y" % prefix)
    z = nvvmutils.call_sreg(builder, "%s.z" % prefix)
    return cgutils.pack_struct(builder, (x, y, z))


@lower_attr(types.Module(cuda), "threadIdx")
def cuda_threadIdx(context, builder, sig, args):
    return initialize_dim3(builder, "tid")


@lower_attr(types.Module(cuda), "blockDim")
def cuda_blockDim(context, builder, sig, args):
    return initialize_dim3(builder, "ntid")


@lower_attr(types.Module(cuda), "blockIdx")
def cuda_blockIdx(context, builder, sig, args):
    return initialize_dim3(builder, "ctaid")


@lower_attr(types.Module(cuda), "gridDim")
def cuda_gridDim(context, builder, sig, args):
    return initialize_dim3(builder, "nctaid")


@lower_attr(types.Module(cuda), "laneid")
def cuda_laneid(context, builder, sig, args):
    return nvvmutils.call_sreg(builder, "laneid")


@lower_attr(dim3, "x")
def dim3_x(context, builder, sig, args):
    return builder.extract_value(args, 0)


@lower_attr(dim3, "y")
def dim3_y(context, builder, sig, args):
    return builder.extract_value(args, 1)


@lower_attr(dim3, "z")
def dim3_z(context, builder, sig, args):
    return builder.extract_value(args, 2)


# -----------------------------------------------------------------------------


@lower(cuda.const.array_like, types.Array)
def cuda_const_array_like(context, builder, sig, args):
    # This is a no-op because CUDATargetContext.make_constant_array already
    # created the constant array.
    return args[0]


_unique_smem_id = 0


def _get_unique_smem_id(name):
    """Due to bug with NVVM invalid internalizing of shared memory in the
    PTX output.  We can't mark shared memory to be internal. We have to
    ensure unique name is generated for shared memory symbol.
    """
    global _unique_smem_id
    _unique_smem_id += 1
    return "{0}_{1}".format(name, _unique_smem_id)


def _validate_alignment(alignment: int):
    """
    Ensures that *alignment*, if not None, is a) greater than zero, b) a power
    of two, and c) a multiple of the size of a pointer.  If any of these
    conditions are not met, a ValueError is raised.  Otherwise, this
    function returns None, indicating that the alignment is valid.
    """
    if alignment is None:
        return
    if not isinstance(alignment, int):
        raise ValueError("Alignment must be an integer")
    if alignment <= 0:
        raise ValueError("Alignment must be positive")
    if (alignment & (alignment - 1)) != 0:
        raise ValueError("Alignment must be a power of 2")
    pointer_size = struct.calcsize("P")
    if (alignment % pointer_size) != 0:
        msg = f"Alignment must be a multiple of {pointer_size}"
        raise ValueError(msg)


def _try_extract_and_validate_alignment(sig: types.Tuple):
    """
    Extracts and validates the alignment from the supplied signature.

    Returns the alignment if it is present and is an integer literal;
    otherwise, returns None.

    N.B. Currently, this routine assumes the signature has exactly
         three arguments, with the alignment (if present) as the third
         argument, as is the case with the shared and local array
         helper routines below.

         If this routine is called from new places, you may need to
         review this implicit assumption.
    """
    if len(sig.args) != 3:
        return None

    alignment_arg = sig.args[2]
    if not isinstance(alignment_arg, types.IntegerLiteral):
        return None

    alignment_arg = alignment_arg.literal_value
    _validate_alignment(alignment_arg)
    return alignment_arg


@lower(cuda.shared.array, types.IntegerLiteral, types.Any)
@lower(cuda.shared.array, types.IntegerLiteral, types.Any, types.IntegerLiteral)
@lower(cuda.shared.array, types.IntegerLiteral, types.Any, types.NoneType)
def cuda_shared_array_integer(context, builder, sig, args):
    length = sig.args[0].literal_value
    dtype = parse_dtype(sig.args[1])
    alignment = _try_extract_and_validate_alignment(sig)
    return _generic_array(
        context,
        builder,
        shape=(length,),
        dtype=dtype,
        symbol_name=_get_unique_smem_id("_cudapy_smem"),
        addrspace=nvvm.ADDRSPACE_SHARED,
        can_dynsized=True,
        alignment=alignment,
    )


@lower(cuda.shared.array, types.BaseTuple, types.Any)
@lower(cuda.shared.array, types.BaseTuple, types.Any, types.IntegerLiteral)
@lower(cuda.shared.array, types.BaseTuple, types.Any, types.NoneType)
def cuda_shared_array_tuple(context, builder, sig, args):
    shape = [s.literal_value for s in sig.args[0]]
    dtype = parse_dtype(sig.args[1])
    alignment = _try_extract_and_validate_alignment(sig)
    return _generic_array(
        context,
        builder,
        shape=shape,
        dtype=dtype,
        symbol_name=_get_unique_smem_id("_cudapy_smem"),
        addrspace=nvvm.ADDRSPACE_SHARED,
        can_dynsized=True,
        alignment=alignment,
    )


@lower(cuda.local.array, types.IntegerLiteral, types.Any)
@lower(cuda.local.array, types.IntegerLiteral, types.Any, types.IntegerLiteral)
@lower(cuda.local.array, types.IntegerLiteral, types.Any, types.NoneType)
def cuda_local_array_integer(context, builder, sig, args):
    length = sig.args[0].literal_value
    dtype = parse_dtype(sig.args[1])
    alignment = _try_extract_and_validate_alignment(sig)
    return _generic_array(
        context,
        builder,
        shape=(length,),
        dtype=dtype,
        symbol_name="_cudapy_lmem",
        addrspace=nvvm.ADDRSPACE_LOCAL,
        can_dynsized=False,
        alignment=alignment,
    )


@lower(cuda.local.array, types.BaseTuple, types.Any)
@lower(cuda.local.array, types.BaseTuple, types.Any, types.IntegerLiteral)
@lower(cuda.local.array, types.BaseTuple, types.Any, types.NoneType)
def cuda_local_array_tuple(context, builder, sig, args):
    shape = [s.literal_value for s in sig.args[0]]
    dtype = parse_dtype(sig.args[1])
    alignment = _try_extract_and_validate_alignment(sig)
    return _generic_array(
        context,
        builder,
        shape=shape,
        dtype=dtype,
        symbol_name="_cudapy_lmem",
        addrspace=nvvm.ADDRSPACE_LOCAL,
        can_dynsized=False,
        alignment=alignment,
    )


@lower(stubs.threadfence_block)
def ptx_threadfence_block(context, builder, sig, args):
    assert not args
    fname = "llvm.nvvm.membar.cta"
    lmod = builder.module
    fnty = ir.FunctionType(ir.VoidType(), ())
    sync = cgutils.get_or_insert_function(lmod, fnty, fname)
    builder.call(sync, ())
    return context.get_dummy_value()


@lower(stubs.threadfence_system)
def ptx_threadfence_system(context, builder, sig, args):
    assert not args
    fname = "llvm.nvvm.membar.sys"
    lmod = builder.module
    fnty = ir.FunctionType(ir.VoidType(), ())
    sync = cgutils.get_or_insert_function(lmod, fnty, fname)
    builder.call(sync, ())
    return context.get_dummy_value()


@lower(stubs.threadfence)
def ptx_threadfence_device(context, builder, sig, args):
    assert not args
    fname = "llvm.nvvm.membar.gl"
    lmod = builder.module
    fnty = ir.FunctionType(ir.VoidType(), ())
    sync = cgutils.get_or_insert_function(lmod, fnty, fname)
    builder.call(sync, ())
    return context.get_dummy_value()


@lower(stubs.syncwarp)
def ptx_syncwarp(context, builder, sig, args):
    mask = context.get_constant(types.int32, 0xFFFFFFFF)
    mask_sig = types.none(types.int32)
    return ptx_syncwarp_mask(context, builder, mask_sig, [mask])


@lower(stubs.syncwarp, types.i4)
def ptx_syncwarp_mask(context, builder, sig, args):
    fname = "llvm.nvvm.bar.warp.sync"
    lmod = builder.module
    fnty = ir.FunctionType(ir.VoidType(), (ir.IntType(32),))
    sync = cgutils.get_or_insert_function(lmod, fnty, fname)
    builder.call(sync, args)
    return context.get_dummy_value()


@lower(stubs.vote_sync_intrinsic, types.i4, types.i4, types.boolean)
def ptx_vote_sync(context, builder, sig, args):
    fname = "llvm.nvvm.vote.sync"
    lmod = builder.module
    fnty = ir.FunctionType(
        ir.LiteralStructType((ir.IntType(32), ir.IntType(1))),
        (ir.IntType(32), ir.IntType(32), ir.IntType(1)),
    )
    func = cgutils.get_or_insert_function(lmod, fnty, fname)
    return builder.call(func, args)


@lower(stubs.match_any_sync, types.i4, types.i4)
@lower(stubs.match_any_sync, types.i4, types.i8)
@lower(stubs.match_any_sync, types.i4, types.f4)
@lower(stubs.match_any_sync, types.i4, types.f8)
def ptx_match_any_sync(context, builder, sig, args):
    mask, value = args
    width = sig.args[1].bitwidth
    if sig.args[1] in types.real_domain:
        value = builder.bitcast(value, ir.IntType(width))
    fname = "llvm.nvvm.match.any.sync.i{}".format(width)
    lmod = builder.module
    fnty = ir.FunctionType(ir.IntType(32), (ir.IntType(32), ir.IntType(width)))
    func = cgutils.get_or_insert_function(lmod, fnty, fname)
    return builder.call(func, (mask, value))


@lower(stubs.match_all_sync, types.i4, types.i4)
@lower(stubs.match_all_sync, types.i4, types.i8)
@lower(stubs.match_all_sync, types.i4, types.f4)
@lower(stubs.match_all_sync, types.i4, types.f8)
def ptx_match_all_sync(context, builder, sig, args):
    mask, value = args
    width = sig.args[1].bitwidth
    if sig.args[1] in types.real_domain:
        value = builder.bitcast(value, ir.IntType(width))
    fname = "llvm.nvvm.match.all.sync.i{}".format(width)
    lmod = builder.module
    fnty = ir.FunctionType(
        ir.LiteralStructType((ir.IntType(32), ir.IntType(1))),
        (ir.IntType(32), ir.IntType(width)),
    )
    func = cgutils.get_or_insert_function(lmod, fnty, fname)
    return builder.call(func, (mask, value))


@lower(stubs.activemask)
def ptx_activemask(context, builder, sig, args):
    activemask = ir.InlineAsm(
        ir.FunctionType(ir.IntType(32), []),
        "activemask.b32 $0;",
        "=r",
        side_effect=True,
    )
    return builder.call(activemask, [])


@lower(stubs.lanemask_lt)
def ptx_lanemask_lt(context, builder, sig, args):
    activemask = ir.InlineAsm(
        ir.FunctionType(ir.IntType(32), []),
        "mov.u32 $0, %lanemask_lt;",
        "=r",
        side_effect=True,
    )
    return builder.call(activemask, [])


@lower(stubs.popc, types.Any)
def ptx_popc(context, builder, sig, args):
    return builder.ctpop(args[0])


@lower(stubs.fma, types.Any, types.Any, types.Any)
def ptx_fma(context, builder, sig, args):
    return builder.fma(*args)


# See:
# https://docs.nvidia.com/cuda/libdevice-users-guide/__nv_cbrt.html#__nv_cbrt
# https://docs.nvidia.com/cuda/libdevice-users-guide/__nv_cbrtf.html#__nv_cbrtf


cbrt_funcs = {
    types.float32: "__nv_cbrtf",
    types.float64: "__nv_cbrt",
}


@lower(stubs.cbrt, types.float32)
@lower(stubs.cbrt, types.float64)
def ptx_cbrt(context, builder, sig, args):
    ty = sig.return_type
    fname = cbrt_funcs[ty]
    fty = context.get_value_type(ty)
    lmod = builder.module
    fnty = ir.FunctionType(fty, [fty])
    fn = cgutils.get_or_insert_function(lmod, fnty, fname)
    return builder.call(fn, args)


@lower(stubs.brev, types.u4)
def ptx_brev_u4(context, builder, sig, args):
    # FIXME the llvm.bitreverse.i32 intrinsic isn't supported by nvcc
    # return builder.bitreverse(args[0])

    fn = cgutils.get_or_insert_function(
        builder.module,
        ir.FunctionType(ir.IntType(32), (ir.IntType(32),)),
        "__nv_brev",
    )
    return builder.call(fn, args)


@lower(stubs.brev, types.u8)
def ptx_brev_u8(context, builder, sig, args):
    # FIXME the llvm.bitreverse.i64 intrinsic isn't supported by nvcc
    # return builder.bitreverse(args[0])

    fn = cgutils.get_or_insert_function(
        builder.module,
        ir.FunctionType(ir.IntType(64), (ir.IntType(64),)),
        "__nv_brevll",
    )
    return builder.call(fn, args)


@lower(stubs.clz, types.Any)
def ptx_clz(context, builder, sig, args):
    return builder.ctlz(args[0], context.get_constant(types.boolean, 0))


@lower(stubs.ffs, types.i4)
@lower(stubs.ffs, types.u4)
def ptx_ffs_32(context, builder, sig, args):
    fn = cgutils.get_or_insert_function(
        builder.module,
        ir.FunctionType(ir.IntType(32), (ir.IntType(32),)),
        "__nv_ffs",
    )
    return builder.call(fn, args)


@lower(stubs.ffs, types.i8)
@lower(stubs.ffs, types.u8)
def ptx_ffs_64(context, builder, sig, args):
    fn = cgutils.get_or_insert_function(
        builder.module,
        ir.FunctionType(ir.IntType(32), (ir.IntType(64),)),
        "__nv_ffsll",
    )
    return builder.call(fn, args)


@lower(stubs.selp, types.Any, types.Any, types.Any)
def ptx_selp(context, builder, sig, args):
    test, a, b = args
    return builder.select(test, a, b)


@lower(max, types.f4, types.f4)
def ptx_max_f4(context, builder, sig, args):
    fn = cgutils.get_or_insert_function(
        builder.module,
        ir.FunctionType(ir.FloatType(), (ir.FloatType(), ir.FloatType())),
        "__nv_fmaxf",
    )
    return builder.call(fn, args)


@lower(max, types.f8, types.f4)
@lower(max, types.f4, types.f8)
@lower(max, types.f8, types.f8)
def ptx_max_f8(context, builder, sig, args):
    fn = cgutils.get_or_insert_function(
        builder.module,
        ir.FunctionType(ir.DoubleType(), (ir.DoubleType(), ir.DoubleType())),
        "__nv_fmax",
    )

    return builder.call(
        fn,
        [
            context.cast(builder, args[0], sig.args[0], types.double),
            context.cast(builder, args[1], sig.args[1], types.double),
        ],
    )


@lower(min, types.f4, types.f4)
def ptx_min_f4(context, builder, sig, args):
    fn = cgutils.get_or_insert_function(
        builder.module,
        ir.FunctionType(ir.FloatType(), (ir.FloatType(), ir.FloatType())),
        "__nv_fminf",
    )
    return builder.call(fn, args)


@lower(min, types.f8, types.f4)
@lower(min, types.f4, types.f8)
@lower(min, types.f8, types.f8)
def ptx_min_f8(context, builder, sig, args):
    fn = cgutils.get_or_insert_function(
        builder.module,
        ir.FunctionType(ir.DoubleType(), (ir.DoubleType(), ir.DoubleType())),
        "__nv_fmin",
    )

    return builder.call(
        fn,
        [
            context.cast(builder, args[0], sig.args[0], types.double),
            context.cast(builder, args[1], sig.args[1], types.double),
        ],
    )


@lower(round, types.f4)
@lower(round, types.f8)
def ptx_round(context, builder, sig, args):
    fn = cgutils.get_or_insert_function(
        builder.module,
        ir.FunctionType(ir.IntType(64), (ir.DoubleType(),)),
        "__nv_llrint",
    )
    return builder.call(
        fn,
        [
            context.cast(builder, args[0], sig.args[0], types.double),
        ],
    )


# This rounding implementation follows the algorithm used in the "fallback
# version" of double_round in CPython.
# https://github.com/python/cpython/blob/a755410e054e1e2390de5830befc08fe80706c66/Objects/floatobject.c#L964-L1007


@lower(round, types.f4, types.Integer)
@lower(round, types.f8, types.Integer)
def round_to_impl(context, builder, sig, args):
    def round_ndigits(x, ndigits):
        if math.isinf(x) or math.isnan(x):
            return x

        if ndigits >= 0:
            if ndigits > 22:
                # pow1 and pow2 are each safe from overflow, but
                # pow1*pow2 ~= pow(10.0, ndigits) might overflow.
                pow1 = 10.0 ** (ndigits - 22)
                pow2 = 1e22
            else:
                pow1 = 10.0**ndigits
                pow2 = 1.0
            y = (x * pow1) * pow2
            if math.isinf(y):
                return x

        else:
            pow1 = 10.0 ** (-ndigits)
            y = x / pow1

        z = round(y)
        if math.fabs(y - z) == 0.5:
            # halfway between two integers; use round-half-even
            z = 2.0 * round(y / 2.0)

        if ndigits >= 0:
            z = (z / pow2) / pow1
        else:
            z *= pow1

        return z

    return context.compile_internal(
        builder,
        round_ndigits,
        sig,
        args,
    )


def gen_deg_rad(const):
    def impl(context, builder, sig, args):
        (argty,) = sig.args
        factor = context.get_constant(argty, const)
        return builder.fmul(factor, args[0])

    return impl


_deg2rad = math.pi / 180.0
_rad2deg = 180.0 / math.pi
lower(math.radians, types.f4)(gen_deg_rad(_deg2rad))
lower(math.radians, types.f8)(gen_deg_rad(_deg2rad))
lower(math.degrees, types.f4)(gen_deg_rad(_rad2deg))
lower(math.degrees, types.f8)(gen_deg_rad(_rad2deg))


def _normalize_indices(context, builder, indty, inds, aryty, valty):
    """
    Convert integer indices into tuple of intp
    """
    if indty in types.integer_domain:
        indty = types.UniTuple(dtype=indty, count=1)
        indices = [inds]
    else:
        indices = cgutils.unpack_tuple(builder, inds, count=len(indty))
    indices = [
        context.cast(builder, i, t, types.intp) for t, i in zip(indty, indices)
    ]

    dtype = aryty.dtype
    if dtype != valty:
        raise TypeError("expect %s but got %s" % (dtype, valty))

    if aryty.ndim != len(indty):
        raise TypeError(
            "indexing %d-D array with %d-D index" % (aryty.ndim, len(indty))
        )

    return indty, indices


def _atomic_dispatcher(dispatch_fn):
    def imp(context, builder, sig, args):
        # The common argument handling code
        aryty, indty, valty = sig.args
        ary, inds, val = args
        dtype = aryty.dtype

        indty, indices = _normalize_indices(
            context, builder, indty, inds, aryty, valty
        )

        lary = context.make_array(aryty)(context, builder, ary)
        ptr = cgutils.get_item_pointer(
            context, builder, aryty, lary, indices, wraparound=True
        )
        # dispatcher to implementation base on dtype
        return dispatch_fn(context, builder, dtype, ptr, val)

    return imp


@lower(stubs.atomic.add, CUDAArray, types.intp, types.Any)
@lower(stubs.atomic.add, CUDAArray, types.UniTuple, types.Any)
@lower(stubs.atomic.add, CUDAArray, types.Tuple, types.Any)
@_atomic_dispatcher
def ptx_atomic_add_tuple(context, builder, dtype, ptr, val):
    if dtype == types.float32:
        lmod = builder.module
        return builder.call(
            nvvmutils.declare_atomic_add_float32(lmod, ptr.type.addrspace),
            (ptr, val),
        )
    elif dtype == types.float64:
        lmod = builder.module
        return builder.call(
            nvvmutils.declare_atomic_add_float64(lmod, ptr.type.addrspace),
            (ptr, val),
        )
    else:
        return builder.atomic_rmw("add", ptr, val, "monotonic")


@lower(stubs.atomic.sub, CUDAArray, types.intp, types.Any)
@lower(stubs.atomic.sub, CUDAArray, types.UniTuple, types.Any)
@lower(stubs.atomic.sub, CUDAArray, types.Tuple, types.Any)
@_atomic_dispatcher
def ptx_atomic_sub(context, builder, dtype, ptr, val):
    # TODO: use atomic.add with builder.neg(val) value instead
    ptr = builder.addrspacecast(
        ptr, ir.PointerType(ptr.type.pointee), "generic"
    )
    if dtype == types.float32:
        lmod = builder.module
        return builder.call(
            nvvmutils.declare_atomic_sub_float32(lmod, ptr.type.addrspace),
            (ptr, val),
        )
    elif dtype == types.float64:
        lmod = builder.module
        return builder.call(
            nvvmutils.declare_atomic_sub_float64(lmod, ptr.type.addrspace),
            (ptr, val),
        )
    else:
        return builder.atomic_rmw("sub", ptr, val, "monotonic")


@lower(stubs.atomic.inc, CUDAArray, types.intp, types.Any)
@lower(stubs.atomic.inc, CUDAArray, types.UniTuple, types.Any)
@lower(stubs.atomic.inc, CUDAArray, types.Tuple, types.Any)
@_atomic_dispatcher
def ptx_atomic_inc(context, builder, dtype, ptr, val):
    # TODO: add variation for different address spaces
    ptr = builder.addrspacecast(
        ptr, ir.PointerType(ptr.type.pointee), "generic"
    )
    if dtype in cuda.cudadecl.unsigned_int_numba_types:
        bw = dtype.bitwidth
        lmod = builder.module
        fn = getattr(nvvmutils, f"declare_atomic_inc_int{bw}")
        return builder.call(fn(lmod, ptr.type.addrspace), (ptr, val))
    else:
        raise TypeError(f"Unimplemented atomic inc with {dtype} array")


@lower(stubs.atomic.dec, CUDAArray, types.intp, types.Any)
@lower(stubs.atomic.dec, CUDAArray, types.UniTuple, types.Any)
@lower(stubs.atomic.dec, CUDAArray, types.Tuple, types.Any)
@_atomic_dispatcher
def ptx_atomic_dec(context, builder, dtype, ptr, val):
    # TODO: add variation for different address spaces
    ptr = builder.addrspacecast(
        ptr, ir.PointerType(ptr.type.pointee), "generic"
    )
    if dtype in cuda.cudadecl.unsigned_int_numba_types:
        bw = dtype.bitwidth
        lmod = builder.module
        fn = getattr(nvvmutils, f"declare_atomic_dec_int{bw}")
        return builder.call(fn(lmod, ptr.type.addrspace), (ptr, val))
    else:
        raise TypeError(f"Unimplemented atomic dec with {dtype} array")


def ptx_atomic_bitwise(stub, op):
    @_atomic_dispatcher
    def impl_ptx_atomic(context, builder, dtype, ptr, val):
        if dtype in (cuda.cudadecl.integer_numba_types):
            return builder.atomic_rmw(op, ptr, val, "monotonic")
        else:
            raise TypeError(f"Unimplemented atomic {op} with {dtype} array")

    for ty in (types.intp, types.UniTuple, types.Tuple):
        lower(stub, types.Array, ty, types.Any)(impl_ptx_atomic)


ptx_atomic_bitwise(stubs.atomic.and_, "and")
ptx_atomic_bitwise(stubs.atomic.or_, "or")
ptx_atomic_bitwise(stubs.atomic.xor, "xor")


@lower(stubs.atomic.exch, CUDAArray, types.intp, types.Any)
@lower(stubs.atomic.exch, CUDAArray, types.UniTuple, types.Any)
@lower(stubs.atomic.exch, CUDAArray, types.Tuple, types.Any)
@_atomic_dispatcher
def ptx_atomic_exch(context, builder, dtype, ptr, val):
    if dtype in (cuda.cudadecl.integer_numba_types):
        return builder.atomic_rmw("xchg", ptr, val, "monotonic")
    else:
        raise TypeError(f"Unimplemented atomic exch with {dtype} array")


@lower(stubs.atomic.max, CUDAArray, types.intp, types.Any)
@lower(stubs.atomic.max, CUDAArray, types.Tuple, types.Any)
@lower(stubs.atomic.max, CUDAArray, types.UniTuple, types.Any)
@_atomic_dispatcher
def ptx_atomic_max(context, builder, dtype, ptr, val):
    # TODO: add variation for different address spaces
    ptr = builder.addrspacecast(
        ptr, ir.PointerType(ptr.type.pointee), "generic"
    )
    lmod = builder.module
    if dtype == types.float64:
        return builder.call(
            nvvmutils.declare_atomic_max_float64(lmod, ptr.type.addrspace),
            (ptr, val),
        )
    elif dtype == types.float32:
        return builder.call(
            nvvmutils.declare_atomic_max_float32(lmod, ptr.type.addrspace),
            (ptr, val),
        )
    elif dtype in (types.int32, types.int64):
        return builder.atomic_rmw("max", ptr, val, ordering="monotonic")
    elif dtype in (types.uint32, types.uint64):
        return builder.atomic_rmw("umax", ptr, val, ordering="monotonic")
    else:
        raise TypeError("Unimplemented atomic max with %s array" % dtype)


@lower(stubs.atomic.min, CUDAArray, types.intp, types.Any)
@lower(stubs.atomic.min, CUDAArray, types.Tuple, types.Any)
@lower(stubs.atomic.min, CUDAArray, types.UniTuple, types.Any)
@_atomic_dispatcher
def ptx_atomic_min(context, builder, dtype, ptr, val):
    # TODO: add variation for different address spaces
    ptr = builder.addrspacecast(
        ptr, ir.PointerType(ptr.type.pointee), "generic"
    )
    lmod = builder.module
    if dtype == types.float64:
        return builder.call(
            nvvmutils.declare_atomic_min_float64(lmod, ptr.type.addrspace),
            (ptr, val),
        )
    elif dtype == types.float32:
        return builder.call(
            nvvmutils.declare_atomic_min_float32(lmod, ptr.type.addrspace),
            (ptr, val),
        )
    elif dtype in (types.int32, types.int64):
        return builder.atomic_rmw("min", ptr, val, ordering="monotonic")
    elif dtype in (types.uint32, types.uint64):
        return builder.atomic_rmw("umin", ptr, val, ordering="monotonic")
    else:
        raise TypeError("Unimplemented atomic min with %s array" % dtype)


@lower(stubs.atomic.nanmax, CUDAArray, types.intp, types.Any)
@lower(stubs.atomic.nanmax, CUDAArray, types.Tuple, types.Any)
@lower(stubs.atomic.nanmax, CUDAArray, types.UniTuple, types.Any)
@_atomic_dispatcher
def ptx_atomic_nanmax(context, builder, dtype, ptr, val):
    # TODO: add variation for different address spaces
    ptr = builder.addrspacecast(
        ptr, ir.PointerType(ptr.type.pointee), "generic"
    )
    lmod = builder.module
    if dtype == types.float64:
        return builder.call(
            nvvmutils.declare_atomic_nanmax_float64(lmod, ptr.type.addrspace),
            (ptr, val),
        )
    elif dtype == types.float32:
        return builder.call(
            nvvmutils.declare_atomic_nanmax_float32(lmod, ptr.type.addrspace),
            (ptr, val),
        )
    elif dtype in (types.int32, types.int64):
        return builder.atomic_rmw("max", ptr, val, ordering="monotonic")
    elif dtype in (types.uint32, types.uint64):
        return builder.atomic_rmw("umax", ptr, val, ordering="monotonic")
    else:
        raise TypeError("Unimplemented atomic max with %s array" % dtype)


@lower(stubs.atomic.nanmin, CUDAArray, types.intp, types.Any)
@lower(stubs.atomic.nanmin, CUDAArray, types.Tuple, types.Any)
@lower(stubs.atomic.nanmin, CUDAArray, types.UniTuple, types.Any)
@_atomic_dispatcher
def ptx_atomic_nanmin(context, builder, dtype, ptr, val):
    # TODO: add variation for different address spaces
    ptr = builder.addrspacecast(
        ptr, ir.PointerType(ptr.type.pointee), "generic"
    )
    lmod = builder.module
    if dtype == types.float64:
        return builder.call(
            nvvmutils.declare_atomic_nanmin_float64(lmod, ptr.type.addrspace),
            (ptr, val),
        )
    elif dtype == types.float32:
        return builder.call(
            nvvmutils.declare_atomic_nanmin_float32(lmod, ptr.type.addrspace),
            (ptr, val),
        )
    elif dtype in (types.int32, types.int64):
        return builder.atomic_rmw("min", ptr, val, ordering="monotonic")
    elif dtype in (types.uint32, types.uint64):
        return builder.atomic_rmw("umin", ptr, val, ordering="monotonic")
    else:
        raise TypeError("Unimplemented atomic min with %s array" % dtype)


@lower(stubs.atomic.compare_and_swap, types.Array, types.Any, types.Any)
def ptx_atomic_compare_and_swap(context, builder, sig, args):
    sig = sig.return_type(sig.args[0], types.intp, sig.args[1], sig.args[2])
    args = (args[0], context.get_constant(types.intp, 0), args[1], args[2])
    return ptx_atomic_cas(context, builder, sig, args)


@lower(stubs.atomic.cas, CUDAArray, types.intp, types.Any, types.Any)
@lower(stubs.atomic.cas, CUDAArray, types.Tuple, types.Any, types.Any)
@lower(stubs.atomic.cas, CUDAArray, types.UniTuple, types.Any, types.Any)
def ptx_atomic_cas(context, builder, sig, args):
    aryty, indty, oldty, valty = sig.args
    ary, inds, old, val = args

    indty, indices = _normalize_indices(
        context, builder, indty, inds, aryty, valty
    )

    lary = context.make_array(aryty)(context, builder, ary)
    ptr = cgutils.get_item_pointer(
        context, builder, aryty, lary, indices, wraparound=True
    )

    if aryty.dtype in (cuda.cudadecl.integer_numba_types):
        lmod = builder.module
        bitwidth = aryty.dtype.bitwidth
        return nvvmutils.atomic_cmpxchg(builder, lmod, bitwidth, ptr, old, val)
    else:
        raise TypeError("Unimplemented atomic cas with %s array" % aryty.dtype)


# -----------------------------------------------------------------------------


@lower(breakpoint)
def ptx_brkpt(context, builder, sig, args):
    brkpt = ir.InlineAsm(
        ir.FunctionType(ir.VoidType(), []), "brkpt;", "", side_effect=True
    )
    builder.call(brkpt, ())


@lower(stubs.nanosleep, types.uint32)
def ptx_nanosleep(context, builder, sig, args):
    nanosleep = ir.InlineAsm(
        ir.FunctionType(ir.VoidType(), [ir.IntType(32)]),
        "nanosleep.u32 $0;",
        "r",
        side_effect=True,
    )
    ns = args[0]
    builder.call(nanosleep, [ns])


# -----------------------------------------------------------------------------


def _generic_array(
    context: CUDATargetContext,
    builder: ir.IRBuilder,
    shape,
    dtype,
    symbol_name,
    addrspace,
    can_dynsized=False,
    alignment=None,
):
    elemcount = reduce(operator.mul, shape, 1)

    # Check for valid shape for this type of allocation.
    # Only 1d arrays can be dynamic.
    dynamic_smem = elemcount <= 0 and can_dynsized and len(shape) == 1
    if elemcount <= 0 and not dynamic_smem:
        raise ValueError("array length <= 0")

    # Check that we support the requested dtype
    data_model = context.data_model_manager[dtype]
    other_supported_type = (
        isinstance(dtype, (types.Record, types.Boolean))
        or isinstance(data_model, models.StructModel)
        or dtype == types.float16
    )
    if dtype not in types.number_domain and not other_supported_type:
        raise TypeError("unsupported type: %s" % dtype)

    lldtype: ir.Type = context.get_data_type(dtype)
    laryty = ir.ArrayType(lldtype, elemcount)

    if addrspace == nvvm.ADDRSPACE_LOCAL:
        # Special case local address space allocation to use alloca
        # NVVM is smart enough to only use local memory if no register is
        # available
        dataptr = cgutils.alloca_once(builder, laryty, name=symbol_name)
        addrspace = nvvm.ADDRSPACE_GENERIC

        # If the caller has specified a custom alignment, just set the align
        # attribute on the alloca IR directly.  We don't do any additional
        # hand-holding here like checking the underlying data type's alignment
        # or rounding up to the next power of 2--those checks will have already
        # been done by the time we see the alignment value.
        if alignment is not None:
            dataptr.align = alignment
    else:
        lmod = builder.module

        # Create global variable in the requested address space
        gvmem = cgutils.add_global_variable(
            lmod, laryty, symbol_name, addrspace
        )

        # If the caller hasn't specified a custom alignment, obtain the
        # underlying dtype alignment from the ABI and then round it up to
        # a power of two.  Otherwise, just use the caller's alignment.
        #
        # N.B. The caller *could* provide a valid-but-smaller-than-natural
        #      alignment here; we'll assume the caller knows what they're
        #      doing and let that through without error.

        if alignment is None:
            abi_alignment = context.get_abi_alignment(lldtype)
            # Alignment is required to be a power of 2 for shared memory.
            # If it is not a power of 2 (e.g. for a Record array) then round
            # up accordingly.
            actual_alignment = 1 << (abi_alignment - 1).bit_length()
        else:
            actual_alignment = alignment

        gvmem.align = actual_alignment

        if dynamic_smem:
            gvmem.linkage = "external"
        else:
            ## Comment out the following line to workaround a NVVM bug
            ## which generates a invalid symbol name when the linkage
            ## is internal and in some situation.
            ## See _get_unique_smem_id()
            # gvmem.linkage = lc.LINKAGE_INTERNAL

            gvmem.initializer = ir.Constant(laryty, ir.Undefined)

        dataptr = builder.bitcast(
            gvmem, ir.PointerType(lldtype, addrspace=gvmem.addrspace)
        )

    targetdata = ll.create_target_data(nvvm.NVVM().data_layout)
    lldtype = context.get_data_type(dtype)
    itemsize = lldtype.get_abi_size(targetdata)

    # Compute strides
    laststride = itemsize
    rstrides = []
    for i, lastsize in enumerate(reversed(shape)):
        rstrides.append(laststride)
        laststride *= lastsize
    strides = [s for s in reversed(rstrides)]
    kstrides = [context.get_constant(types.intp, s) for s in strides]

    # Compute shape
    if dynamic_smem:
        # Compute the shape based on the dynamic shared memory configuration.
        # Unfortunately NVVM does not provide an intrinsic for the
        # %dynamic_smem_size register, so we must read it using inline
        # assembly.
        get_dynshared_size = ir.InlineAsm(
            ir.FunctionType(ir.IntType(32), []),
            "mov.u32 $0, %dynamic_smem_size;",
            "=r",
            side_effect=True,
        )
        dynsmem_size = builder.zext(
            builder.call(get_dynshared_size, []), ir.IntType(64)
        )
        # Only 1-D dynamic shared memory is supported so the following is a
        # sufficient construction of the shape
        kitemsize = context.get_constant(types.intp, itemsize)
        kshape = [builder.udiv(dynsmem_size, kitemsize)]
    else:
        kshape = [context.get_constant(types.intp, s) for s in shape]

    # Create array object
    ndim = len(shape)
    aryty = CUDAArray(dtype=dtype, ndim=ndim, layout="C", addrspace=addrspace)
    ary = context.make_array(aryty)(context, builder)

    context.populate_array(
        ary,
        data=builder.bitcast(dataptr, ary.data.type),
        shape=kshape,
        strides=kstrides,
        itemsize=context.get_constant(types.intp, itemsize),
        meminfo=None,
    )
    return ary._getvalue()


@lower_constant(CUDADispatcher)
def cuda_dispatcher_const(context, builder, ty, pyval):
    return context.get_dummy_value()


# NumPy

register_ufuncs(ufunc_db.get_ufuncs(), lower)<|MERGE_RESOLUTION|>--- conflicted
+++ resolved
@@ -17,13 +17,8 @@
 from numba.cuda.target import CUDATargetContext
 from .cudadrv import nvvm
 from numba import cuda
-<<<<<<< HEAD
-from numba.cuda import nvvmutils, stubs, errors
+from numba.cuda import nvvmutils, stubs
 from numba.cuda.types import dim3, CUDADispatcher, CUDAArray
-=======
-from numba.cuda import nvvmutils, stubs
-from numba.cuda.types import dim3, CUDADispatcher
->>>>>>> f64c2aa5
 
 registry = Registry()
 lower = registry.lower
