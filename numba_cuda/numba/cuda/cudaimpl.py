--- conflicted
+++ resolved
@@ -1031,22 +1031,14 @@
 
 
 def _generic_array(
-<<<<<<< HEAD
     context: CUDATargetContext,
     builder: ir.IRBuilder,
-=======
-    context,
-    builder,
->>>>>>> 01e1eb39
     shape,
     dtype,
     symbol_name,
     addrspace,
     can_dynsized=False,
-<<<<<<< HEAD
-=======
     alignment=None,
->>>>>>> 01e1eb39
 ):
     elemcount = reduce(operator.mul, shape, 1)
 
@@ -1074,9 +1066,7 @@
         # NVVM is smart enough to only use local memory if no register is
         # available
         dataptr = cgutils.alloca_once(builder, laryty, name=symbol_name)
-<<<<<<< HEAD
         addrspace = nvvm.ADDRSPACE_GENERIC
-=======
 
         # If the caller has specified a custom alignment, just set the align
         # attribute on the alloca IR directly.  We don't do any additional
@@ -1085,7 +1075,6 @@
         # been done by the time we see the alignment value.
         if alignment is not None:
             dataptr.align = alignment
->>>>>>> 01e1eb39
     else:
         lmod = builder.module
 
