from llvmlite import ir
from collections import namedtuple
from numba.core import ir as numba_ir
from numba.cuda import cgutils
from numba.core import (
    types,
    typing,
    funcdesc,
    config,
    compiler,
<<<<<<< HEAD
    sigutils,
    errors,
=======
>>>>>>> c0631ea9
)
from numba.core.compiler import (
    sanitize_compile_result_entries,
    DefaultPassBuilder,
)
from numba.cuda.core.compiler import CompilerBase
from numba.core.compiler_lock import global_compiler_lock
from numba.core.compiler_machinery import (
    FunctionPass,
    LoweringPass,
    PassManager,
    register_pass,
)
from numba.core.interpreter import Interpreter
from numba.core.errors import NumbaInvalidConfigWarning
from numba.core.untyped_passes import TranslateByteCode
from numba.core.typed_passes import (
    fallback_context,
    type_inference_stage,
    IRLegalization,
    AnnotateTypes,
    NopythonTypeInference,
)
from warnings import warn
from numba.cuda import nvvmutils
from numba.cuda.api import get_current_device
from numba.cuda.codegen import ExternalCodeLibrary
from numba.cuda.core.typed_passes import BaseNativeLowering
from numba.cuda.core import sigutils
from numba.cuda.cudadrv import nvvm, nvrtc
from numba.cuda.descriptor import cuda_target
from numba.cuda.flags import CUDAFlags
from numba.cuda.target import CUDACABICallConv
from numba.cuda import lowering, utils


# The CUDACompileResult (CCR) has a specially-defined entry point equal to its
# id.  This is because the entry point is used as a key into a dict of
# overloads by the base dispatcher. The id of the CCR is the only small and
# unique property of a CUDACompileResult in the CUDA target (cf. the CPU target,
# which uses its entry_point, which is a pointer value).
#
# This does feel a little hackish, and there are two ways in which this could
# be improved:
#
# 1. We could change the CUDACompileResult so that each instance has its own
#    unique ID that can be used as a key - e.g. a count, similar to the way in
#    which types have unique counts.
# 2. At some future time when kernel launch uses a compiled function, the entry
#    point will no longer need to be a synthetic value, but will instead be a
#    pointer to the compiled function as in the CPU target.

CR_FIELDS = [
    "typing_context",
    "target_context",
    "entry_point",
    "typing_error",
    "type_annotation",
    "signature",
    "objectmode",
    "lifted",
    "fndesc",
    "library",
    "call_helper",
    "environment",
    "metadata",
    # List of functions to call to initialize on unserialization
    # (i.e cache load).
    "reload_init",
    "referenced_envs",
]


class CUDACompileResult(namedtuple("_CompileResult", CR_FIELDS)):
    """
    A structure holding results from the compilation of a function.
    """

    __slots__ = ()

    @property
    def entry_point(self):
        return id(self)

    def _reduce(self):
        """
        Reduce a CompileResult to picklable components.
        """
        libdata = self.library.serialize_using_object_code()
        # Make it (un)picklable efficiently
        typeann = str(self.type_annotation)
        fndesc = self.fndesc
        # Those don't need to be pickled and may fail
        fndesc.typemap = fndesc.calltypes = None
        # The CUDA target does not reference environments
        referenced_envs = tuple()
        return (
            libdata,
            self.fndesc,
            self.environment,
            self.signature,
            self.objectmode,
            self.lifted,
            typeann,
            self.reload_init,
            referenced_envs,
        )

    @classmethod
    def _rebuild(
        cls,
        target_context,
        libdata,
        fndesc,
        env,
        signature,
        objectmode,
        lifted,
        typeann,
        reload_init,
        referenced_envs,
    ):
        if reload_init:
            # Re-run all
            for fn in reload_init:
                fn()

        library = target_context.codegen().unserialize_library(libdata)
        cfunc = target_context.get_executable(library, fndesc, env)
        cr = cls(
            target_context=target_context,
            typing_context=target_context.typing_context,
            library=library,
            environment=env,
            entry_point=cfunc,
            fndesc=fndesc,
            type_annotation=typeann,
            signature=signature,
            objectmode=objectmode,
            lifted=lifted,
            typing_error=None,
            call_helper=None,
            metadata=None,  # Do not store, arbitrary & potentially large!
            reload_init=reload_init,
            referenced_envs=referenced_envs,
        )

        # Load Environments
        for env in referenced_envs:
            library.codegen.set_env(env.env_name, env)

        return cr

    @property
    def codegen(self):
        return self.target_context.codegen()

    def dump(self, tab=""):
        print(f"{tab}DUMP {type(self).__name__} {self.entry_point}")
        self.signature.dump(tab=tab + "  ")
        print(f"{tab}END DUMP")


def cuda_compile_result(**entries):
    entries = sanitize_compile_result_entries(entries)
    return CUDACompileResult(**entries)


@register_pass(mutates_CFG=True, analysis_only=False)
class CUDABackend(LoweringPass):
    _name = "cuda_backend"

    def __init__(self):
        LoweringPass.__init__(self)

    def run_pass(self, state):
        """
        Back-end: Packages lowering output in a compile result
        """
        lowered = state["cr"]
        signature = typing.signature(state.return_type, *state.args)

        state.cr = cuda_compile_result(
            typing_context=state.typingctx,
            target_context=state.targetctx,
            typing_error=state.status.fail_reason,
            type_annotation=state.type_annotation,
            library=state.library,
            call_helper=lowered.call_helper,
            signature=signature,
            fndesc=lowered.fndesc,
        )
        return True


@register_pass(mutates_CFG=False, analysis_only=False)
class CreateLibrary(LoweringPass):
    """
    Create a CUDACodeLibrary for the NativeLowering pass to populate. The
    NativeLowering pass will create a code library if none exists, but we need
    to set it up with nvvm_options from the flags if they are present.
    """

    _name = "create_library"

    def __init__(self):
        LoweringPass.__init__(self)

    def run_pass(self, state):
        codegen = state.targetctx.codegen()
        name = state.func_id.func_qualname
        nvvm_options = state.flags.nvvm_options
        max_registers = state.flags.max_registers
        lto = state.flags.lto
        state.library = codegen.create_library(
            name,
            nvvm_options=nvvm_options,
            max_registers=max_registers,
            lto=lto,
        )
        # Enable object caching upfront so that the library can be serialized.
        state.library.enable_object_caching()

        return True


@register_pass(mutates_CFG=True, analysis_only=False)
class CUDANativeLowering(BaseNativeLowering):
    """Lowering pass for a CUDA native function IR described solely in terms of
    Numba's standard `numba.core.ir` nodes."""

    _name = "cuda_native_lowering"

    @property
    def lowering_class(self):
        return lowering.CUDALower


class CUDABytecodeInterpreter(Interpreter):
    # Based on the superclass implementation, but names the resulting variable
    # "$bool<N>" instead of "bool<N>" - see Numba PR #9888:
    # https://github.com/numba/numba/pull/9888
    #
    # This can be removed once that PR is available in an upstream Numba
    # release.
    def _op_JUMP_IF(self, inst, pred, iftrue):
        brs = {
            True: inst.get_jump_target(),
            False: inst.next,
        }
        truebr = brs[iftrue]
        falsebr = brs[not iftrue]

        name = "$bool%s" % (inst.offset)
        gv_fn = numba_ir.Global("bool", bool, loc=self.loc)
        self.store(value=gv_fn, name=name)

        callres = numba_ir.Expr.call(
            self.get(name), (self.get(pred),), (), loc=self.loc
        )

        pname = "$%spred" % (inst.offset)
        predicate = self.store(value=callres, name=pname)
        bra = numba_ir.Branch(
            cond=predicate, truebr=truebr, falsebr=falsebr, loc=self.loc
        )
        self.current_block.append(bra)


@register_pass(mutates_CFG=True, analysis_only=False)
class CUDATranslateBytecode(FunctionPass):
    _name = "cuda_translate_bytecode"

    def __init__(self):
        FunctionPass.__init__(self)

    def run_pass(self, state):
        func_id = state["func_id"]
        bc = state["bc"]
        interp = CUDABytecodeInterpreter(func_id)
        func_ir = interp.interpret(bc)
        state["func_ir"] = func_ir
        return True


@register_pass(mutates_CFG=True, analysis_only=False)
class CUDANopythonTypeInference(NopythonTypeInference):
    def __init__(self):
        NopythonTypeInference.__init__(self)

    def _legalize_array_return_type(self, return_type, interp, targetctx):
        # Walk IR to discover all arguments and all return statements
        retstmts = []
        forest = dict()
        args = set()
        view_vars = dict()
        call_vars = dict()
        for bid, blk in interp.blocks.items():
            for inst in blk.body:
                if isinstance(inst, numba_ir.Return):
                    retstmts.append(inst.value.name)
                elif isinstance(inst, numba_ir.Assign):
                    if isinstance(inst.value, numba_ir.Expr):
                        if inst.value.op == "phi":
                            forest[inst.target.name] = tuple(
                                v.name for v in inst.value.incoming_values
                            )
                        elif (
                            inst.value.op == "getattr"
                            and inst.value.attr == "view"
                        ):
                            view_vars[inst.target.name] = inst.value.value.name
                        elif inst.value.op == "call":
                            func_var = inst.value._kws.get("func")
                            if isinstance(func_var, numba_ir.Var):
                                call_vars[inst.target.name] = func_var.name
                        elif inst.value.op in {"cast", "getitem"}:
                            forest[inst.target.name] = (inst.value.value.name,)
                    elif isinstance(inst.value, numba_ir.Arg):
                        args.add(inst.target.name)
                    elif isinstance(inst.value, numba_ir.Var):
                        forest[inst.target.name] = (inst.value.name,)

        assert retstmts, "No return statements?"

        for var, method in call_vars.items():
            if method in view_vars:
                forest[var] = (view_vars[method],)

        change = True
        while change:
            change = False
            new_retstmts = []
            for var in retstmts:
                if var in forest:
                    change = True
                    new_retstmts += list(forest[var])
                else:
                    new_retstmts += [var]
            retstmts = new_retstmts

        if not all(var in args for var in retstmts) and self._raise_errors:
            msg = (
                "Only accept returning of array passed into "
                "the function as argument"
            )
            raise errors.NumbaTypeError(msg)

    def _legalize_return_type(self, return_type, interp, targetctx):
        """
        Only accept array return type iff it is passed into the function.
        Reject function object return types if in nopython mode.
        """
        if not targetctx.enable_nrt and isinstance(return_type, types.Array):
            self._legalize_array_return_type(return_type, interp, targetctx)

        elif isinstance(return_type, types.Function) or isinstance(
            return_type, types.Phantom
        ):
            if self._raise_errors:
                msg = "Can't return function object ({}) in nopython mode"
                raise errors.NumbaTypeError(msg.format(return_type))

    def run_pass(self, state):
        """
        Type inference and legalization. Vendored from numba.core.typed_passes.
        """
        with fallback_context(
            state,
            'Function "%s" failed type inference' % (state.func_id.func_name,),
        ):
            # Type inference
            typemap, return_type, calltypes, errs = type_inference_stage(
                state.typingctx,
                state.targetctx,
                state.func_ir,
                state.args,
                state.return_type,
                state.locals,
                raise_errors=self._raise_errors,
            )
            state.typemap = typemap
            # save errors in case of partial typing
            state.typing_errors = errs
            if self._raise_errors:
                state.return_type = return_type
            state.calltypes = calltypes

        with fallback_context(
            state,
            'Function "%s" has invalid return type'
            % (state.func_id.func_name,),
        ):
            self._legalize_return_type(
                state.return_type, state.func_ir, state.targetctx
            )
        return True


class CUDACompiler(CompilerBase):
    def define_pipelines(self):
        dpb = DefaultPassBuilder
        pm = PassManager("cuda")

        untyped_passes = dpb.define_untyped_pipeline(self.state)

        # Rather than replicating the whole untyped passes definition in
        # numba-cuda, it seems cleaner to take the pass list and replace the
        # TranslateBytecode pass with our own.

        def replace_translate_pass(implementation, description):
            if implementation is TranslateByteCode:
                return (CUDATranslateBytecode, description)
            else:
                return (implementation, description)

        cuda_untyped_passes = [
            replace_translate_pass(implementation, description)
            for implementation, description in untyped_passes.passes
        ]

        pm.passes.extend(cuda_untyped_passes)

        typed_passes = dpb.define_typed_pipeline(self.state)

        def replace_nopython_type_inference(implementation, description):
            if implementation is NopythonTypeInference:
                return (CUDANopythonTypeInference, description)
            else:
                return (implementation, description)

        cuda_typed_passes = [
            replace_nopython_type_inference(implementation, description)
            for implementation, description in typed_passes.passes
        ]
        pm.passes.extend(cuda_typed_passes)

        lowering_passes = self.define_cuda_lowering_pipeline(self.state)
        pm.passes.extend(lowering_passes.passes)

        pm.finalize()
        return [pm]

    def define_cuda_lowering_pipeline(self, state):
        pm = PassManager("cuda_lowering")
        # legalise
        pm.add_pass(IRLegalization, "ensure IR is legal prior to lowering")
        pm.add_pass(AnnotateTypes, "annotate types")

        # lower
        pm.add_pass(CreateLibrary, "create library")
        pm.add_pass(CUDANativeLowering, "cuda native lowering")
        pm.add_pass(CUDABackend, "cuda backend")

        pm.finalize()
        return pm


@global_compiler_lock
def compile_cuda(
    pyfunc,
    return_type,
    args,
    debug=False,
    lineinfo=False,
    forceinline=False,
    fastmath=False,
    nvvm_options=None,
    cc=None,
    max_registers=None,
    lto=False,
):
    if cc is None:
        raise ValueError("Compute Capability must be supplied")

    from .descriptor import cuda_target

    typingctx = cuda_target.typing_context
    targetctx = cuda_target.target_context

    flags = CUDAFlags()
    # Do not compile (generate native code), just lower (to LLVM)
    flags.no_compile = True
    flags.no_cpython_wrapper = True
    flags.no_cfunc_wrapper = True

    # Both debug and lineinfo turn on debug information in the compiled code,
    # but we keep them separate arguments in case we later want to overload
    # some other behavior on the debug flag. In particular, -opt=3 is not
    # supported with debug enabled, and enabling only lineinfo should not
    # affect the error model.
    if debug or lineinfo:
        flags.debuginfo = True

    if lineinfo:
        flags.dbg_directives_only = True

    if debug:
        flags.error_model = "python"
        flags.dbg_extend_lifetimes = True
    else:
        flags.error_model = "numpy"

    if forceinline:
        flags.forceinline = True
    if fastmath:
        flags.fastmath = True
    if nvvm_options:
        flags.nvvm_options = nvvm_options
    flags.compute_capability = cc
    flags.max_registers = max_registers
    flags.lto = lto

    # Run compilation pipeline
    from numba.core.target_extension import target_override

    with target_override("cuda"):
        cres = compiler.compile_extra(
            typingctx=typingctx,
            targetctx=targetctx,
            func=pyfunc,
            args=args,
            return_type=return_type,
            flags=flags,
            locals={},
            pipeline_class=CUDACompiler,
        )

    library = cres.library
    library.finalize()

    return cres


def cabi_wrap_function(
    context, lib, fndesc, wrapper_function_name, nvvm_options
):
    """
    Wrap a Numba ABI function in a C ABI wrapper at the NVVM IR level.

    The C ABI wrapper will have the same name as the source Python function.
    """
    # The wrapper will be contained in a new library that links to the wrapped
    # function's library
    library = lib.codegen.create_library(
        f"{lib.name}_function_",
        entry_name=wrapper_function_name,
        nvvm_options=nvvm_options,
    )
    library.add_linking_library(lib)

    # Determine the caller (C ABI) and wrapper (Numba ABI) function types
    argtypes = fndesc.argtypes
    restype = fndesc.restype
    c_call_conv = CUDACABICallConv(context)
    wrapfnty = c_call_conv.get_function_type(restype, argtypes)
    fnty = context.call_conv.get_function_type(fndesc.restype, argtypes)

    # Create a new module and declare the callee
    wrapper_module = context.create_module("cuda.cabi.wrapper")
    func = ir.Function(wrapper_module, fnty, fndesc.llvm_func_name)

    # Define the caller - populate it with a call to the callee and return
    # its return value

    wrapfn = ir.Function(wrapper_module, wrapfnty, wrapper_function_name)
    builder = ir.IRBuilder(wrapfn.append_basic_block(""))

    arginfo = context.get_arg_packer(argtypes)
    callargs = arginfo.from_arguments(builder, wrapfn.args)
    # We get (status, return_value), but we ignore the status since we
    # can't propagate it through the C ABI anyway
    _, return_value = context.call_conv.call_function(
        builder, func, restype, argtypes, callargs
    )
    builder.ret(return_value)

    if config.DUMP_LLVM:
        utils.dump_llvm(fndesc, wrapper_module)

    library.add_ir_module(wrapper_module)
    library.finalize()
    return library


def kernel_fixup(kernel, debug):
    if debug:
        exc_helper = add_exception_store_helper(kernel)

    # Pass 1 - replace:
    #
    #    ret <value>
    #
    # with:
    #
    #    exc_helper(<value>)
    #    ret void

    for block in kernel.blocks:
        for i, inst in enumerate(block.instructions):
            if isinstance(inst, ir.Ret):
                old_ret = block.instructions.pop()
                block.terminator = None

                # The original return's metadata will be set on the new
                # instructions in order to preserve debug info
                metadata = old_ret.metadata

                builder = ir.IRBuilder(block)
                if debug:
                    status_code = old_ret.operands[0]
                    exc_helper_call = builder.call(exc_helper, (status_code,))
                    exc_helper_call.metadata = metadata

                new_ret = builder.ret_void()
                new_ret.metadata = old_ret.metadata

                # Need to break out so we don't carry on modifying what we are
                # iterating over. There can only be one return in a block
                # anyway.
                break

    # Pass 2: remove stores of null pointer to return value argument pointer

    return_value = kernel.args[0]

    for block in kernel.blocks:
        remove_list = []

        # Find all stores first
        for inst in block.instructions:
            if (
                isinstance(inst, ir.StoreInstr)
                and inst.operands[1] == return_value
            ):
                remove_list.append(inst)

        # Remove all stores
        for to_remove in remove_list:
            block.instructions.remove(to_remove)

    # Replace non-void return type with void return type and remove return
    # value

    if isinstance(kernel.type, ir.PointerType):
        new_type = ir.PointerType(
            ir.FunctionType(ir.VoidType(), kernel.type.pointee.args[1:])
        )
    else:
        new_type = ir.FunctionType(ir.VoidType(), kernel.type.args[1:])

    kernel.type = new_type
    kernel.return_value = ir.ReturnValue(kernel, ir.VoidType())
    kernel.args = kernel.args[1:]

    # If debug metadata is present, remove the return value from it

    if kernel_metadata := getattr(kernel, "metadata", None):
        if dbg_metadata := kernel_metadata.get("dbg", None):
            for name, value in dbg_metadata.operands:
                if name == "type":
                    type_metadata = value
                    for tm_name, tm_value in type_metadata.operands:
                        if tm_name == "types":
                            types = tm_value
                            types.operands = types.operands[1:]
                            if config.DUMP_LLVM:
                                types._clear_string_cache()

    # Mark as a kernel for NVVM

    nvvm.set_cuda_kernel(kernel)

    if config.DUMP_LLVM:
        print(f"LLVM DUMP: Post kernel fixup {kernel.name}".center(80, "-"))
        print(kernel.module)
        print("=" * 80)


def add_exception_store_helper(kernel):
    # Create global variables for exception state

    def define_error_gv(postfix):
        name = kernel.name + postfix
        gv = cgutils.add_global_variable(kernel.module, ir.IntType(32), name)
        gv.initializer = ir.Constant(gv.type.pointee, None)
        return gv

    gv_exc = define_error_gv("__errcode__")
    gv_tid = []
    gv_ctaid = []
    for i in "xyz":
        gv_tid.append(define_error_gv("__tid%s__" % i))
        gv_ctaid.append(define_error_gv("__ctaid%s__" % i))

    # Create exception store helper function

    helper_name = kernel.name + "__exc_helper__"
    helper_type = ir.FunctionType(ir.VoidType(), (ir.IntType(32),))
    helper_func = ir.Function(kernel.module, helper_type, helper_name)

    block = helper_func.append_basic_block(name="entry")
    builder = ir.IRBuilder(block)

    # Implement status check / exception store logic

    status_code = helper_func.args[0]
    call_conv = cuda_target.target_context.call_conv
    status = call_conv._get_return_status(builder, status_code)

    # Check error status
    with cgutils.if_likely(builder, status.is_ok):
        builder.ret_void()

    with builder.if_then(builder.not_(status.is_python_exc)):
        # User exception raised
        old = ir.Constant(gv_exc.type.pointee, None)

        # Use atomic cmpxchg to prevent rewriting the error status
        # Only the first error is recorded

        xchg = builder.cmpxchg(
            gv_exc, old, status.code, "monotonic", "monotonic"
        )
        changed = builder.extract_value(xchg, 1)

        # If the xchange is successful, save the thread ID.
        sreg = nvvmutils.SRegBuilder(builder)
        with builder.if_then(changed):
            for (
                dim,
                ptr,
            ) in zip("xyz", gv_tid):
                val = sreg.tid(dim)
                builder.store(val, ptr)

            for (
                dim,
                ptr,
            ) in zip("xyz", gv_ctaid):
                val = sreg.ctaid(dim)
                builder.store(val, ptr)

    builder.ret_void()

    return helper_func


@global_compiler_lock
def compile(
    pyfunc,
    sig,
    debug=None,
    lineinfo=False,
    device=True,
    fastmath=False,
    cc=None,
    opt=None,
    abi="c",
    abi_info=None,
    output="ptx",
    forceinline=False,
    launch_bounds=None,
):
    """Compile a Python function to PTX or LTO-IR for a given set of argument
    types.

    :param pyfunc: The Python function to compile.
    :param sig: The signature representing the function's input and output
                types. If this is a tuple of argument types without a return
                type, the inferred return type is returned by this function. If
                a signature including a return type is passed, the compiled code
                will include a cast from the inferred return type to the
                specified return type, and this function will return the
                specified return type.
    :param debug: Whether to include debug info in the compiled code.
    :type debug: bool
    :param lineinfo: Whether to include a line mapping from the compiled code
                     to the source code. Usually this is used with optimized
                     code (since debug mode would automatically include this),
                     so we want debug info in the LLVM IR but only the line
                     mapping in the final output.
    :type lineinfo: bool
    :param device: Whether to compile a device function.
    :type device: bool
    :param fastmath: Whether to enable fast math flags (ftz=1, prec_sqrt=0,
                     prec_div=, and fma=1)
    :type fastmath: bool
    :param cc: Compute capability to compile for, as a tuple
               ``(MAJOR, MINOR)``. Defaults to ``(5, 0)``.
    :type cc: tuple
    :param opt: Whether to enable optimizations in the compiled code.
    :type opt: bool
    :param abi: The ABI for a compiled function - either ``"numba"`` or
                ``"c"``. Note that the Numba ABI is not considered stable.
                The C ABI is only supported for device functions at present.
    :type abi: str
    :param abi_info: A dict of ABI-specific options. The ``"c"`` ABI supports
                     one option, ``"abi_name"``, for providing the wrapper
                     function's name. The ``"numba"`` ABI has no options.
    :type abi_info: dict
    :param output: Type of output to generate, either ``"ptx"`` or ``"ltoir"``.
    :type output: str
    :param forceinline: Enables inlining at the NVVM IR level when set to
                        ``True``. This is accomplished by adding the
                        ``alwaysinline`` function attribute to the function
                        definition. This is only valid when the output is
                        ``"ltoir"``.
    :param launch_bounds: Kernel launch bounds, specified as a scalar or a tuple
                          of between one and three items. Tuple items provide:

                          - The maximum number of threads per block,
                          - The minimum number of blocks per SM,
                          - The maximum number of blocks per cluster.

                          If a scalar is provided, it is used as the maximum
                          number of threads per block.
    :type launch_bounds: int | tuple[int]
    :return: (code, resty): The compiled code and inferred return type
    :rtype: tuple
    """
    if abi not in ("numba", "c"):
        raise NotImplementedError(f"Unsupported ABI: {abi}")

    if abi == "c" and not device:
        raise NotImplementedError("The C ABI is not supported for kernels")

    if output not in ("ptx", "ltoir"):
        raise NotImplementedError(f"Unsupported output type: {output}")

    if forceinline and not device:
        raise ValueError("Cannot force-inline kernels")

    if forceinline and output != "ltoir":
        raise ValueError("Can only designate forced inlining in LTO-IR")

    debug = config.CUDA_DEBUGINFO_DEFAULT if debug is None else debug
    opt = (config.OPT != 0) if opt is None else opt

    if debug and opt:
        msg = (
            "debug=True with opt=True "
            "is not supported by CUDA. This may result in a crash"
            " - set debug=False or opt=False."
        )
        warn(NumbaInvalidConfigWarning(msg))

    lto = output == "ltoir"
    abi_info = abi_info or dict()

    nvvm_options = {"fastmath": fastmath, "opt": 3 if opt else 0}

    if debug:
        nvvm_options["g"] = None

    if lto:
        nvvm_options["gen-lto"] = None

    args, return_type = sigutils.normalize_signature(sig)

    # If the user has used the config variable to specify a non-default that is
    # greater than the lowest non-deprecated one, then we should default to
    # their specified CC instead of the lowest non-deprecated one.
    MIN_CC = max(config.CUDA_DEFAULT_PTX_CC, nvrtc.get_lowest_supported_cc())
    cc = cc or MIN_CC

    cres = compile_cuda(
        pyfunc,
        return_type,
        args,
        debug=debug,
        lineinfo=lineinfo,
        fastmath=fastmath,
        nvvm_options=nvvm_options,
        cc=cc,
        forceinline=forceinline,
    )
    resty = cres.signature.return_type

    if resty and not device and resty != types.void:
        raise TypeError("CUDA kernel must have void return type.")

    tgt = cres.target_context

    if device:
        lib = cres.library
        if abi == "c":
            wrapper_name = abi_info.get("abi_name", pyfunc.__name__)
            lib = cabi_wrap_function(
                tgt, lib, cres.fndesc, wrapper_name, nvvm_options
            )
    else:
        lib = cres.library
        kernel = lib.get_function(cres.fndesc.llvm_func_name)
        lib._entry_name = cres.fndesc.llvm_func_name
        kernel_fixup(kernel, debug)
        nvvm.set_launch_bounds(kernel, launch_bounds)

    if lto:
        code = lib.get_ltoir(cc=cc)
    else:
        code = lib.get_asm_str(cc=cc)
    return code, resty


def compile_for_current_device(
    pyfunc,
    sig,
    debug=None,
    lineinfo=False,
    device=True,
    fastmath=False,
    opt=None,
    abi="c",
    abi_info=None,
    output="ptx",
    forceinline=False,
    launch_bounds=None,
):
    """Compile a Python function to PTX or LTO-IR for a given signature for the
    current device's compute capabilility. This calls :func:`compile` with an
    appropriate ``cc`` value for the current device."""
    cc = get_current_device().compute_capability
    return compile(
        pyfunc,
        sig,
        debug=debug,
        lineinfo=lineinfo,
        device=device,
        fastmath=fastmath,
        cc=cc,
        opt=opt,
        abi=abi,
        abi_info=abi_info,
        output=output,
        forceinline=forceinline,
        launch_bounds=launch_bounds,
    )


def compile_ptx(
    pyfunc,
    sig,
    debug=None,
    lineinfo=False,
    device=False,
    fastmath=False,
    cc=None,
    opt=None,
    abi="numba",
    abi_info=None,
    forceinline=False,
    launch_bounds=None,
):
    """Compile a Python function to PTX for a given signature. See
    :func:`compile`. The defaults for this function are to compile a kernel
    with the Numba ABI, rather than :func:`compile`'s default of compiling a
    device function with the C ABI."""
    return compile(
        pyfunc,
        sig,
        debug=debug,
        lineinfo=lineinfo,
        device=device,
        fastmath=fastmath,
        cc=cc,
        opt=opt,
        abi=abi,
        abi_info=abi_info,
        output="ptx",
        forceinline=forceinline,
        launch_bounds=launch_bounds,
    )


def compile_ptx_for_current_device(
    pyfunc,
    sig,
    debug=None,
    lineinfo=False,
    device=False,
    fastmath=False,
    opt=None,
    abi="numba",
    abi_info=None,
    forceinline=False,
    launch_bounds=None,
):
    """Compile a Python function to PTX for a given signature for the current
    device's compute capabilility. See :func:`compile_ptx`."""
    cc = get_current_device().compute_capability
    return compile_ptx(
        pyfunc,
        sig,
        debug=debug,
        lineinfo=lineinfo,
        device=device,
        fastmath=fastmath,
        cc=cc,
        opt=opt,
        abi=abi,
        abi_info=abi_info,
        forceinline=forceinline,
        launch_bounds=launch_bounds,
    )


def declare_device_function(name, restype, argtypes, link, use_cooperative):
    from .descriptor import cuda_target

    typingctx = cuda_target.typing_context
    targetctx = cuda_target.target_context
    sig = typing.signature(restype, *argtypes)

    # extfn is the descriptor used to call the function from Python code, and
    # is used as the key for typing and lowering.
    extfn = ExternFunction(name, sig)

    # Typing
    device_function_template = typing.make_concrete_template(name, extfn, [sig])
    typingctx.insert_user_function(extfn, device_function_template)

    # Lowering
    lib = ExternalCodeLibrary(f"{name}_externals", targetctx.codegen())
    for file in link:
        lib.add_linking_file(file)
    lib.use_cooperative = use_cooperative

    # ExternalFunctionDescriptor provides a lowering implementation for calling
    # external functions
    fndesc = funcdesc.ExternalFunctionDescriptor(name, restype, argtypes)
    targetctx.insert_user_function(extfn, fndesc, libs=(lib,))

    return device_function_template


class ExternFunction:
    """A descriptor that can be used to call the external function from within
    a Python kernel."""

    def __init__(self, name, sig):
        self.name = name
        self.sig = sig<|MERGE_RESOLUTION|>--- conflicted
+++ resolved
@@ -8,11 +8,7 @@
     funcdesc,
     config,
     compiler,
-<<<<<<< HEAD
-    sigutils,
     errors,
-=======
->>>>>>> c0631ea9
 )
 from numba.core.compiler import (
     sanitize_compile_result_entries,
