--- conflicted
+++ resolved
@@ -8,40 +8,12 @@
     types,
     funcdesc,
     config,
-<<<<<<< HEAD
-    compiler,
     errors,
-)
-from numba.core.compiler import (
-    sanitize_compile_result_entries,
-    DefaultPassBuilder,
-=======
     bytecode,
     postproc,
     cpu,
->>>>>>> cd74e37f
 )
 from numba.core.compiler_lock import global_compiler_lock
-<<<<<<< HEAD
-from numba.core.compiler_machinery import (
-    FunctionPass,
-    LoweringPass,
-    PassManager,
-    register_pass,
-)
-from numba.core.interpreter import Interpreter
-from numba.core.errors import NumbaInvalidConfigWarning
-from numba.core.untyped_passes import TranslateByteCode
-from numba.core.typed_passes import (
-    fallback_context,
-    type_inference_stage,
-    IRLegalization,
-    AnnotateTypes,
-    NopythonTypeInference,
-)
-from warnings import warn
-from numba.cuda import nvvmutils
-=======
 from numba.core.utils import PYVERSION
 from numba.core.errors import NumbaWarning, NumbaInvalidConfigWarning
 
@@ -51,7 +23,6 @@
     from numba.cuda.core.interpreter import Interpreter
 
 from numba.cuda import cgutils, typing, lowering, nvvmutils, utils
->>>>>>> cd74e37f
 from numba.cuda.api import get_current_device
 from numba.cuda.codegen import ExternalCodeLibrary
 from numba.cuda.core import sigutils
@@ -99,6 +70,8 @@
     NoPythonSupportedFeatureValidation,
     ParforFusionPass,
     ParforPreLoweringPass,
+    fallback_context,
+    type_inference_stage,
 )
 
 
