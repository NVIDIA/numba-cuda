--- conflicted
+++ resolved
@@ -9,11 +9,6 @@
 from numba.core import ir as numba_ir
 from numba.core import (
     types,
-<<<<<<< HEAD
-    funcdesc,
-=======
-    config,
->>>>>>> 5b30c4fc
     bytecode,
 )
 from numba.cuda.core.options import ParallelOptions
@@ -24,11 +19,14 @@
 from numba.cuda import cgutils, typing, lowering, nvvmutils, utils
 from numba.cuda.api import get_current_device
 from numba.cuda.codegen import ExternalCodeLibrary
-<<<<<<< HEAD
-from numba.cuda.core import sigutils, postproc, config
-=======
-from numba.cuda.core import inline_closurecall, sigutils, postproc, funcdesc
->>>>>>> 5b30c4fc
+
+from numba.cuda.core import (
+    inline_closurecall,
+    sigutils,
+    postproc,
+    config,
+    funcdesc,
+)
 from numba.cuda.cudadrv import nvvm, nvrtc
 from numba.cuda.descriptor import cuda_target
 from numba.cuda.flags import CUDAFlags
