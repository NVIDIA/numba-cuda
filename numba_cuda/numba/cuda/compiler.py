# SPDX-FileCopyrightText: Copyright (c) 2025 NVIDIA CORPORATION & AFFILIATES. All rights reserved.
# SPDX-License-Identifier: BSD-2-Clause

from llvmlite import ir
from collections import namedtuple
from warnings import warn, catch_warnings, simplefilter
import copy

from numba.core import ir as numba_ir
from numba.core import (
    types,
    funcdesc,
    config,
    bytecode,
    postproc,
    cpu,
)
from numba.core.compiler_lock import global_compiler_lock
from numba.core.utils import PYVERSION
from numba.core.errors import NumbaWarning, NumbaInvalidConfigWarning

if PYVERSION < (3, 10):
    from numba.core.interpreter import Interpreter
else:
    from numba.cuda.core.interpreter import Interpreter

from numba.cuda import cgutils, typing, lowering, nvvmutils, utils
from numba.cuda.api import get_current_device
from numba.cuda.codegen import ExternalCodeLibrary
from numba.cuda.core import sigutils
from numba.cuda.cudadrv import nvvm, nvrtc
from numba.cuda.descriptor import cuda_target
from numba.cuda.flags import CUDAFlags
from numba.cuda.target import CUDACABICallConv
<<<<<<< HEAD
from numba.cuda import lowering, utils
from numba.cuda.core.interpreter import Interpreter
=======
from numba.cuda.core.compiler import CompilerBase
from numba.cuda.core.compiler_machinery import (
    FunctionPass,
    LoweringPass,
    PassManager,
    register_pass,
)
from numba.cuda.core.untyped_passes import (
    TranslateByteCode,
    FixupArgs,
    IRProcessing,
    DeadBranchPrune,
    RewriteSemanticConstants,
    InlineClosureLikes,
    GenericRewrites,
    WithLifting,
    InlineInlinables,
    FindLiterallyCalls,
    MakeFunctionToJitFunction,
    LiteralUnroll,
    ReconstructSSA,
    RewriteDynamicRaises,
    LiteralPropagationSubPipelinePass,
)
from numba.cuda.core.typed_passes import (
    BaseNativeLowering,
    NativeLowering,
    AnnotateTypes,
    IRLegalization,
    NopythonTypeInference,
    NopythonRewrites,
    PreParforPass,
    ParforPass,
    DumpParforDiagnostics,
    InlineOverloads,
    PreLowerStripPhis,
    NativeParforLowering,
    NoPythonSupportedFeatureValidation,
    ParforFusionPass,
    ParforPreLoweringPass,
)


_LowerResult = namedtuple(
    "_LowerResult",
    [
        "fndesc",
        "call_helper",
        "cfunc",
        "env",
    ],
)


def sanitize_compile_result_entries(entries):
    keys = set(entries.keys())
    fieldset = set(CR_FIELDS)
    badnames = keys - fieldset
    if badnames:
        raise NameError(*badnames)
    missing = fieldset - keys
    for k in missing:
        entries[k] = None
    # Avoid keeping alive traceback variables
    err = entries["typing_error"]
    if err is not None:
        entries["typing_error"] = err.with_traceback(None)
    return entries


def run_frontend(func, inline_closures=False, emit_dels=False):
    """
    Run the compiler frontend over the given Python function, and return
    the function's canonical Numba IR.

    If inline_closures is Truthy then closure inlining will be run
    If emit_dels is Truthy the ir.Del nodes will be emitted appropriately
    """
    # XXX make this a dedicated Pipeline?
    func_id = bytecode.FunctionIdentity.from_function(func)
    interp = Interpreter(func_id)
    bc = bytecode.ByteCode(func_id=func_id)
    func_ir = interp.interpret(bc)
    if inline_closures:
        from numba.core.inline_closurecall import InlineClosureCallPass

        inline_pass = InlineClosureCallPass(
            func_ir, cpu.ParallelOptions(False), {}, False
        )
        inline_pass.run()
    post_proc = postproc.PostProcessor(func_ir)
    post_proc.run(emit_dels)
    return func_ir


class DefaultPassBuilder(object):
    """
    This is the default pass builder, it contains the "classic" default
    pipelines as pre-canned PassManager instances:
      - nopython
      - objectmode
      - interpreted
      - typed
      - untyped
      - nopython lowering
    """

    @staticmethod
    def define_nopython_pipeline(state, name="nopython"):
        """Returns an nopython mode pipeline based PassManager"""
        # compose pipeline from untyped, typed and lowering parts
        dpb = DefaultPassBuilder
        pm = PassManager(name)
        untyped_passes = dpb.define_untyped_pipeline(state)
        pm.passes.extend(untyped_passes.passes)

        typed_passes = dpb.define_typed_pipeline(state)
        pm.passes.extend(typed_passes.passes)

        lowering_passes = dpb.define_nopython_lowering_pipeline(state)
        pm.passes.extend(lowering_passes.passes)

        pm.finalize()
        return pm

    @staticmethod
    def define_nopython_lowering_pipeline(state, name="nopython_lowering"):
        pm = PassManager(name)
        # legalise
        pm.add_pass(
            NoPythonSupportedFeatureValidation,
            "ensure features that are in use are in a valid form",
        )
        pm.add_pass(IRLegalization, "ensure IR is legal prior to lowering")
        # Annotate only once legalized
        pm.add_pass(AnnotateTypes, "annotate types")
        # lower
        if state.flags.auto_parallel.enabled:
            pm.add_pass(NativeParforLowering, "native parfor lowering")
        else:
            pm.add_pass(NativeLowering, "native lowering")
        pm.add_pass(CUDABackend, "nopython mode backend")
        pm.add_pass(DumpParforDiagnostics, "dump parfor diagnostics")
        pm.finalize()
        return pm

    @staticmethod
    def define_parfor_gufunc_nopython_lowering_pipeline(
        state, name="parfor_gufunc_nopython_lowering"
    ):
        pm = PassManager(name)
        # legalise
        pm.add_pass(
            NoPythonSupportedFeatureValidation,
            "ensure features that are in use are in a valid form",
        )
        pm.add_pass(IRLegalization, "ensure IR is legal prior to lowering")
        # Annotate only once legalized
        pm.add_pass(AnnotateTypes, "annotate types")
        # lower
        if state.flags.auto_parallel.enabled:
            pm.add_pass(NativeParforLowering, "native parfor lowering")
        else:
            pm.add_pass(NativeLowering, "native lowering")
        pm.add_pass(CUDABackend, "nopython mode backend")
        pm.finalize()
        return pm

    @staticmethod
    def define_typed_pipeline(state, name="typed"):
        """Returns the typed part of the nopython pipeline"""
        pm = PassManager(name)
        # typing
        pm.add_pass(NopythonTypeInference, "nopython frontend")

        # strip phis
        pm.add_pass(PreLowerStripPhis, "remove phis nodes")

        # optimisation
        pm.add_pass(InlineOverloads, "inline overloaded functions")
        if state.flags.auto_parallel.enabled:
            pm.add_pass(PreParforPass, "Preprocessing for parfors")
        if not state.flags.no_rewrites:
            pm.add_pass(NopythonRewrites, "nopython rewrites")
        if state.flags.auto_parallel.enabled:
            pm.add_pass(ParforPass, "convert to parfors")
            pm.add_pass(ParforFusionPass, "fuse parfors")
            pm.add_pass(ParforPreLoweringPass, "parfor prelowering")

        pm.finalize()
        return pm

    @staticmethod
    def define_parfor_gufunc_pipeline(state, name="parfor_gufunc_typed"):
        """Returns the typed part of the nopython pipeline"""
        pm = PassManager(name)
        assert state.func_ir
        pm.add_pass(IRProcessing, "processing IR")
        pm.add_pass(NopythonTypeInference, "nopython frontend")
        pm.add_pass(ParforPreLoweringPass, "parfor prelowering")

        pm.finalize()
        return pm

    @staticmethod
    def define_untyped_pipeline(state, name="untyped"):
        """Returns an untyped part of the nopython pipeline"""
        pm = PassManager(name)
        if state.func_ir is None:
            pm.add_pass(TranslateByteCode, "analyzing bytecode")
            pm.add_pass(FixupArgs, "fix up args")
        pm.add_pass(IRProcessing, "processing IR")
        pm.add_pass(WithLifting, "Handle with contexts")

        # inline closures early in case they are using nonlocal's
        # see issue #6585.
        pm.add_pass(
            InlineClosureLikes, "inline calls to locally defined closures"
        )

        # pre typing
        if not state.flags.no_rewrites:
            pm.add_pass(RewriteSemanticConstants, "rewrite semantic constants")
            pm.add_pass(DeadBranchPrune, "dead branch pruning")
            pm.add_pass(GenericRewrites, "nopython rewrites")

        pm.add_pass(RewriteDynamicRaises, "rewrite dynamic raises")

        # convert any remaining closures into functions
        pm.add_pass(
            MakeFunctionToJitFunction,
            "convert make_function into JIT functions",
        )
        # inline functions that have been determined as inlinable and rerun
        # branch pruning, this needs to be run after closures are inlined as
        # the IR repr of a closure masks call sites if an inlinable is called
        # inside a closure
        pm.add_pass(InlineInlinables, "inline inlinable functions")
        if not state.flags.no_rewrites:
            pm.add_pass(DeadBranchPrune, "dead branch pruning")

        pm.add_pass(FindLiterallyCalls, "find literally calls")
        pm.add_pass(LiteralUnroll, "handles literal_unroll")

        if state.flags.enable_ssa:
            pm.add_pass(ReconstructSSA, "ssa")

        if not state.flags.no_rewrites:
            pm.add_pass(DeadBranchPrune, "dead branch pruning")

        pm.add_pass(LiteralPropagationSubPipelinePass, "Literal propagation")

        pm.finalize()
        return pm

>>>>>>> b3db2b62

# The CUDACompileResult (CCR) has a specially-defined entry point equal to its
# id.  This is because the entry point is used as a key into a dict of
# overloads by the base dispatcher. The id of the CCR is the only small and
# unique property of a CUDACompileResult in the CUDA target (cf. the CPU target,
# which uses its entry_point, which is a pointer value).
#
# This does feel a little hackish, and there are two ways in which this could
# be improved:
#
# 1. We could change the CUDACompileResult so that each instance has its own
#    unique ID that can be used as a key - e.g. a count, similar to the way in
#    which types have unique counts.
# 2. At some future time when kernel launch uses a compiled function, the entry
#    point will no longer need to be a synthetic value, but will instead be a
#    pointer to the compiled function as in the CPU target.

CR_FIELDS = [
    "typing_context",
    "target_context",
    "entry_point",
    "typing_error",
    "type_annotation",
    "signature",
    "objectmode",
    "lifted",
    "fndesc",
    "library",
    "call_helper",
    "environment",
    "metadata",
    # List of functions to call to initialize on unserialization
    # (i.e cache load).
    "reload_init",
    "referenced_envs",
]


class CUDACompileResult(namedtuple("_CompileResult", CR_FIELDS)):
    """
    A structure holding results from the compilation of a function.
    """

    __slots__ = ()

    @property
    def entry_point(self):
        return id(self)

    def _reduce(self):
        """
        Reduce a CompileResult to picklable components.
        """
        libdata = self.library.serialize_using_object_code()
        # Make it (un)picklable efficiently
        typeann = str(self.type_annotation)
        fndesc = self.fndesc
        # Those don't need to be pickled and may fail
        fndesc.typemap = fndesc.calltypes = None
        # The CUDA target does not reference environments
        referenced_envs = tuple()
        return (
            libdata,
            self.fndesc,
            self.environment,
            self.signature,
            self.objectmode,
            self.lifted,
            typeann,
            self.reload_init,
            referenced_envs,
        )

    @classmethod
    def _rebuild(
        cls,
        target_context,
        libdata,
        fndesc,
        env,
        signature,
        objectmode,
        lifted,
        typeann,
        reload_init,
        referenced_envs,
    ):
        if reload_init:
            # Re-run all
            for fn in reload_init:
                fn()

        library = target_context.codegen().unserialize_library(libdata)
        cfunc = target_context.get_executable(library, fndesc, env)
        cr = cls(
            target_context=target_context,
            typing_context=target_context.typing_context,
            library=library,
            environment=env,
            entry_point=cfunc,
            fndesc=fndesc,
            type_annotation=typeann,
            signature=signature,
            objectmode=objectmode,
            lifted=lifted,
            typing_error=None,
            call_helper=None,
            metadata=None,  # Do not store, arbitrary & potentially large!
            reload_init=reload_init,
            referenced_envs=referenced_envs,
        )

        # Load Environments
        for env in referenced_envs:
            library.codegen.set_env(env.env_name, env)

        return cr

    @property
    def codegen(self):
        return self.target_context.codegen()

    def dump(self, tab=""):
        print(f"{tab}DUMP {type(self).__name__} {self.entry_point}")
        self.signature.dump(tab=tab + "  ")
        print(f"{tab}END DUMP")


def cuda_compile_result(**entries):
    entries = sanitize_compile_result_entries(entries)
    return CUDACompileResult(**entries)


@register_pass(mutates_CFG=True, analysis_only=False)
class CUDABackend(LoweringPass):
    _name = "cuda_backend"

    def __init__(self):
        LoweringPass.__init__(self)

    def run_pass(self, state):
        """
        Back-end: Packages lowering output in a compile result
        """
        lowered = state["cr"]
        signature = typing.signature(state.return_type, *state.args)

        state.cr = cuda_compile_result(
            typing_context=state.typingctx,
            target_context=state.targetctx,
            typing_error=state.status.fail_reason,
            type_annotation=state.type_annotation,
            library=state.library,
            call_helper=lowered.call_helper,
            signature=signature,
            fndesc=lowered.fndesc,
        )
        return True


@register_pass(mutates_CFG=False, analysis_only=False)
class CreateLibrary(LoweringPass):
    """
    Create a CUDACodeLibrary for the NativeLowering pass to populate. The
    NativeLowering pass will create a code library if none exists, but we need
    to set it up with nvvm_options from the flags if they are present.
    """

    _name = "create_library"

    def __init__(self):
        LoweringPass.__init__(self)

    def run_pass(self, state):
        codegen = state.targetctx.codegen()
        name = state.func_id.func_qualname
        nvvm_options = state.flags.nvvm_options
        max_registers = state.flags.max_registers
        lto = state.flags.lto
        state.library = codegen.create_library(
            name,
            nvvm_options=nvvm_options,
            max_registers=max_registers,
            lto=lto,
        )
        # Enable object caching upfront so that the library can be serialized.
        state.library.enable_object_caching()

        return True


@register_pass(mutates_CFG=True, analysis_only=False)
class CUDANativeLowering(BaseNativeLowering):
    """Lowering pass for a CUDA native function IR described solely in terms of
    Numba's standard `numba.core.ir` nodes."""

    _name = "cuda_native_lowering"

    @property
    def lowering_class(self):
        return lowering.CUDALower


class CUDABytecodeInterpreter(Interpreter):
    # Based on the superclass implementation, but names the resulting variable
    # "$bool<N>" instead of "bool<N>" - see Numba PR #9888:
    # https://github.com/numba/numba/pull/9888
    #
    # This can be removed once that PR is available in an upstream Numba
    # release.
    def _op_JUMP_IF(self, inst, pred, iftrue):
        brs = {
            True: inst.get_jump_target(),
            False: inst.next,
        }
        truebr = brs[iftrue]
        falsebr = brs[not iftrue]

        name = "$bool%s" % (inst.offset)
        gv_fn = numba_ir.Global("bool", bool, loc=self.loc)
        self.store(value=gv_fn, name=name)

        callres = numba_ir.Expr.call(
            self.get(name), (self.get(pred),), (), loc=self.loc
        )

        pname = "$%spred" % (inst.offset)
        predicate = self.store(value=callres, name=pname)
        bra = numba_ir.Branch(
            cond=predicate, truebr=truebr, falsebr=falsebr, loc=self.loc
        )
        self.current_block.append(bra)


@register_pass(mutates_CFG=True, analysis_only=False)
class CUDATranslateBytecode(FunctionPass):
    _name = "cuda_translate_bytecode"

    def __init__(self):
        FunctionPass.__init__(self)

    def run_pass(self, state):
        func_id = state["func_id"]
        bc = state["bc"]
        interp = CUDABytecodeInterpreter(func_id)
        func_ir = interp.interpret(bc)
        state["func_ir"] = func_ir
        return True


class CUDACompiler(CompilerBase):
    def define_pipelines(self):
        dpb = DefaultPassBuilder
        pm = PassManager("cuda")

        untyped_passes = dpb.define_untyped_pipeline(self.state)

        # Rather than replicating the whole untyped passes definition in
        # numba-cuda, it seems cleaner to take the pass list and replace the
        # TranslateBytecode pass with our own.

        def replace_translate_pass(implementation, description):
            if implementation is TranslateByteCode:
                return (CUDATranslateBytecode, description)
            else:
                return (implementation, description)

        cuda_untyped_passes = [
            replace_translate_pass(implementation, description)
            for implementation, description in untyped_passes.passes
        ]

        pm.passes.extend(cuda_untyped_passes)

        typed_passes = dpb.define_typed_pipeline(self.state)
        pm.passes.extend(typed_passes.passes)

        lowering_passes = self.define_cuda_lowering_pipeline(self.state)
        pm.passes.extend(lowering_passes.passes)

        pm.finalize()
        return [pm]

    def define_cuda_lowering_pipeline(self, state):
        pm = PassManager("cuda_lowering")
        # legalise
        pm.add_pass(IRLegalization, "ensure IR is legal prior to lowering")
        pm.add_pass(AnnotateTypes, "annotate types")

        # lower
        pm.add_pass(CreateLibrary, "create library")
        pm.add_pass(CUDANativeLowering, "cuda native lowering")
        pm.add_pass(CUDABackend, "cuda backend")

        pm.finalize()
        return pm


def compile_extra(
    typingctx,
    targetctx,
    func,
    args,
    return_type,
    flags,
    locals,
    library=None,
    pipeline_class=CUDACompiler,
):
    """Compiler entry point

    Parameter
    ---------
    typingctx :
        typing context
    targetctx :
        target context
    func : function
        the python function to be compiled
    args : tuple, list
        argument types
    return_type :
        Use ``None`` to indicate void return
    flags : numba.compiler.Flags
        compiler flags
    library : numba.codegen.CodeLibrary
        Used to store the compiled code.
        If it is ``None``, a new CodeLibrary is used.
    pipeline_class : type like numba.compiler.CompilerBase
        compiler pipeline
    """
    pipeline = pipeline_class(
        typingctx, targetctx, library, args, return_type, flags, locals
    )
    return pipeline.compile_extra(func)


def compile_ir(
    typingctx,
    targetctx,
    func_ir,
    args,
    return_type,
    flags,
    locals,
    lifted=(),
    lifted_from=None,
    is_lifted_loop=False,
    library=None,
    pipeline_class=CUDACompiler,
):
    """
    Compile a function with the given IR.

    For internal use only.
    """

    # This is a special branch that should only run on IR from a lifted loop
    if is_lifted_loop:
        # This code is pessimistic and costly, but it is a not often trodden
        # path and it will go away once IR is made immutable. The problem is
        # that the rewrite passes can mutate the IR into a state that makes
        # it possible for invalid tokens to be transmitted to lowering which
        # then trickle through into LLVM IR and causes RuntimeErrors as LLVM
        # cannot compile it. As a result the following approach is taken:
        # 1. Create some new flags that copy the original ones but switch
        #    off rewrites.
        # 2. Compile with 1. to get a compile result
        # 3. Try and compile another compile result but this time with the
        #    original flags (and IR being rewritten).
        # 4. If 3 was successful, use the result, else use 2.

        # create flags with no rewrites
        norw_flags = copy.deepcopy(flags)
        norw_flags.no_rewrites = True

        def compile_local(the_ir, the_flags):
            pipeline = pipeline_class(
                typingctx,
                targetctx,
                library,
                args,
                return_type,
                the_flags,
                locals,
            )
            return pipeline.compile_ir(
                func_ir=the_ir, lifted=lifted, lifted_from=lifted_from
            )

        # compile with rewrites off, IR shouldn't be mutated irreparably
        norw_cres = compile_local(func_ir.copy(), norw_flags)

        # try and compile with rewrites on if no_rewrites was not set in the
        # original flags, IR might get broken but we've got a CompileResult
        # that's usable from above.
        rw_cres = None
        if not flags.no_rewrites:
            # Suppress warnings in compilation retry
            with catch_warnings():
                simplefilter("ignore", NumbaWarning)
                try:
                    rw_cres = compile_local(func_ir.copy(), flags)
                except Exception:
                    pass
        # if the rewrite variant of compilation worked, use it, else use
        # the norewrites backup
        if rw_cres is not None:
            cres = rw_cres
        else:
            cres = norw_cres
        return cres

    else:
        pipeline = pipeline_class(
            typingctx, targetctx, library, args, return_type, flags, locals
        )
        return pipeline.compile_ir(
            func_ir=func_ir, lifted=lifted, lifted_from=lifted_from
        )


def compile_internal(
    typingctx, targetctx, library, func, args, return_type, flags, locals
):
    """
    For internal use only.
    """
    pipeline = CUDACompiler(
        typingctx, targetctx, library, args, return_type, flags, locals
    )
    return pipeline.compile_extra(func)


@global_compiler_lock
def compile_cuda(
    pyfunc,
    return_type,
    args,
    debug=False,
    lineinfo=False,
    forceinline=False,
    fastmath=False,
    nvvm_options=None,
    cc=None,
    max_registers=None,
    lto=False,
):
    if cc is None:
        raise ValueError("Compute Capability must be supplied")

    from .descriptor import cuda_target

    typingctx = cuda_target.typing_context
    targetctx = cuda_target.target_context

    flags = CUDAFlags()
    # Do not compile (generate native code), just lower (to LLVM)
    flags.no_compile = True
    flags.no_cpython_wrapper = True
    flags.no_cfunc_wrapper = True

    # Both debug and lineinfo turn on debug information in the compiled code,
    # but we keep them separate arguments in case we later want to overload
    # some other behavior on the debug flag. In particular, -opt=3 is not
    # supported with debug enabled, and enabling only lineinfo should not
    # affect the error model.
    if debug or lineinfo:
        flags.debuginfo = True

    if lineinfo:
        flags.dbg_directives_only = True

    if debug:
        flags.error_model = "python"
        flags.dbg_extend_lifetimes = True
    else:
        flags.error_model = "numpy"

    if forceinline:
        flags.forceinline = True
    if fastmath:
        flags.fastmath = True
    if nvvm_options:
        flags.nvvm_options = nvvm_options
    flags.compute_capability = cc
    flags.max_registers = max_registers
    flags.lto = lto

    # Run compilation pipeline
    from numba.core.target_extension import target_override

    with target_override("cuda"):
        cres = compile_extra(
            typingctx=typingctx,
            targetctx=targetctx,
            func=pyfunc,
            args=args,
            return_type=return_type,
            flags=flags,
            locals={},
            pipeline_class=CUDACompiler,
        )

    library = cres.library
    library.finalize()

    return cres


def cabi_wrap_function(
    context, lib, fndesc, wrapper_function_name, nvvm_options
):
    """
    Wrap a Numba ABI function in a C ABI wrapper at the NVVM IR level.

    The C ABI wrapper will have the same name as the source Python function.
    """
    # The wrapper will be contained in a new library that links to the wrapped
    # function's library
    library = lib.codegen.create_library(
        f"{lib.name}_function_",
        entry_name=wrapper_function_name,
        nvvm_options=nvvm_options,
    )
    library.add_linking_library(lib)

    # Determine the caller (C ABI) and wrapper (Numba ABI) function types
    argtypes = fndesc.argtypes
    restype = fndesc.restype
    c_call_conv = CUDACABICallConv(context)
    wrapfnty = c_call_conv.get_function_type(restype, argtypes)
    fnty = context.call_conv.get_function_type(fndesc.restype, argtypes)

    # Create a new module and declare the callee
    wrapper_module = context.create_module("cuda.cabi.wrapper")
    func = ir.Function(wrapper_module, fnty, fndesc.llvm_func_name)

    # Define the caller - populate it with a call to the callee and return
    # its return value

    wrapfn = ir.Function(wrapper_module, wrapfnty, wrapper_function_name)
    builder = ir.IRBuilder(wrapfn.append_basic_block(""))

    arginfo = context.get_arg_packer(argtypes)
    callargs = arginfo.from_arguments(builder, wrapfn.args)
    # We get (status, return_value), but we ignore the status since we
    # can't propagate it through the C ABI anyway
    _, return_value = context.call_conv.call_function(
        builder, func, restype, argtypes, callargs
    )
    builder.ret(return_value)

    if config.DUMP_LLVM:
        utils.dump_llvm(fndesc, wrapper_module)

    library.add_ir_module(wrapper_module)
    library.finalize()
    return library


def kernel_fixup(kernel, debug):
    if debug:
        exc_helper = add_exception_store_helper(kernel)

    # Pass 1 - replace:
    #
    #    ret <value>
    #
    # with:
    #
    #    exc_helper(<value>)
    #    ret void

    for block in kernel.blocks:
        for i, inst in enumerate(block.instructions):
            if isinstance(inst, ir.Ret):
                old_ret = block.instructions.pop()
                block.terminator = None

                # The original return's metadata will be set on the new
                # instructions in order to preserve debug info
                metadata = old_ret.metadata

                builder = ir.IRBuilder(block)
                if debug:
                    status_code = old_ret.operands[0]
                    exc_helper_call = builder.call(exc_helper, (status_code,))
                    exc_helper_call.metadata = metadata

                new_ret = builder.ret_void()
                new_ret.metadata = old_ret.metadata

                # Need to break out so we don't carry on modifying what we are
                # iterating over. There can only be one return in a block
                # anyway.
                break

    # Pass 2: remove stores of null pointer to return value argument pointer

    return_value = kernel.args[0]

    for block in kernel.blocks:
        remove_list = []

        # Find all stores first
        for inst in block.instructions:
            if (
                isinstance(inst, ir.StoreInstr)
                and inst.operands[1] == return_value
            ):
                remove_list.append(inst)

        # Remove all stores
        for to_remove in remove_list:
            block.instructions.remove(to_remove)

    # Replace non-void return type with void return type and remove return
    # value

    if isinstance(kernel.type, ir.PointerType):
        new_type = ir.PointerType(
            ir.FunctionType(ir.VoidType(), kernel.type.pointee.args[1:])
        )
    else:
        new_type = ir.FunctionType(ir.VoidType(), kernel.type.args[1:])

    kernel.type = new_type
    kernel.return_value = ir.ReturnValue(kernel, ir.VoidType())
    kernel.args = kernel.args[1:]

    # If debug metadata is present, remove the return value from it

    if kernel_metadata := getattr(kernel, "metadata", None):
        if dbg_metadata := kernel_metadata.get("dbg", None):
            for name, value in dbg_metadata.operands:
                if name == "type":
                    type_metadata = value
                    for tm_name, tm_value in type_metadata.operands:
                        if tm_name == "types":
                            types = tm_value
                            types.operands = types.operands[1:]
                            if config.DUMP_LLVM:
                                types._clear_string_cache()

    # Mark as a kernel for NVVM

    nvvm.set_cuda_kernel(kernel)

    if config.DUMP_LLVM:
        print(f"LLVM DUMP: Post kernel fixup {kernel.name}".center(80, "-"))
        print(kernel.module)
        print("=" * 80)


def add_exception_store_helper(kernel):
    # Create global variables for exception state

    def define_error_gv(postfix):
        name = kernel.name + postfix
        gv = cgutils.add_global_variable(kernel.module, ir.IntType(32), name)
        gv.initializer = ir.Constant(gv.type.pointee, None)
        return gv

    gv_exc = define_error_gv("__errcode__")
    gv_tid = []
    gv_ctaid = []
    for i in "xyz":
        gv_tid.append(define_error_gv("__tid%s__" % i))
        gv_ctaid.append(define_error_gv("__ctaid%s__" % i))

    # Create exception store helper function

    helper_name = kernel.name + "__exc_helper__"
    helper_type = ir.FunctionType(ir.VoidType(), (ir.IntType(32),))
    helper_func = ir.Function(kernel.module, helper_type, helper_name)

    block = helper_func.append_basic_block(name="entry")
    builder = ir.IRBuilder(block)

    # Implement status check / exception store logic

    status_code = helper_func.args[0]
    call_conv = cuda_target.target_context.call_conv
    status = call_conv._get_return_status(builder, status_code)

    # Check error status
    with cgutils.if_likely(builder, status.is_ok):
        builder.ret_void()

    with builder.if_then(builder.not_(status.is_python_exc)):
        # User exception raised
        old = ir.Constant(gv_exc.type.pointee, None)

        # Use atomic cmpxchg to prevent rewriting the error status
        # Only the first error is recorded

        xchg = builder.cmpxchg(
            gv_exc, old, status.code, "monotonic", "monotonic"
        )
        changed = builder.extract_value(xchg, 1)

        # If the xchange is successful, save the thread ID.
        sreg = nvvmutils.SRegBuilder(builder)
        with builder.if_then(changed):
            for (
                dim,
                ptr,
            ) in zip("xyz", gv_tid):
                val = sreg.tid(dim)
                builder.store(val, ptr)

            for (
                dim,
                ptr,
            ) in zip("xyz", gv_ctaid):
                val = sreg.ctaid(dim)
                builder.store(val, ptr)

    builder.ret_void()

    return helper_func


@global_compiler_lock
def compile(
    pyfunc,
    sig,
    debug=None,
    lineinfo=False,
    device=True,
    fastmath=False,
    cc=None,
    opt=None,
    abi="c",
    abi_info=None,
    output="ptx",
    forceinline=False,
    launch_bounds=None,
):
    """Compile a Python function to PTX or LTO-IR for a given set of argument
    types.

    :param pyfunc: The Python function to compile.
    :param sig: The signature representing the function's input and output
                types. If this is a tuple of argument types without a return
                type, the inferred return type is returned by this function. If
                a signature including a return type is passed, the compiled code
                will include a cast from the inferred return type to the
                specified return type, and this function will return the
                specified return type.
    :param debug: Whether to include debug info in the compiled code.
    :type debug: bool
    :param lineinfo: Whether to include a line mapping from the compiled code
                     to the source code. Usually this is used with optimized
                     code (since debug mode would automatically include this),
                     so we want debug info in the LLVM IR but only the line
                     mapping in the final output.
    :type lineinfo: bool
    :param device: Whether to compile a device function.
    :type device: bool
    :param fastmath: Whether to enable fast math flags (ftz=1, prec_sqrt=0,
                     prec_div=, and fma=1)
    :type fastmath: bool
    :param cc: Compute capability to compile for, as a tuple
               ``(MAJOR, MINOR)``. Defaults to ``(5, 0)``.
    :type cc: tuple
    :param opt: Whether to enable optimizations in the compiled code.
    :type opt: bool
    :param abi: The ABI for a compiled function - either ``"numba"`` or
                ``"c"``. Note that the Numba ABI is not considered stable.
                The C ABI is only supported for device functions at present.
    :type abi: str
    :param abi_info: A dict of ABI-specific options. The ``"c"`` ABI supports
                     one option, ``"abi_name"``, for providing the wrapper
                     function's name. The ``"numba"`` ABI has no options.
    :type abi_info: dict
    :param output: Type of output to generate, either ``"ptx"`` or ``"ltoir"``.
    :type output: str
    :param forceinline: Enables inlining at the NVVM IR level when set to
                        ``True``. This is accomplished by adding the
                        ``alwaysinline`` function attribute to the function
                        definition. This is only valid when the output is
                        ``"ltoir"``.
    :param launch_bounds: Kernel launch bounds, specified as a scalar or a tuple
                          of between one and three items. Tuple items provide:

                          - The maximum number of threads per block,
                          - The minimum number of blocks per SM,
                          - The maximum number of blocks per cluster.

                          If a scalar is provided, it is used as the maximum
                          number of threads per block.
    :type launch_bounds: int | tuple[int]
    :return: (code, resty): The compiled code and inferred return type
    :rtype: tuple
    """
    if abi not in ("numba", "c"):
        raise NotImplementedError(f"Unsupported ABI: {abi}")

    if abi == "c" and not device:
        raise NotImplementedError("The C ABI is not supported for kernels")

    if output not in ("ptx", "ltoir"):
        raise NotImplementedError(f"Unsupported output type: {output}")

    if forceinline and not device:
        raise ValueError("Cannot force-inline kernels")

    if forceinline and output != "ltoir":
        raise ValueError("Can only designate forced inlining in LTO-IR")

    debug = config.CUDA_DEBUGINFO_DEFAULT if debug is None else debug
    opt = (config.OPT != 0) if opt is None else opt

    if debug and opt:
        msg = (
            "debug=True with opt=True "
            "is not supported by CUDA. This may result in a crash"
            " - set debug=False or opt=False."
        )
        warn(NumbaInvalidConfigWarning(msg))

    lto = output == "ltoir"
    abi_info = abi_info or dict()

    nvvm_options = {"fastmath": fastmath, "opt": 3 if opt else 0}

    if debug:
        nvvm_options["g"] = None

    if lto:
        nvvm_options["gen-lto"] = None

    args, return_type = sigutils.normalize_signature(sig)

    # If the user has used the config variable to specify a non-default that is
    # greater than the lowest non-deprecated one, then we should default to
    # their specified CC instead of the lowest non-deprecated one.
    MIN_CC = max(config.CUDA_DEFAULT_PTX_CC, nvrtc.get_lowest_supported_cc())
    cc = cc or MIN_CC

    cres = compile_cuda(
        pyfunc,
        return_type,
        args,
        debug=debug,
        lineinfo=lineinfo,
        fastmath=fastmath,
        nvvm_options=nvvm_options,
        cc=cc,
        forceinline=forceinline,
    )
    resty = cres.signature.return_type

    if resty and not device and resty != types.void:
        raise TypeError("CUDA kernel must have void return type.")

    tgt = cres.target_context

    if device:
        lib = cres.library
        if abi == "c":
            wrapper_name = abi_info.get("abi_name", pyfunc.__name__)
            lib = cabi_wrap_function(
                tgt, lib, cres.fndesc, wrapper_name, nvvm_options
            )
    else:
        lib = cres.library
        kernel = lib.get_function(cres.fndesc.llvm_func_name)
        lib._entry_name = cres.fndesc.llvm_func_name
        kernel_fixup(kernel, debug)
        nvvm.set_launch_bounds(kernel, launch_bounds)

    if lto:
        code = lib.get_ltoir(cc=cc)
    else:
        code = lib.get_asm_str(cc=cc)
    return code, resty


def compile_for_current_device(
    pyfunc,
    sig,
    debug=None,
    lineinfo=False,
    device=True,
    fastmath=False,
    opt=None,
    abi="c",
    abi_info=None,
    output="ptx",
    forceinline=False,
    launch_bounds=None,
):
    """Compile a Python function to PTX or LTO-IR for a given signature for the
    current device's compute capabilility. This calls :func:`compile` with an
    appropriate ``cc`` value for the current device."""
    cc = get_current_device().compute_capability
    return compile(
        pyfunc,
        sig,
        debug=debug,
        lineinfo=lineinfo,
        device=device,
        fastmath=fastmath,
        cc=cc,
        opt=opt,
        abi=abi,
        abi_info=abi_info,
        output=output,
        forceinline=forceinline,
        launch_bounds=launch_bounds,
    )


def compile_ptx(
    pyfunc,
    sig,
    debug=None,
    lineinfo=False,
    device=False,
    fastmath=False,
    cc=None,
    opt=None,
    abi="numba",
    abi_info=None,
    forceinline=False,
    launch_bounds=None,
):
    """Compile a Python function to PTX for a given signature. See
    :func:`compile`. The defaults for this function are to compile a kernel
    with the Numba ABI, rather than :func:`compile`'s default of compiling a
    device function with the C ABI."""
    return compile(
        pyfunc,
        sig,
        debug=debug,
        lineinfo=lineinfo,
        device=device,
        fastmath=fastmath,
        cc=cc,
        opt=opt,
        abi=abi,
        abi_info=abi_info,
        output="ptx",
        forceinline=forceinline,
        launch_bounds=launch_bounds,
    )


def compile_ptx_for_current_device(
    pyfunc,
    sig,
    debug=None,
    lineinfo=False,
    device=False,
    fastmath=False,
    opt=None,
    abi="numba",
    abi_info=None,
    forceinline=False,
    launch_bounds=None,
):
    """Compile a Python function to PTX for a given signature for the current
    device's compute capabilility. See :func:`compile_ptx`."""
    cc = get_current_device().compute_capability
    return compile_ptx(
        pyfunc,
        sig,
        debug=debug,
        lineinfo=lineinfo,
        device=device,
        fastmath=fastmath,
        cc=cc,
        opt=opt,
        abi=abi,
        abi_info=abi_info,
        forceinline=forceinline,
        launch_bounds=launch_bounds,
    )


def declare_device_function(name, restype, argtypes, link, use_cooperative):
    from .descriptor import cuda_target

    typingctx = cuda_target.typing_context
    targetctx = cuda_target.target_context
    sig = typing.signature(restype, *argtypes)

    # extfn is the descriptor used to call the function from Python code, and
    # is used as the key for typing and lowering.
    extfn = ExternFunction(name, sig)

    # Typing
    device_function_template = typing.make_concrete_template(name, extfn, [sig])
    typingctx.insert_user_function(extfn, device_function_template)

    # Lowering
    lib = ExternalCodeLibrary(f"{name}_externals", targetctx.codegen())
    for file in link:
        lib.add_linking_file(file)
    lib.use_cooperative = use_cooperative

    # ExternalFunctionDescriptor provides a lowering implementation for calling
    # external functions
    fndesc = funcdesc.ExternalFunctionDescriptor(name, restype, argtypes)
    targetctx.insert_user_function(extfn, fndesc, libs=(lib,))

    return device_function_template


class ExternFunction:
    """A descriptor that can be used to call the external function from within
    a Python kernel."""

    def __init__(self, name, sig):
        self.name = name
        self.sig = sig<|MERGE_RESOLUTION|>--- conflicted
+++ resolved
@@ -16,13 +16,8 @@
     cpu,
 )
 from numba.core.compiler_lock import global_compiler_lock
-from numba.core.utils import PYVERSION
 from numba.core.errors import NumbaWarning, NumbaInvalidConfigWarning
-
-if PYVERSION < (3, 10):
-    from numba.core.interpreter import Interpreter
-else:
-    from numba.cuda.core.interpreter import Interpreter
+from numba.cuda.core.interpreter import Interpreter
 
 from numba.cuda import cgutils, typing, lowering, nvvmutils, utils
 from numba.cuda.api import get_current_device
@@ -32,10 +27,6 @@
 from numba.cuda.descriptor import cuda_target
 from numba.cuda.flags import CUDAFlags
 from numba.cuda.target import CUDACABICallConv
-<<<<<<< HEAD
-from numba.cuda import lowering, utils
-from numba.cuda.core.interpreter import Interpreter
-=======
 from numba.cuda.core.compiler import CompilerBase
 from numba.cuda.core.compiler_machinery import (
     FunctionPass,
@@ -291,7 +282,6 @@
         pm.finalize()
         return pm
 
->>>>>>> b3db2b62
 
 # The CUDACompileResult (CCR) has a specially-defined entry point equal to its
 # id.  This is because the entry point is used as a key into a dict of
