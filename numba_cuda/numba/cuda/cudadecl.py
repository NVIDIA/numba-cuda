--- conflicted
+++ resolved
@@ -17,16 +17,9 @@
     signature,
     Registry,
 )
-<<<<<<< HEAD
 from numba.cuda.types import dim3, CUDAArray
-from numba.core.typeconv import Conversion
 from numba import cuda
-from numba.cuda.compiler import declare_device_function
 from numba.cuda.cudadrv import nvvm
-=======
-from numba.cuda.types import dim3
-from numba import cuda
->>>>>>> f64c2aa5
 
 registry = Registry()
 register = registry.register
