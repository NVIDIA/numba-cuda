import importlib
from numba import runtests
from numba.core import config
from .utils import _readenv
import warnings

<<<<<<< HEAD
# Enable pynvjitlink if the environment variables NUMBA_CUDA_ENABLE_PYNVJITLINK
# or CUDA_ENABLE_PYNVJITLINK are set, or if the pynvjitlink module is found. If
# explicitly disabled, do not use pynvjitlink, even if present in the env.
_pynvjitlink_enabled_in_env = _readenv(
    "NUMBA_CUDA_ENABLE_PYNVJITLINK", bool, None
)
_pynvjitlink_enabled_in_cfg = getattr(config, "CUDA_ENABLE_PYNVJITLINK", None)

if _pynvjitlink_enabled_in_env is not None:
    ENABLE_PYNVJITLINK = _pynvjitlink_enabled_in_env
elif _pynvjitlink_enabled_in_cfg is not None:
    ENABLE_PYNVJITLINK = _pynvjitlink_enabled_in_cfg
else:
    ENABLE_PYNVJITLINK = importlib.util.find_spec("pynvjitlink") is not None

=======
# Enable pynvjitlink based on the following precedence:
# 1. Config setting "CUDA_ENABLE_PYNVJITLINK" (highest priority)
# 2. Environment variable "NUMBA_CUDA_ENABLE_PYNVJITLINK"
# 3. Auto-detection of pynvjitlink module (lowest priority)
if getattr(config, "CUDA_ENABLE_PYNVJITLINK", None) is None:
    if (
        _pynvjitlink_enabled_in_env := _readenv(
            "NUMBA_CUDA_ENABLE_PYNVJITLINK", bool, None
        )
    ) is not None:
        config.CUDA_ENABLE_PYNVJITLINK = _pynvjitlink_enabled_in_env
    else:
        config.CUDA_ENABLE_PYNVJITLINK = (
            importlib.util.find_spec("pynvjitlink") is not None
        )
>>>>>>> 2494982a

# Upstream numba sets CUDA_USE_NVIDIA_BINDING to 0 by default, so it always
# exists. Override, but not if explicitly set to 0 in the envioronment.
_nvidia_binding_enabled_in_env = _readenv(
    "NUMBA_CUDA_USE_NVIDIA_BINDING", bool, None
)
if _nvidia_binding_enabled_in_env is False:
    USE_NV_BINDING = False
else:
    USE_NV_BINDING = True
    config.CUDA_USE_NVIDIA_BINDING = USE_NV_BINDING
if config.CUDA_USE_NVIDIA_BINDING:
    if not (
        importlib.util.find_spec("cuda")
        and importlib.util.find_spec("cuda.bindings")
    ):
        raise ImportError(
            "CUDA bindings not found. Please pip install the "
            "cuda-bindings package. Alternatively, install "
            "numba-cuda[cuXY], where XY is the required CUDA "
            "version, to install the binding automatically. "
            "If no CUDA bindings are desired, set the env var "
            "NUMBA_CUDA_USE_NVIDIA_BINDING=0 to enable ctypes "
            "bindings."
        )

if ENABLE_PYNVJITLINK:
    if USE_NV_BINDING:
        warnings.warn(
            "Explicitly enabling PyNvJitLink no longer necessary. "
            "NVIDIA Binding enabled. cuda.core will be used "
            "to link, not pynvjitlink."
        )
    else:
        raise RuntimeError("nvJitLink requires the NVIDIA CUDA bindings. ")

if config.ENABLE_CUDASIM:
    from .simulator_init import *
else:
    from .device_init import *
    from .device_init import _auto_device

from numba.cuda.compiler import (
    compile,
    compile_for_current_device,
    compile_ptx,
    compile_ptx_for_current_device,
)

# This is the out-of-tree NVIDIA-maintained target. This is reported in Numba
# sysinfo (`numba -s`):
implementation = "NVIDIA"


def test(*args, **kwargs):
    if not is_available():
        raise cuda_error()

    return runtests.main("numba.cuda.tests", *args, **kwargs)<|MERGE_RESOLUTION|>--- conflicted
+++ resolved
@@ -4,23 +4,7 @@
 from .utils import _readenv
 import warnings
 
-<<<<<<< HEAD
-# Enable pynvjitlink if the environment variables NUMBA_CUDA_ENABLE_PYNVJITLINK
-# or CUDA_ENABLE_PYNVJITLINK are set, or if the pynvjitlink module is found. If
-# explicitly disabled, do not use pynvjitlink, even if present in the env.
-_pynvjitlink_enabled_in_env = _readenv(
-    "NUMBA_CUDA_ENABLE_PYNVJITLINK", bool, None
-)
-_pynvjitlink_enabled_in_cfg = getattr(config, "CUDA_ENABLE_PYNVJITLINK", None)
 
-if _pynvjitlink_enabled_in_env is not None:
-    ENABLE_PYNVJITLINK = _pynvjitlink_enabled_in_env
-elif _pynvjitlink_enabled_in_cfg is not None:
-    ENABLE_PYNVJITLINK = _pynvjitlink_enabled_in_cfg
-else:
-    ENABLE_PYNVJITLINK = importlib.util.find_spec("pynvjitlink") is not None
-
-=======
 # Enable pynvjitlink based on the following precedence:
 # 1. Config setting "CUDA_ENABLE_PYNVJITLINK" (highest priority)
 # 2. Environment variable "NUMBA_CUDA_ENABLE_PYNVJITLINK"
@@ -36,7 +20,6 @@
         config.CUDA_ENABLE_PYNVJITLINK = (
             importlib.util.find_spec("pynvjitlink") is not None
         )
->>>>>>> 2494982a
 
 # Upstream numba sets CUDA_USE_NVIDIA_BINDING to 0 by default, so it always
 # exists. Override, but not if explicitly set to 0 in the envioronment.
@@ -63,7 +46,7 @@
             "bindings."
         )
 
-if ENABLE_PYNVJITLINK:
+if config.CUDA_ENABLE_PYNVJITLINK:
     if USE_NV_BINDING:
         warnings.warn(
             "Explicitly enabling PyNvJitLink no longer necessary. "
