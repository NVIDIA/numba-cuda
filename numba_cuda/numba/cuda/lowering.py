# SPDX-FileCopyrightText: Copyright (c) 2025 NVIDIA CORPORATION & AFFILIATES. All rights reserved.
# SPDX-License-Identifier: BSD-2-Clause

from collections import namedtuple, defaultdict
import operator
import warnings
from functools import partial

from llvmlite import ir as llvm_ir

from numba.core import (
    types,
    ir,
    generators,
    removerefctpass,
)
<<<<<<< HEAD
from numba.cuda import debuginfo, cgutils, utils, typing
from numba.cuda.core import ir_utils, targetconfig, funcdesc
=======
from numba.cuda import debuginfo, cgutils, utils
from numba.cuda.core import ir_utils, targetconfig, funcdesc, config

>>>>>>> 974a0425
from numba.core.errors import (
    LoweringError,
    new_error_context,
    TypingError,
    LiteralTypingError,
    UnsupportedError,
    NumbaDebugInfoWarning,
)
from numba.cuda.core.funcdesc import default_mangler
from numba.cuda.core.environment import Environment
from numba.core.analysis import compute_use_defs, must_use_alloca
from numba.misc.firstlinefinder import get_func_body_first_lineno
from numba import version_info

numba_version = version_info.short
del version_info
if numba_version > (0, 60):
    from numba.misc.coverage_support import get_registered_loc_notify


_VarArgItem = namedtuple("_VarArgItem", ("vararg", "index"))


class BaseLower(object):
    """
    Lower IR to LLVM
    """

    def __init__(self, context, library, fndesc, func_ir, metadata=None):
        self.library = library
        self.fndesc = fndesc
        self.blocks = utils.SortedMap(func_ir.blocks.items())
        self.func_ir = func_ir
        self.generator_info = func_ir.generator_info
        self.metadata = metadata
        self.flags = targetconfig.ConfigStack.top_or_none()

        # Initialize LLVM
        self.module = self.library.create_ir_module(self.fndesc.unique_name)

        # Python execution environment (will be available to the compiled
        # function).
        self.env = Environment.from_fndesc(self.fndesc)

        # Internal states
        self.blkmap = {}
        self.pending_phis = {}
        self.varmap = {}
        self.firstblk = min(self.blocks.keys())
        self.loc = -1

        # Specializes the target context as seen inside the Lowerer
        # This adds:
        #  - environment: the python execution environment
        self.context = context.subtarget(
            environment=self.env, fndesc=self.fndesc
        )

        # Debuginfo
        dibuildercls = (
            self.context.DIBuilder
            if self.context.enable_debuginfo
            else debuginfo.DummyDIBuilder
        )

        # debuginfo def location
        self.defn_loc = self._compute_def_location()

        directives_only = self.flags.dbg_directives_only
        self.debuginfo = dibuildercls(
            module=self.module,
            filepath=func_ir.loc.filename,
            cgctx=context,
            directives_only=directives_only,
        )

        if numba_version > (0, 60):
            # Loc notify objects
            self._loc_notify_registry = get_registered_loc_notify()

        # Subclass initialization
        self.init()

    @property
    def call_conv(self):
        return self.context.call_conv

    def init(self):
        pass

    def init_pyapi(self):
        """
        Init the Python API and Environment Manager for the function being
        lowered.
        """
        if self.pyapi is not None:
            return
        self.pyapi = self.context.get_python_api(self.builder)

        # Store environment argument for later use
        self.env_manager = self.context.get_env_manager(self.builder)
        self.env_body = self.env_manager.env_body
        self.envarg = self.env_manager.env_ptr

    def _compute_def_location(self):
        # Debuginfo requires source to be accurate. Find it and warn if not
        # found. If it's not found, use the func_ir line + 1, this assumes that
        # the function definition is decorated with a 1 line jit decorator.
        defn_loc = self.func_ir.loc.with_lineno(self.func_ir.loc.line + 1)
        if self.context.enable_debuginfo:
            fn = self.func_ir.func_id.func
            optional_lno = get_func_body_first_lineno(fn)
            if optional_lno is not None:
                # -1 as lines start at 1 and this is an offset.
                offset = optional_lno - 1
                defn_loc = self.func_ir.loc.with_lineno(offset)
            else:
                msg = (
                    "Could not find source for function: "
                    f"{self.func_ir.func_id.func}. Debug line information "
                    "may be inaccurate."
                )
                warnings.warn(NumbaDebugInfoWarning(msg))
        return defn_loc

    def pre_lower(self):
        """
        Called before lowering all blocks.
        """
        # A given Lower object can be used for several LL functions
        # (for generators) and it's important to use a new API and
        # EnvironmentManager.
        self.pyapi = None
        self.debuginfo.mark_subprogram(
            function=self.builder.function,
            qualname=self.fndesc.qualname,
            argnames=self.fndesc.args,
            argtypes=self.fndesc.argtypes,
            line=self.defn_loc.line,
        )

        # When full debug info is enabled, disable inlining where possible, to
        # improve the quality of the debug experience. 'alwaysinline' functions
        # cannot have inlining disabled.
        attributes = self.builder.function.attributes
        full_debug = self.flags.debuginfo and not self.flags.dbg_directives_only
        if full_debug and "alwaysinline" not in attributes:
            attributes.add("noinline")

    def post_lower(self):
        """
        Called after all blocks are lowered
        """
        self.debuginfo.finalize()
        if numba_version > (0, 60):
            for notify in self._loc_notify_registry:
                notify.close()

    def pre_block(self, block):
        """
        Called before lowering a block.
        """

    def post_block(self, block):
        """
        Called after lowering a block.
        """

    def return_dynamic_exception(self, exc_class, exc_args, nb_types, loc=None):
        self.call_conv.return_dynamic_user_exc(
            self.builder,
            exc_class,
            exc_args,
            nb_types,
            loc=loc,
            func_name=self.func_ir.func_id.func_name,
        )

    def return_exception(self, exc_class, exc_args=None, loc=None):
        """Propagate exception to the caller."""
        self.call_conv.return_user_exc(
            self.builder,
            exc_class,
            exc_args,
            loc=loc,
            func_name=self.func_ir.func_id.func_name,
        )

    def set_exception(self, exc_class, exc_args=None, loc=None):
        """Set exception state in the current function."""
        self.call_conv.set_static_user_exc(
            self.builder,
            exc_class,
            exc_args,
            loc=loc,
            func_name=self.func_ir.func_id.func_name,
        )

    def emit_environment_object(self):
        """Emit a pointer to hold the Environment object."""
        # Define global for the environment and initialize it to NULL
        envname = self.context.get_env_name(self.fndesc)
        self.context.declare_env_global(self.module, envname)

    def lower(self):
        # Emit the Env into the module
        self.emit_environment_object()
        if self.generator_info is None:
            self.genlower = None
            self.lower_normal_function(self.fndesc)
        else:
            self.genlower = self.GeneratorLower(self)
            self.gentype = self.genlower.gentype

            self.genlower.lower_init_func(self)
            self.genlower.lower_next_func(self)
            if self.gentype.has_finalizer:
                self.genlower.lower_finalize_func(self)

        if config.DUMP_LLVM:
            utils.dump_llvm(self.fndesc, self.module)

        # Special optimization to remove NRT on functions that do not need it.
        if self.context.enable_nrt and self.generator_info is None:
            removerefctpass.remove_unnecessary_nrt_usage(
                self.function, context=self.context, fndesc=self.fndesc
            )

        # Run target specific post lowering transformation
        self.context.post_lowering(self.module, self.library)

        # Materialize LLVM Module
        self.library.add_ir_module(self.module)

    def extract_function_arguments(self):
        self.fnargs = self.call_conv.decode_arguments(
            self.builder, self.fndesc.argtypes, self.function
        )
        return self.fnargs

    def lower_normal_function(self, fndesc):
        """
        Lower non-generator *fndesc*.
        """
        self.setup_function(fndesc)

        # Init argument values
        self.extract_function_arguments()
        entry_block_tail = self.lower_function_body()

        # Close tail of entry block, do not emit debug metadata else the
        # unconditional jump gets associated with the metadata from the function
        # body end.
        with debuginfo.suspend_emission(self.builder):
            self.builder.position_at_end(entry_block_tail)
            self.builder.branch(self.blkmap[self.firstblk])

    def lower_function_body(self):
        """
        Lower the current function's body, and return the entry block.
        """
        # Init Python blocks
        for offset in self.blocks:
            bname = "B%s" % offset
            self.blkmap[offset] = self.function.append_basic_block(bname)

        self.pre_lower()
        # pre_lower() may have changed the current basic block
        entry_block_tail = self.builder.basic_block

        self.debug_print(
            "# function begin: {0}".format(self.fndesc.unique_name)
        )

        # Lower all blocks
        for offset, block in sorted(self.blocks.items()):
            bb = self.blkmap[offset]
            self.builder.position_at_end(bb)
            self.debug_print(f"# lower block: {offset}")
            self.lower_block(block)
        self.post_lower()
        return entry_block_tail

    def lower_block(self, block):
        """
        Lower the given block.
        """
        self.pre_block(block)
        for inst in block.body:
            self.loc = inst.loc
            defaulterrcls = partial(LoweringError, loc=self.loc)
            with new_error_context(
                'lowering "{inst}" at {loc}',
                inst=inst,
                loc=self.loc,
                errcls_=defaulterrcls,
            ):
                self.lower_inst(inst)
        self.post_block(block)

    def create_cpython_wrapper(self, release_gil=False):
        """
        Create CPython wrapper(s) around this function (or generator).
        """
        if self.genlower:
            self.context.create_cpython_wrapper(
                self.library,
                self.genlower.gendesc,
                self.env,
                self.call_helper,
                release_gil=release_gil,
            )
        self.context.create_cpython_wrapper(
            self.library,
            self.fndesc,
            self.env,
            self.call_helper,
            release_gil=release_gil,
        )

    def create_cfunc_wrapper(self):
        """
        Create C wrapper around this function.
        """
        if self.genlower:
            raise UnsupportedError("generator as a first-class function type")
        self.context.create_cfunc_wrapper(
            self.library, self.fndesc, self.env, self.call_helper
        )

    def setup_function(self, fndesc):
        # Setup function
        self.function = self.context.declare_function(self.module, fndesc)
        if self.flags.dbg_optnone:
            attrset = self.function.attributes
            if "alwaysinline" not in attrset:
                attrset.add("optnone")
                attrset.add("noinline")
        self.entry_block = self.function.append_basic_block("entry")
        self.builder = llvm_ir.IRBuilder(self.entry_block)
        self.call_helper = self.call_conv.init_call_helper(self.builder)

    def typeof(self, varname):
        return self.fndesc.typemap[varname]

    def notify_loc(self, loc: ir.Loc) -> None:
        """Called when a new instruction with the given `loc` is about to be
        lowered.
        """
        if numba_version > (0, 60):
            for notify_obj in self._loc_notify_registry:
                notify_obj.notify(loc)
        else:
            pass

    def debug_print(self, msg):
        if config.DEBUG_JIT:
            self.context.debug_print(
                self.builder, f"DEBUGJIT [{self.fndesc.qualname}]: {msg}"
            )

    def print_variable(self, msg, varname):
        """Helper to emit ``print(msg, varname)`` for debugging.

        Parameters
        ----------
        msg : str
            Literal string to be printed.
        varname : str
            A variable name whose value will be printed.
        """
        argtys = (types.literal(msg), self.fndesc.typemap[varname])
        args = (
            self.context.get_dummy_value(),
            self.loadvar(varname),
        )
        sig = typing.signature(types.none, *argtys)

        impl = self.context.get_function(print, sig)
        impl(self.builder, args)


class Lower(BaseLower):
    GeneratorLower = generators.GeneratorLower

    def init(self):
        super().init()
        # find all singly assigned variables
        self._find_singly_assigned_variable()

    @property
    def _disable_sroa_like_opt(self):
        """Flags that the SROA like optimisation that Numba performs (which
        prevent alloca and subsequent load/store for locals) should be disabled.
        Currently, this is conditional solely on the presence of a request for
        the emission of debug information."""
        if self.flags is None:
            return False

        return self.flags.debuginfo and not self.flags.dbg_directives_only

    def _find_singly_assigned_variable(self):
        func_ir = self.func_ir
        blocks = func_ir.blocks

        sav = set()

        if not self.func_ir.func_id.is_generator:
            use_defs = compute_use_defs(blocks)
            alloca_vars = must_use_alloca(blocks)

            # Compute where variables are defined
            var_assign_map = defaultdict(set)
            for blk, vl in use_defs.defmap.items():
                for var in vl:
                    var_assign_map[var].add(blk)

            # Compute where variables are used
            var_use_map = defaultdict(set)
            for blk, vl in use_defs.usemap.items():
                for var in vl:
                    var_use_map[var].add(blk)

            # Keep only variables that are defined locally and used locally
            for var in var_assign_map:
                if var not in alloca_vars and len(var_assign_map[var]) == 1:
                    # Usemap does not keep locally defined variables.
                    if len(var_use_map[var]) == 0:
                        # Ensure that the variable is not defined multiple times
                        # in the block
                        [defblk] = var_assign_map[var]
                        assign_stmts = self.blocks[defblk].find_insts(ir.Assign)
                        assigns = [
                            stmt
                            for stmt in assign_stmts
                            if stmt.target.name == var
                        ]
                        if len(assigns) == 1:
                            sav.add(var)

        self._singly_assigned_vars = sav
        self._blk_local_varmap = {}

    def pre_block(self, block):
        from numba.cuda.core.unsafe import eh

        super(Lower, self).pre_block(block)
        self._cur_ir_block = block

        if block == self.firstblk:
            # create slots for all the vars, irrespective of whether they are
            # initialized, SSA will pick this up and warn users about using
            # uninitialized variables. Slots are added as alloca in the first
            # block
            bb = self.blkmap[self.firstblk]
            self.builder.position_at_end(bb)
            all_names = set()
            for block in self.blocks.values():
                for x in block.find_insts(ir.Del):
                    if x.value not in all_names:
                        all_names.add(x.value)
            for name in all_names:
                fetype = self.typeof(name)
                self._alloca_var(name, fetype)

        # Detect if we are in a TRY block by looking for a call to
        # `eh.exception_check`.
        for call in block.find_exprs(op="call"):
            defn = ir_utils.guard(
                ir_utils.get_definition,
                self.func_ir,
                call.func,
            )
            if defn is not None and isinstance(defn, ir.Global):
                if defn.value is eh.exception_check:
                    if isinstance(block.terminator, ir.Branch):
                        targetblk = self.blkmap[block.terminator.truebr]
                        # NOTE: This hacks in an attribute for call_conv to
                        #       pick up. This hack is no longer needed when
                        #       all old-style implementations are gone.
                        self.builder._in_try_block = {"target": targetblk}
                        break

    def post_block(self, block):
        # Clean-up
        try:
            del self.builder._in_try_block
        except AttributeError:
            pass

    def lower_inst(self, inst):
        # Set debug location for all subsequent LL instructions
        self.debuginfo.mark_location(self.builder, self.loc.line)
        self.notify_loc(self.loc)
        self.debug_print(str(inst))
        if isinstance(inst, ir.Assign):
            ty = self.typeof(inst.target.name)
            val = self.lower_assign(ty, inst)
            argidx = None
            # If this is a store from an arg, like x = arg.x then tell debuginfo
            # that this is the arg
            if isinstance(inst.value, ir.Arg):
                # NOTE: debug location is the `def <func>` line
                self.debuginfo.mark_location(self.builder, self.defn_loc.line)
                argidx = inst.value.index + 1  # args start at 1
            self.storevar(val, inst.target.name, argidx=argidx)

        elif isinstance(inst, ir.Branch):
            cond = self.loadvar(inst.cond.name)
            tr = self.blkmap[inst.truebr]
            fl = self.blkmap[inst.falsebr]

            condty = self.typeof(inst.cond.name)
            pred = self.context.cast(self.builder, cond, condty, types.boolean)
            assert pred.type == llvm_ir.IntType(1), (
                "cond is not i1: %s" % pred.type
            )
            self.builder.cbranch(pred, tr, fl)

        elif isinstance(inst, ir.Jump):
            target = self.blkmap[inst.target]
            self.builder.branch(target)

        elif isinstance(inst, ir.Return):
            if self.generator_info:
                # StopIteration
                self.genlower.return_from_generator(self)
                return
            val = self.loadvar(inst.value.name)
            oty = self.typeof(inst.value.name)
            ty = self.fndesc.restype
            if isinstance(ty, types.Optional):
                # If returning an optional type
                self.call_conv.return_optional_value(self.builder, ty, oty, val)
                return
            assert ty == oty, (
                "type '{}' does not match return type '{}'".format(oty, ty)
            )
            retval = self.context.get_return_value(self.builder, ty, val)
            self.call_conv.return_value(self.builder, retval)

        elif isinstance(inst, ir.PopBlock):
            pass  # this is just a marker

        elif isinstance(inst, ir.StaticSetItem):
            signature = self.fndesc.calltypes[inst]
            assert signature is not None
            try:
                impl = self.context.get_function("static_setitem", signature)
            except NotImplementedError:
                return self.lower_setitem(
                    inst.target, inst.index_var, inst.value, signature
                )
            else:
                target = self.loadvar(inst.target.name)
                value = self.loadvar(inst.value.name)
                valuety = self.typeof(inst.value.name)
                value = self.context.cast(
                    self.builder, value, valuety, signature.args[2]
                )
                return impl(self.builder, (target, inst.index, value))

        elif isinstance(inst, ir.Print):
            self.lower_print(inst)

        elif isinstance(inst, ir.SetItem):
            signature = self.fndesc.calltypes[inst]
            assert signature is not None
            return self.lower_setitem(
                inst.target, inst.index, inst.value, signature
            )

        elif isinstance(inst, ir.StoreMap):
            signature = self.fndesc.calltypes[inst]
            assert signature is not None
            return self.lower_setitem(inst.dct, inst.key, inst.value, signature)

        elif isinstance(inst, ir.DelItem):
            target = self.loadvar(inst.target.name)
            index = self.loadvar(inst.index.name)

            targetty = self.typeof(inst.target.name)
            indexty = self.typeof(inst.index.name)

            signature = self.fndesc.calltypes[inst]
            assert signature is not None

            op = operator.delitem
            fnop = self.context.typing_context.resolve_value_type(op)
            callsig = fnop.get_call_type(
                self.context.typing_context,
                signature.args,
                {},
            )
            impl = self.context.get_function(fnop, callsig)

            assert targetty == signature.args[0]
            index = self.context.cast(
                self.builder, index, indexty, signature.args[1]
            )

            return impl(self.builder, (target, index))

        elif isinstance(inst, ir.Del):
            self.delvar(inst.value)

        elif isinstance(inst, ir.SetAttr):
            target = self.loadvar(inst.target.name)
            value = self.loadvar(inst.value.name)
            signature = self.fndesc.calltypes[inst]

            targetty = self.typeof(inst.target.name)
            valuety = self.typeof(inst.value.name)
            assert signature is not None
            assert signature.args[0] == targetty
            impl = self.context.get_setattr(inst.attr, signature)

            # Convert argument to match
            value = self.context.cast(
                self.builder, value, valuety, signature.args[1]
            )

            return impl(self.builder, (target, value))

        elif isinstance(inst, ir.DynamicRaise):
            self.lower_dynamic_raise(inst)

        elif isinstance(inst, ir.DynamicTryRaise):
            self.lower_try_dynamic_raise(inst)

        elif isinstance(inst, ir.StaticRaise):
            self.lower_static_raise(inst)

        elif isinstance(inst, ir.StaticTryRaise):
            self.lower_static_try_raise(inst)

        else:
            raise NotImplementedError(type(inst))

    def lower_setitem(self, target_var, index_var, value_var, signature):
        target = self.loadvar(target_var.name)
        value = self.loadvar(value_var.name)
        index = self.loadvar(index_var.name)

        targetty = self.typeof(target_var.name)
        valuety = self.typeof(value_var.name)
        indexty = self.typeof(index_var.name)

        op = operator.setitem
        fnop = self.context.typing_context.resolve_value_type(op)
        callsig = fnop.get_call_type(
            self.context.typing_context,
            signature.args,
            {},
        )
        impl = self.context.get_function(fnop, callsig)

        # Convert argument to match
        if isinstance(targetty, types.Optional):
            target = self.context.cast(
                self.builder, target, targetty, targetty.type
            )
        else:
            ul = types.unliteral
            assert ul(targetty) == ul(signature.args[0])

        index = self.context.cast(
            self.builder, index, indexty, signature.args[1]
        )
        value = self.context.cast(
            self.builder, value, valuety, signature.args[2]
        )

        return impl(self.builder, (target, index, value))

    def lower_try_dynamic_raise(self, inst):
        # Numba is a bit limited in what it can do with exceptions in a try
        # block. Thus, it is safe to use the same code as the static try raise.
        self.lower_static_try_raise(inst)

    def lower_dynamic_raise(self, inst):
        exc_args = inst.exc_args
        args = []
        nb_types = []
        for exc_arg in exc_args:
            if isinstance(exc_arg, ir.Var):
                # dynamic values
                typ = self.typeof(exc_arg.name)
                val = self.loadvar(exc_arg.name)
                self.incref(typ, val)
            else:
                typ = None
                val = exc_arg
            nb_types.append(typ)
            args.append(val)

        self.return_dynamic_exception(
            inst.exc_class, tuple(args), tuple(nb_types), loc=self.loc
        )

    def lower_static_raise(self, inst):
        if inst.exc_class is None:
            # Reraise
            self.return_exception(None, loc=self.loc)
        else:
            self.return_exception(inst.exc_class, inst.exc_args, loc=self.loc)

    def lower_static_try_raise(self, inst):
        if inst.exc_class is None:
            # Reraise
            self.set_exception(None, loc=self.loc)
        else:
            self.set_exception(inst.exc_class, inst.exc_args, loc=self.loc)

    def lower_assign(self, ty, inst):
        value = inst.value
        # In nopython mode, closure vars are frozen like globals
        if isinstance(value, (ir.Const, ir.Global, ir.FreeVar)):
            res = self.context.get_constant_generic(
                self.builder, ty, value.value
            )
            self.incref(ty, res)
            return res

        elif isinstance(value, ir.Expr):
            return self.lower_expr(ty, value)

        elif isinstance(value, ir.Var):
            val = self.loadvar(value.name)
            oty = self.typeof(value.name)
            res = self.context.cast(self.builder, val, oty, ty)
            self.incref(ty, res)
            return res

        elif isinstance(value, ir.Arg):
            # Suspend debug info else all the arg repacking ends up being
            # associated with some line or other and it's actually just a detail
            # of Numba's CC.
            with debuginfo.suspend_emission(self.builder):
                # Cast from the argument type to the local variable type
                # (note the "arg.FOO" convention as used in typeinfer)
                argty = self.typeof("arg." + value.name)
                if isinstance(argty, types.Omitted):
                    pyval = argty.value
                    tyctx = self.context.typing_context
                    valty = tyctx.resolve_value_type_prefer_literal(pyval)
                    # use the type of the constant value
                    const = self.context.get_constant_generic(
                        self.builder,
                        valty,
                        pyval,
                    )
                    # cast it to the variable type
                    res = self.context.cast(self.builder, const, valty, ty)
                else:
                    val = self.fnargs[value.index]
                    res = self.context.cast(self.builder, val, argty, ty)
                self.incref(ty, res)
                return res

        elif isinstance(value, ir.Yield):
            res = self.lower_yield(ty, value)
            self.incref(ty, res)
            return res

        raise NotImplementedError(type(value), value)

    def lower_yield(self, retty, inst):
        yp = self.generator_info.yield_points[inst.index]
        assert yp.inst is inst
        y = generators.LowerYield(self, yp, yp.live_vars)
        y.lower_yield_suspend()
        # Yield to caller
        val = self.loadvar(inst.value.name)
        typ = self.typeof(inst.value.name)
        actual_rettyp = self.gentype.yield_type

        # cast the local val to the type yielded
        yret = self.context.cast(self.builder, val, typ, actual_rettyp)

        # get the return repr of yielded value
        retval = self.context.get_return_value(
            self.builder,
            actual_rettyp,
            yret,
        )

        # return
        self.call_conv.return_value(self.builder, retval)

        # Resumption point
        y.lower_yield_resume()
        # None is returned by the yield expression
        return self.context.get_constant_generic(self.builder, retty, None)

    def lower_binop(self, resty, expr, op):
        # if op in utils.OPERATORS_TO_BUILTINS:
        # map operator.the_op => the corresponding types.Function()
        # TODO: is this looks dodgy ...
        op = self.context.typing_context.resolve_value_type(op)

        lhs = expr.lhs
        rhs = expr.rhs
        static_lhs = expr.static_lhs
        static_rhs = expr.static_rhs
        lty = self.typeof(lhs.name)
        rty = self.typeof(rhs.name)
        lhs = self.loadvar(lhs.name)
        rhs = self.loadvar(rhs.name)

        # Convert argument to match
        signature = self.fndesc.calltypes[expr]
        lhs = self.context.cast(self.builder, lhs, lty, signature.args[0])
        rhs = self.context.cast(self.builder, rhs, rty, signature.args[1])

        def cast_result(res):
            return self.context.cast(
                self.builder, res, signature.return_type, resty
            )

        # First try with static operands, if known
        def try_static_impl(tys, args):
            if any(a is ir.UNDEFINED for a in args):
                return None
            try:
                if isinstance(op, types.Function):
                    static_sig = op.get_call_type(
                        self.context.typing_context, tys, {}
                    )
                else:
                    static_sig = typing.signature(signature.return_type, *tys)
            except TypingError:
                return None
            try:
                static_impl = self.context.get_function(op, static_sig)
                return static_impl(self.builder, args)
            except NotImplementedError:
                return None

        res = try_static_impl(
            (_lit_or_omitted(static_lhs), _lit_or_omitted(static_rhs)),
            (static_lhs, static_rhs),
        )
        if res is not None:
            return cast_result(res)

        res = try_static_impl(
            (_lit_or_omitted(static_lhs), rty),
            (static_lhs, rhs),
        )
        if res is not None:
            return cast_result(res)

        res = try_static_impl(
            (lty, _lit_or_omitted(static_rhs)),
            (lhs, static_rhs),
        )
        if res is not None:
            return cast_result(res)

        # Normal implementation for generic arguments

        sig = op.get_call_type(self.context.typing_context, signature.args, {})
        impl = self.context.get_function(op, sig)
        res = impl(self.builder, (lhs, rhs))
        return cast_result(res)

    def lower_getitem(self, resty, expr, value, index, signature):
        baseval = self.loadvar(value.name)
        indexval = self.loadvar(index.name)
        # Get implementation of getitem
        op = operator.getitem
        fnop = self.context.typing_context.resolve_value_type(op)
        callsig = fnop.get_call_type(
            self.context.typing_context,
            signature.args,
            {},
        )
        impl = self.context.get_function(fnop, callsig)

        argvals = (baseval, indexval)
        argtyps = (self.typeof(value.name), self.typeof(index.name))
        castvals = [
            self.context.cast(self.builder, av, at, ft)
            for av, at, ft in zip(argvals, argtyps, signature.args)
        ]
        res = impl(self.builder, castvals)
        return self.context.cast(
            self.builder, res, signature.return_type, resty
        )

    def _cast_var(self, var, ty):
        """
        Cast a Numba IR variable to the given Numba type, returning a
        low-level value.
        """
        if isinstance(var, _VarArgItem):
            varty = self.typeof(var.vararg.name)[var.index]
            val = self.builder.extract_value(
                self.loadvar(var.vararg.name), var.index
            )
        else:
            varty = self.typeof(var.name)
            val = self.loadvar(var.name)
        return self.context.cast(self.builder, val, varty, ty)

    def fold_call_args(self, fnty, signature, pos_args, vararg, kw_args):
        if vararg:
            # Inject *args from function call
            # The lowering will be done in _cast_var() above.
            tp_vararg = self.typeof(vararg.name)
            assert isinstance(tp_vararg, types.BaseTuple)
            pos_args = pos_args + [
                _VarArgItem(vararg, i) for i in range(len(tp_vararg))
            ]

        # Fold keyword arguments and resolve default argument values
        pysig = signature.pysig
        if pysig is None:
            if kw_args:
                raise NotImplementedError(
                    "unsupported keyword arguments when calling %s" % (fnty,)
                )
            argvals = [
                self._cast_var(var, sigty)
                for var, sigty in zip(pos_args, signature.args)
            ]
        else:

            def normal_handler(index, param, var):
                return self._cast_var(var, signature.args[index])

            def default_handler(index, param, default):
                return self.context.get_constant_generic(
                    self.builder, signature.args[index], default
                )

            def stararg_handler(index, param, vars):
                stararg_ty = signature.args[index]
                assert isinstance(stararg_ty, types.BaseTuple), stararg_ty
                values = [
                    self._cast_var(var, sigty)
                    for var, sigty in zip(vars, stararg_ty)
                ]
                return cgutils.make_anonymous_struct(self.builder, values)

            argvals = typing.fold_arguments(
                pysig,
                pos_args,
                dict(kw_args),
                normal_handler,
                default_handler,
                stararg_handler,
            )
        return argvals

    def lower_print(self, inst):
        """
        Lower a ir.Print()
        """
        # We handle this, as far as possible, as a normal call to built-in
        # print().  This will make it easy to undo the special ir.Print
        # rewrite when it becomes unnecessary (e.g. when we have native
        # strings).
        sig = self.fndesc.calltypes[inst]
        assert sig.return_type == types.none
        fnty = self.context.typing_context.resolve_value_type(print)

        # Fix the call signature to inject any constant-inferred
        # string argument
        pos_tys = list(sig.args)
        pos_args = list(inst.args)
        for i in range(len(pos_args)):
            if i in inst.consts:
                pyval = inst.consts[i]
                if isinstance(pyval, str):
                    pos_tys[i] = types.literal(pyval)

        fixed_sig = typing.signature(sig.return_type, *pos_tys)
        fixed_sig = fixed_sig.replace(pysig=sig.pysig)

        argvals = self.fold_call_args(fnty, sig, pos_args, inst.vararg, {})
        impl = self.context.get_function(print, fixed_sig)
        impl(self.builder, argvals)

    def lower_call(self, resty, expr):
        signature = self.fndesc.calltypes[expr]
        self.debug_print("# lower_call: expr = {0}".format(expr))
        if isinstance(signature.return_type, types.Phantom):
            return self.context.get_dummy_value()

        fnty = self.typeof(expr.func.name)

        if isinstance(fnty, types.ObjModeDispatcher):
            res = self._lower_call_ObjModeDispatcher(fnty, expr, signature)

        elif isinstance(fnty, types.ExternalFunction):
            res = self._lower_call_ExternalFunction(fnty, expr, signature)

        elif isinstance(fnty, types.ExternalFunctionPointer):
            res = self._lower_call_ExternalFunctionPointer(
                fnty, expr, signature
            )

        elif isinstance(fnty, types.RecursiveCall):
            res = self._lower_call_RecursiveCall(fnty, expr, signature)

        else:
            res = self._lower_call_normal(fnty, expr, signature)

        # If lowering the call returned None, interpret that as returning dummy
        # value if the return type of the function is void, otherwise there is
        # a problem
        if res is None:
            if signature.return_type == types.void:
                res = self.context.get_dummy_value()
            else:
                raise LoweringError(
                    msg="non-void function returns None from implementation",
                    loc=self.loc,
                )

        return self.context.cast(
            self.builder, res, signature.return_type, resty
        )

    def _lower_call_ObjModeDispatcher(self, fnty, expr, signature):
        from numba.cuda.core.pythonapi import ObjModeUtils

        self.init_pyapi()
        # Acquire the GIL
        gil_state = self.pyapi.gil_ensure()
        # Fix types
        argnames = [a.name for a in expr.args]
        argtypes = [self.typeof(a) for a in argnames]
        argvalues = [self.loadvar(a) for a in argnames]
        for v, ty in zip(argvalues, argtypes):
            # Because .from_native_value steal the reference
            self.incref(ty, v)

        argobjs = [
            self.pyapi.from_native_value(atyp, aval, self.env_manager)
            for atyp, aval in zip(argtypes, argvalues)
        ]

        # Load objmode dispatcher
        callee = ObjModeUtils(self.pyapi).load_dispatcher(fnty, argtypes)
        # Make Call
        ret_obj = self.pyapi.call_function_objargs(callee, argobjs)
        has_exception = cgutils.is_null(self.builder, ret_obj)
        with self.builder.if_else(has_exception) as (then, orelse):
            # Handles exception
            # This branch must exit the function
            with then:
                # Clean arg
                for obj in argobjs:
                    self.pyapi.decref(obj)

                # Release the GIL
                self.pyapi.gil_release(gil_state)

                # Return and signal exception
                self.call_conv.return_exc(self.builder)

            # Handles normal return
            with orelse:
                # Fix output value
                native = self.pyapi.to_native_value(
                    fnty.dispatcher.output_types,
                    ret_obj,
                )
                output = native.value

                # Release objs
                self.pyapi.decref(ret_obj)
                for obj in argobjs:
                    self.pyapi.decref(obj)

                # cleanup output
                if callable(native.cleanup):
                    native.cleanup()

                # Release the GIL
                self.pyapi.gil_release(gil_state)

                # Error during unboxing
                with self.builder.if_then(native.is_error):
                    self.call_conv.return_exc(self.builder)

                return output

    def _lower_call_ExternalFunction(self, fnty, expr, signature):
        # Handle a named external function
        self.debug_print("# external function")
        argvals = self.fold_call_args(
            fnty,
            signature,
            expr.args,
            expr.vararg,
            expr.kws,
        )
        fndesc = funcdesc.ExternalFunctionDescriptor(
            fnty.symbol, fnty.sig.return_type, fnty.sig.args
        )
        func = self.context.declare_external_function(
            self.builder.module, fndesc
        )
        return self.context.call_external_function(
            self.builder,
            func,
            fndesc.argtypes,
            argvals,
        )

    def _lower_call_ExternalFunctionPointer(self, fnty, expr, signature):
        # Handle a C function pointer
        self.debug_print("# calling external function pointer")
        argvals = self.fold_call_args(
            fnty,
            signature,
            expr.args,
            expr.vararg,
            expr.kws,
        )
        pointer = self.loadvar(expr.func.name)
        # If the external function pointer uses libpython
        if fnty.requires_gil:
            self.init_pyapi()
            # Acquire the GIL
            gil_state = self.pyapi.gil_ensure()
            # Make PyObjects
            newargvals = []
            pyvals = []
            for exptyp, gottyp, aval in zip(
                fnty.sig.args, signature.args, argvals
            ):
                # Adjust argument values to pyobjects
                if exptyp == types.ffi_forced_object:
                    self.incref(gottyp, aval)
                    obj = self.pyapi.from_native_value(
                        gottyp,
                        aval,
                        self.env_manager,
                    )
                    newargvals.append(obj)
                    pyvals.append(obj)
                else:
                    newargvals.append(aval)

            # Call external function
            res = self.context.call_function_pointer(
                self.builder,
                pointer,
                newargvals,
                fnty.cconv,
            )
            # Release PyObjects
            for obj in pyvals:
                self.pyapi.decref(obj)

            # Release the GIL
            self.pyapi.gil_release(gil_state)
        # If the external function pointer does NOT use libpython
        else:
            res = self.context.call_function_pointer(
                self.builder,
                pointer,
                argvals,
                fnty.cconv,
            )
        return res

    def _lower_call_RecursiveCall(self, fnty, expr, signature):
        # Recursive call
        argvals = self.fold_call_args(
            fnty,
            signature,
            expr.args,
            expr.vararg,
            expr.kws,
        )
        rec_ov = fnty.get_overloads(signature.args)
        mangler = self.context.mangler or default_mangler
        abi_tags = self.fndesc.abi_tags
        mangled_name = mangler(
            rec_ov.qualname, signature.args, abi_tags=abi_tags, uid=rec_ov.uid
        )
        # special case self recursion
        if self.builder.function.name.startswith(mangled_name):
            res = self.context.call_internal(
                self.builder,
                self.fndesc,
                signature,
                argvals,
            )
        else:
            res = self.context.call_unresolved(
                self.builder,
                mangled_name,
                signature,
                argvals,
            )
        return res

    def _lower_call_normal(self, fnty, expr, signature):
        # Normal function resolution
        self.debug_print("# calling normal function: {0}".format(fnty))
        self.debug_print("# signature: {0}".format(signature))
        if isinstance(fnty, types.ObjModeDispatcher):
            argvals = expr.func.args
        else:
            argvals = self.fold_call_args(
                fnty,
                signature,
                expr.args,
                expr.vararg,
                expr.kws,
            )
        tname = expr.target
        if tname is not None:
            from numba.core.target_extension import resolve_dispatcher_from_str

            disp = resolve_dispatcher_from_str(tname)
            hw_ctx = disp.targetdescr.target_context
            impl = hw_ctx.get_function(fnty, signature)
        else:
            impl = self.context.get_function(fnty, signature)
        if signature.recvr:
            # The "self" object is passed as the function object
            # for bounded function
            the_self = self.loadvar(expr.func.name)
            # Prepend the self reference
            argvals = [the_self] + list(argvals)

        res = impl(self.builder, argvals, self.loc)
        return res

    def lower_expr(self, resty, expr):
        if expr.op == "binop":
            return self.lower_binop(resty, expr, expr.fn)
        elif expr.op == "inplace_binop":
            lty = self.typeof(expr.lhs.name)
            if lty.mutable:
                return self.lower_binop(resty, expr, expr.fn)
            else:
                # inplace operators on non-mutable types reuse the same
                # definition as the corresponding copying operators.)
                return self.lower_binop(resty, expr, expr.immutable_fn)
        elif expr.op == "unary":
            val = self.loadvar(expr.value.name)
            typ = self.typeof(expr.value.name)
            func_ty = self.context.typing_context.resolve_value_type(expr.fn)
            # Get function
            signature = self.fndesc.calltypes[expr]
            impl = self.context.get_function(func_ty, signature)
            # Convert argument to match
            val = self.context.cast(self.builder, val, typ, signature.args[0])
            res = impl(self.builder, [val])
            res = self.context.cast(
                self.builder, res, signature.return_type, resty
            )
            return res

        elif expr.op == "call":
            res = self.lower_call(resty, expr)
            return res

        elif expr.op == "pair_first":
            val = self.loadvar(expr.value.name)
            ty = self.typeof(expr.value.name)
            res = self.context.pair_first(self.builder, val, ty)
            self.incref(resty, res)
            return res

        elif expr.op == "pair_second":
            val = self.loadvar(expr.value.name)
            ty = self.typeof(expr.value.name)
            res = self.context.pair_second(self.builder, val, ty)
            self.incref(resty, res)
            return res

        elif expr.op in ("getiter", "iternext"):
            val = self.loadvar(expr.value.name)
            ty = self.typeof(expr.value.name)
            signature = self.fndesc.calltypes[expr]
            impl = self.context.get_function(expr.op, signature)
            [fty] = signature.args
            castval = self.context.cast(self.builder, val, ty, fty)
            res = impl(self.builder, (castval,))
            res = self.context.cast(
                self.builder, res, signature.return_type, resty
            )
            return res

        elif expr.op == "exhaust_iter":
            val = self.loadvar(expr.value.name)
            ty = self.typeof(expr.value.name)
            # Unpack optional
            if isinstance(ty, types.Optional):
                val = self.context.cast(self.builder, val, ty, ty.type)
                ty = ty.type

            # If we have a tuple, we needn't do anything
            # (and we can't iterate over the heterogeneous ones).
            if isinstance(ty, types.BaseTuple):
                assert ty == resty
                self.incref(ty, val)
                return val

            itemty = ty.iterator_type.yield_type
            tup = self.context.get_constant_undef(resty)
            pairty = types.Pair(itemty, types.boolean)
            getiter_sig = typing.signature(ty.iterator_type, ty)
            getiter_impl = self.context.get_function("getiter", getiter_sig)
            iternext_sig = typing.signature(pairty, ty.iterator_type)
            iternext_impl = self.context.get_function("iternext", iternext_sig)
            iterobj = getiter_impl(self.builder, (val,))
            # We call iternext() as many times as desired (`expr.count`).
            for i in range(expr.count):
                pair = iternext_impl(self.builder, (iterobj,))
                is_valid = self.context.pair_second(self.builder, pair, pairty)
                with cgutils.if_unlikely(
                    self.builder, self.builder.not_(is_valid)
                ):
                    self.return_exception(ValueError, loc=self.loc)
                item = self.context.pair_first(self.builder, pair, pairty)
                tup = self.builder.insert_value(tup, item, i)

            # Call iternext() once more to check that the iterator
            # is exhausted.
            pair = iternext_impl(self.builder, (iterobj,))
            is_valid = self.context.pair_second(self.builder, pair, pairty)
            with cgutils.if_unlikely(self.builder, is_valid):
                self.return_exception(ValueError, loc=self.loc)

            self.decref(ty.iterator_type, iterobj)
            return tup

        elif expr.op == "getattr":
            val = self.loadvar(expr.value.name)
            ty = self.typeof(expr.value.name)

            if isinstance(resty, types.BoundFunction):
                # if we are getting out a method, assume we have typed this
                # properly and just build a bound function object
                casted = self.context.cast(self.builder, val, ty, resty.this)
                res = self.context.get_bound_function(
                    self.builder, casted, resty.this
                )
                self.incref(resty, res)
                return res
            else:
                impl = self.context.get_getattr(ty, expr.attr)
                attrty = self.context.typing_context.resolve_getattr(
                    ty, expr.attr
                )

                if impl is None:
                    # ignore the attribute
                    return self.context.get_dummy_value()
                else:
                    res = impl(self.context, self.builder, ty, val, expr.attr)

                # Cast the attribute type to the expected output type
                res = self.context.cast(self.builder, res, attrty, resty)
                return res

        elif expr.op == "static_getitem":
            signature = typing.signature(
                resty,
                self.typeof(expr.value.name),
                _lit_or_omitted(expr.index),
            )
            try:
                # Both get_function() and the returned implementation can
                # raise NotImplementedError if the types aren't supported
                impl = self.context.get_function("static_getitem", signature)
                return impl(
                    self.builder, (self.loadvar(expr.value.name), expr.index)
                )
            except NotImplementedError:
                if expr.index_var is None:
                    raise
                # Fall back on the generic getitem() implementation
                # for this type.
                signature = self.fndesc.calltypes[expr]
                return self.lower_getitem(
                    resty, expr, expr.value, expr.index_var, signature
                )
        elif expr.op == "typed_getitem":
            signature = typing.signature(
                resty,
                self.typeof(expr.value.name),
                self.typeof(expr.index.name),
            )
            impl = self.context.get_function("typed_getitem", signature)
            return impl(
                self.builder,
                (self.loadvar(expr.value.name), self.loadvar(expr.index.name)),
            )
        elif expr.op == "getitem":
            signature = self.fndesc.calltypes[expr]
            return self.lower_getitem(
                resty, expr, expr.value, expr.index, signature
            )

        elif expr.op == "build_tuple":
            itemvals = [self.loadvar(i.name) for i in expr.items]
            itemtys = [self.typeof(i.name) for i in expr.items]
            castvals = [
                self.context.cast(self.builder, val, fromty, toty)
                for val, toty, fromty in zip(itemvals, resty, itemtys)
            ]
            tup = self.context.make_tuple(self.builder, resty, castvals)
            self.incref(resty, tup)
            return tup

        elif expr.op == "build_list":
            itemvals = [self.loadvar(i.name) for i in expr.items]
            itemtys = [self.typeof(i.name) for i in expr.items]
            if isinstance(resty, types.LiteralList):
                castvals = [
                    self.context.cast(self.builder, val, fromty, toty)
                    for val, toty, fromty in zip(itemvals, resty.types, itemtys)
                ]
                tup = self.context.make_tuple(
                    self.builder, types.Tuple(resty.types), castvals
                )
                self.incref(resty, tup)
                return tup
            else:
                castvals = [
                    self.context.cast(self.builder, val, fromty, resty.dtype)
                    for val, fromty in zip(itemvals, itemtys)
                ]
                return self.context.build_list(self.builder, resty, castvals)

        elif expr.op == "build_set":
            # Insert in reverse order, as Python does
            items = expr.items[::-1]
            itemvals = [self.loadvar(i.name) for i in items]
            itemtys = [self.typeof(i.name) for i in items]
            castvals = [
                self.context.cast(self.builder, val, fromty, resty.dtype)
                for val, fromty in zip(itemvals, itemtys)
            ]
            return self.context.build_set(self.builder, resty, castvals)

        elif expr.op == "build_map":
            items = expr.items
            keys, values = [], []
            key_types, value_types = [], []
            for k, v in items:
                key = self.loadvar(k.name)
                keytype = self.typeof(k.name)
                val = self.loadvar(v.name)
                valtype = self.typeof(v.name)
                keys.append(key)
                values.append(val)
                key_types.append(keytype)
                value_types.append(valtype)
            return self.context.build_map(
                self.builder,
                resty,
                list(zip(key_types, value_types)),
                list(zip(keys, values)),
            )

        elif expr.op == "cast":
            val = self.loadvar(expr.value.name)
            ty = self.typeof(expr.value.name)
            castval = self.context.cast(self.builder, val, ty, resty)
            self.incref(resty, castval)
            return castval

        elif expr.op == "phi":
            raise LoweringError("PHI not stripped")

        elif expr.op == "null":
            return self.context.get_constant_null(resty)

        elif expr.op == "undef":
            # Numba does not raise an UnboundLocalError for undefined variables.
            # The variable is set to zero.
            return self.context.get_constant_null(resty)

        elif expr.op in self.context.special_ops:
            res = self.context.special_ops[expr.op](self, expr)
            return res

        raise NotImplementedError(expr)

    def _alloca_var(self, name, fetype):
        """
        Ensure the given variable has an allocated stack slot (if needed).
        """
        if name in self.varmap:
            # quit early
            return

        # If the name is used in multiple blocks or lowering with debuginfo...
        if (
            name not in self._singly_assigned_vars
        ) or self._disable_sroa_like_opt:
            # If not already defined, allocate it
            ptr = self.alloca(name, fetype)
            # Remember the pointer
            self.varmap[name] = ptr

    def getvar(self, name):
        """
        Get a pointer to the given variable's slot.
        """
        if not self._disable_sroa_like_opt:
            assert name not in self._blk_local_varmap
            assert name not in self._singly_assigned_vars
        if name not in self.varmap:
            # Allocate undefined variable as needed.
            # NOTE: Py3.12 use of LOAD_FAST_AND_CLEAR will allow variable be
            # referenced before it is defined.
            self._alloca_var(name, self.typeof(name))
        return self.varmap[name]

    def loadvar(self, name):
        """
        Load the given variable's value.
        """
        if name in self._blk_local_varmap and not self._disable_sroa_like_opt:
            return self._blk_local_varmap[name]
        ptr = self.getvar(name)

        # Don't associate debuginfo with the load for a function arg else it
        # creates instructions ahead of the first source line of the
        # function which then causes problems with breaking on the function
        # symbol (it hits the symbol, not the first line).
        if name in self.func_ir.arg_names:
            with debuginfo.suspend_emission(self.builder):
                return self.builder.load(ptr)
        else:
            return self.builder.load(ptr)

    def storevar(self, value, name, argidx=None):
        """
        Store the value into the given variable.
        """
        fetype = self.typeof(name)
        # Define if not already
        self._alloca_var(name, fetype)

        # Store variable
        if (
            name in self._singly_assigned_vars
            and not self._disable_sroa_like_opt
        ):
            self._blk_local_varmap[name] = value
        else:
            if argidx is None:
                # Clean up existing value stored in the variable, not needed
                # if it's an arg
                old = self.loadvar(name)
                self.decref(fetype, old)

            # stack stored variable
            ptr = self.getvar(name)
            if value.type != ptr.type.pointee:
                msg = (
                    "Storing {value.type} to ptr of {ptr.type.pointee} "
                    "('{name}'). FE type {fetype}"
                ).format(value=value, ptr=ptr, fetype=fetype, name=name)
                raise AssertionError(msg)

            # If this store is associated with an argument to the function (i.e.
            # store following reassemble from CC splatting structs as many args
            # to the function) then mark this variable as such.
            if argidx is not None:
                with debuginfo.suspend_emission(self.builder):
                    self.builder.store(value, ptr)
                loc = self.defn_loc  # the line with `def <func>`
                lltype = self.context.get_value_type(fetype)
                sizeof = self.context.get_abi_sizeof(lltype)
                datamodel = self.context.data_model_manager[fetype]
                self.debuginfo.mark_variable(
                    self.builder,
                    ptr,
                    name=name,
                    lltype=lltype,
                    size=sizeof,
                    line=loc.line,
                    datamodel=datamodel,
                    argidx=argidx,
                )
            else:
                self.builder.store(value, ptr)

    def delvar(self, name):
        """
        Delete the given variable.
        """
        fetype = self.typeof(name)

        # Out-of-order
        if (
            name not in self._blk_local_varmap
            and not self._disable_sroa_like_opt
        ):
            if name in self._singly_assigned_vars:
                self._singly_assigned_vars.discard(name)

        # Define if not already (may happen if the variable is deleted
        # at the beginning of a loop, but only set later in the loop)
        self._alloca_var(name, fetype)

        if name in self._blk_local_varmap and not self._disable_sroa_like_opt:
            llval = self._blk_local_varmap[name]
            self.decref(fetype, llval)
        else:
            ptr = self.getvar(name)
            self.decref(fetype, self.builder.load(ptr))
            # Zero-fill variable to avoid double frees on subsequent dels
            self.builder.store(llvm_ir.Constant(ptr.type.pointee, None), ptr)

    def alloca(self, name, type):
        lltype = self.context.get_value_type(type)
        datamodel = self.context.data_model_manager[type]
        return self.alloca_lltype(name, lltype, datamodel=datamodel)

    def alloca_lltype(self, name, lltype, datamodel=None):
        # Is user variable?
        is_uservar = not name.startswith("$")
        # Allocate space for variable
        aptr = cgutils.alloca_once(self.builder, lltype, name=name, zfill=False)

        # Emit debug info for user variable
        if is_uservar:
            # Don't associate debuginfo with the alloca for a function arg, this
            # is handled by the first store to the alloca so that repacking the
            # splatted args from the CC is dealt with.
            if name not in self.func_ir.arg_names:
                sizeof = self.context.get_abi_sizeof(lltype)
                self.debuginfo.mark_variable(
                    self.builder,
                    aptr,
                    name=name,
                    lltype=lltype,
                    size=sizeof,
                    line=self.loc.line,
                    datamodel=datamodel,
                )
        return aptr

    def incref(self, typ, val):
        if not self.context.enable_nrt:
            return

        self.context.nrt.incref(self.builder, typ, val)

    def decref(self, typ, val):
        if not self.context.enable_nrt:
            return

        # do not associate decref with "use", it creates "jumpy" line info as
        # the decrefs are usually where the ir.Del nodes are, which is at the
        # end of the block.
        with debuginfo.suspend_emission(self.builder):
            self.context.nrt.decref(self.builder, typ, val)


class CUDALower(Lower):
    def storevar(self, value, name, argidx=None):
        """
        Store the value into the given variable.
        """
        super().storevar(value, name, argidx)

        # Emit llvm.dbg.value instead of llvm.dbg.declare for local scalar
        # variables immediately after a store instruction.
        if (
            self.context.enable_debuginfo
            # Conditions used to elide stores in parent method
            and self.store_var_needed(name)
            # No emission of debuginfo for internal names
            and not name.startswith("$")
        ):
            # Emit debug value for user variable
            fetype = self.typeof(name)
            lltype = self.context.get_value_type(fetype)
            int_type = (llvm_ir.IntType,)
            real_type = llvm_ir.FloatType, llvm_ir.DoubleType
            if isinstance(lltype, int_type + real_type):
                src_name = name.split(".")[0]
                if src_name in self.poly_var_typ_map:
                    # Do not emit debug value on polymorphic type var
                    return
                # Emit debug value for scalar variable
                sizeof = self.context.get_abi_sizeof(lltype)
                datamodel = self.context.data_model_manager[fetype]
                line = self.loc.line if argidx is None else self.defn_loc.line
                self.debuginfo.update_variable(
                    self.builder,
                    value,
                    name,
                    lltype,
                    sizeof,
                    line,
                    datamodel,
                    argidx,
                )

    def pre_lower(self):
        """
        Called before lowering all blocks.
        """
        super().pre_lower()

        self.poly_var_typ_map = {}
        self.poly_var_loc_map = {}
        self.poly_var_set = set()
        self.poly_cleaned = False
        self.lastblk = max(self.blocks.keys())

        # When debug info is enabled, walk through function body and mark
        # variables with polymorphic types.
        if self.context.enable_debuginfo and self._disable_sroa_like_opt:
            poly_map = {}
            # pre-scan all blocks
            for block in self.blocks.values():
                for x in block.find_insts(ir.Assign):
                    if x.target.name.startswith("$"):
                        continue
                    ssa_name = x.target.name
                    src_name = ssa_name.split(".")[0]
                    # Check all the multi-versioned targets
                    if len(x.target.versioned_names) > 0:
                        fetype = self.typeof(ssa_name)
                        if src_name not in poly_map:
                            poly_map[src_name] = set()
                        # deduplicate polymorphic types
                        if isinstance(fetype, types.Literal):
                            fetype = fetype.literal_type
                        poly_map[src_name].add(fetype)
            # Filter out multi-versioned but single typed variables
            self.poly_var_typ_map = {
                k: v for k, v in poly_map.items() if len(v) > 1
            }

    def _alloca_var(self, name, fetype):
        """
        Ensure the given variable has an allocated stack slot (if needed).
        """
        # If the name is not handled yet and a store is needed
        if name not in self.varmap and self.store_var_needed(name):
            src_name = name.split(".")[0]
            if src_name in self.poly_var_typ_map:
                self.poly_var_set.add(name)
                if src_name not in self.poly_var_loc_map:
                    dtype = types.UnionType(self.poly_var_typ_map[src_name])
                    datamodel = self.context.data_model_manager[dtype]
                    # UnionType has sorted set of types, max at last index
                    maxsizetype = dtype.types[-1]
                    # Create a single element aggregate type
                    aggr_type = types.UniTuple(maxsizetype, 1)
                    lltype = self.context.get_value_type(aggr_type)
                    ptr = self.alloca_lltype(src_name, lltype, datamodel)
                    # save the location of the union type for polymorphic var
                    self.poly_var_loc_map[src_name] = ptr
                return

        super()._alloca_var(name, fetype)

    def store_var_needed(self, name):
        # Check the conditions used to elide stores in parent class,
        # e.g. in method storevar() and _alloca_var()
        return (
            # used in multiple blocks
            name not in self._singly_assigned_vars
            # lowering with debuginfo
            or self._disable_sroa_like_opt
        )

    def delvar(self, name):
        """
        Delete the given variable.
        """
        if name in self.poly_var_set:
            fetype = self.typeof(name)
            src_name = name.split(".")[0]
            ptr = self.poly_var_loc_map[src_name]
            self.decref(fetype, self.builder.load(ptr))
            if (
                self._cur_ir_block == self.blocks[self.lastblk]
                and not self.poly_cleaned
            ):
                # Zero-fill the debug union for polymorphic only
                # at the last block
                for v in self.poly_var_loc_map.values():
                    self.builder.store(
                        llvm_ir.Constant(v.type.pointee, None), v
                    )
                    self.poly_cleaned = True
            return

        super().delvar(name)

    def getvar(self, name):
        """
        Get a pointer to the given variable's slot.
        """
        if name in self.poly_var_set:
            src_name = name.split(".")[0]
            fetype = self.typeof(name)
            lltype = self.context.get_value_type(fetype)
            castptr = self.builder.bitcast(
                self.poly_var_loc_map[src_name], llvm_ir.PointerType(lltype)
            )
            return castptr
        else:
            return super().getvar(name)


def _lit_or_omitted(value):
    """Returns a Literal instance if the type of value is supported;
    otherwise, return `Omitted(value)`.
    """
    try:
        return types.literal(value)
    except LiteralTypingError:
        return types.Omitted(value)<|MERGE_RESOLUTION|>--- conflicted
+++ resolved
@@ -14,14 +14,9 @@
     generators,
     removerefctpass,
 )
-<<<<<<< HEAD
 from numba.cuda import debuginfo, cgutils, utils, typing
-from numba.cuda.core import ir_utils, targetconfig, funcdesc
-=======
-from numba.cuda import debuginfo, cgutils, utils
 from numba.cuda.core import ir_utils, targetconfig, funcdesc, config
 
->>>>>>> 974a0425
 from numba.core.errors import (
     LoweringError,
     new_error_context,
