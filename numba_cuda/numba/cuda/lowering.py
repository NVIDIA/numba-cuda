--- conflicted
+++ resolved
@@ -1,10 +1,3 @@
-<<<<<<< HEAD
-from numba.core.lowering import Lower
-from llvmlite import ir
-from numba.core import ir as numba_ir
-from numba.core import types
-from llvmlite.ir import Constant
-=======
 from collections import namedtuple, defaultdict
 import operator
 import warnings
@@ -1824,7 +1817,6 @@
         # end of the block.
         with debuginfo.suspend_emission(self.builder):
             self.context.nrt.decref(self.builder, typ, val)
->>>>>>> b13d062b
 
 
 class CUDALower(Lower):
@@ -1925,17 +1917,7 @@
                     ptr = self.alloca_lltype(src_name, lltype, datamodel)
                     # save the location of the union type for polymorphic var
                     self.poly_var_loc_map[src_name] = ptr
-<<<<<<< HEAD
                 return
-=======
-                # Any member of this union type shoud type cast ptr to fetype
-                lltype = self.context.get_value_type(fetype)
-                castptr = self.builder.bitcast(
-                    self.poly_var_loc_map[src_name], llvm_ir.PointerType(lltype)
-                )
-                # Remember the pointer
-                self.varmap[name] = castptr
->>>>>>> b13d062b
 
         super()._alloca_var(name, fetype)
 
@@ -1949,7 +1931,6 @@
             or self._disable_sroa_like_opt
         )
 
-<<<<<<< HEAD
     def delvar(self, name):
         """
         Delete the given variable.
@@ -1966,7 +1947,7 @@
                 # Zero-fill the debug union for polymorphic only
                 # at the last block
                 for v in self.poly_var_loc_map.values():
-                    self.builder.store(Constant(v.type.pointee, None), v)
+                    self.builder.store(llvm_ir.Constant(v.type.pointee, None), v)
                     self.poly_cleaned = True
             return
 
@@ -1981,12 +1962,11 @@
             fetype = self.typeof(name)
             lltype = self.context.get_value_type(fetype)
             castptr = self.builder.bitcast(
-                self.poly_var_loc_map[src_name], ir.PointerType(lltype)
+                self.poly_var_loc_map[src_name], llvm_ir.PointerType(lltype)
             )
             return castptr
         else:
             return super().getvar(name)
-=======
 
 def _lit_or_omitted(value):
     """Returns a Literal instance if the type of value is supported;
@@ -1995,5 +1975,4 @@
     try:
         return types.literal(value)
     except LiteralTypingError:
-        return types.Omitted(value)
->>>>>>> b13d062b
+        return types.Omitted(value)