--- conflicted
+++ resolved
@@ -15,16 +15,12 @@
 import re
 from warnings import warn
 
-<<<<<<< HEAD
-from abc import ABC, abstractmethod
-from typing import Any
-
-from numba import cuda, _dispatcher
-=======
+
 from numba.core import types, errors
 from numba.cuda import serialize, utils
 from numba import cuda
->>>>>>> 2567b288
+from abc import ABC
+from typing import Any
 
 from numba.core.compiler_lock import global_compiler_lock
 from numba.core.typeconv.rules import default_type_manager
@@ -548,8 +544,6 @@
                 ty, val = extension.prepare_args(
                     ty, val, stream=stream, retr=retr
                 )
-        elif handler := _arg_handlers.get(type(val)):
-            ty, val = handler.prepare_args(ty, val, stream=stream, retr=retr)
 
         if isinstance(ty, types.Array):
             devary = wrap_arg(val).to_device(retr, stream)
@@ -626,7 +620,8 @@
                 )
             except NotImplementedError:
                 raise NotImplementedError(ty, val)
-
+        elif handler := _arg_handlers.get(type(val)):
+            ty, val = handler.prepare_args(ty, val, stream=stream, retr=retr)
         else:
             raise NotImplementedError(ty, val)
 
@@ -2132,7 +2127,6 @@
         return dict(py_func=self.py_func, targetoptions=self.targetoptions)
 
 
-<<<<<<< HEAD
 class ArgHandlerBase(ABC):
     @abstractmethod
     def prepare_args(self, ty: Any, val: Any, **kwargs) -> Any:
@@ -2145,7 +2139,8 @@
         raise ValueError("handler must be an instance of ArgHandlerBase")
     for ty in handled_types:
         _arg_handlers[ty] = handler
-=======
+
+
 class LiftedCode(serialize.ReduceMixin, _MemoMixin, _DispatcherBase):
     """
     Implementation of the hidden dispatcher objects used for lifted code
@@ -2487,5 +2482,4 @@
 # Initialize typeof machinery
 _dispatcher.typeof_init(
     OmittedArg, dict((str(t), t._code) for t in types.number_domain)
-)
->>>>>>> 2567b288
+)