# SPDX-FileCopyrightText: Copyright (c) 2025 NVIDIA CORPORATION & AFFILIATES. All rights reserved.
# SPDX-License-Identifier: BSD-2-Clause

import numpy as np
import os
import sys
import ctypes
import collections
import functools
import types as pytypes
import weakref
import uuid
import re
from warnings import warn

<<<<<<< HEAD
from numba.core import compiler, types, typing, config, errors, entrypoints
from numba.cuda import serialize, utils
from numba.cuda.core.caching import Cache, CacheImpl, NullCache
from numba.core.compiler_lock import global_compiler_lock
from numba.core.typeconv.rules import default_type_manager
from numba.cuda.typing.templates import fold_arguments
=======
from numba import cuda, _dispatcher

from numba.core import types, typing, config
from numba.core.compiler_lock import global_compiler_lock
from numba.core.dispatcher import _DispatcherBase
from numba.core.errors import NumbaPerformanceWarning, TypingError
>>>>>>> 15fdfbc0
from numba.core.typing.typeof import Purpose, typeof

from numba.cuda import serialize, utils
from numba.cuda import types as cuda_types
from numba.cuda.api import get_current_device
from numba.cuda.args import wrap_arg
from numba.core.bytecode import get_code_object
from numba.cuda.compiler import (
    compile_cuda,
    CUDACompiler,
    kernel_fixup,
    compile_extra,
)
from numba.cuda.core import sigutils
from numba.cuda.flags import Flags
from numba.cuda.cudadrv import driver, nvvm
from numba.cuda.locks import module_init_lock
from numba.cuda.core.caching import Cache, CacheImpl, NullCache
from numba.cuda.descriptor import cuda_target
from numba.cuda.errors import (
    missing_launch_config_msg,
    normalize_kernel_dimensions,
)
from numba.cuda.typing.templates import fold_arguments
from numba.cuda.cudadrv.linkable_code import LinkableCode
from numba.cuda.cudadrv.devices import get_context
from numba.cuda.memory_management.nrt import rtsys, NRT_LIBRARY

<<<<<<< HEAD
from numba import cuda
from numba.cuda.cext import _dispatcher

from warnings import warn
=======
>>>>>>> 15fdfbc0

cuda_fp16_math_funcs = [
    "hsin",
    "hcos",
    "hlog",
    "hlog10",
    "hlog2",
    "hexp",
    "hexp10",
    "hexp2",
    "hsqrt",
    "hrsqrt",
    "hfloor",
    "hceil",
    "hrcp",
    "hrint",
    "htrunc",
    "hdiv",
]

reshape_funcs = ["nocopy_empty_reshape", "numba_attempt_nocopy_reshape"]


class _Kernel(serialize.ReduceMixin):
    """
    CUDA Kernel specialized for a given set of argument types. When called, this
    object launches the kernel on the device.
    """

    NRT_functions = [
        "NRT_Allocate",
        "NRT_MemInfo_init",
        "NRT_MemInfo_new",
        "NRT_Free",
        "NRT_dealloc",
        "NRT_MemInfo_destroy",
        "NRT_MemInfo_call_dtor",
        "NRT_MemInfo_data_fast",
        "NRT_MemInfo_alloc_aligned",
        "NRT_Allocate_External",
        "NRT_decref",
        "NRT_incref",
    ]

    @global_compiler_lock
    def __init__(
        self,
        py_func,
        argtypes,
        link=None,
        debug=False,
        lineinfo=False,
        inline=False,
        forceinline=False,
        fastmath=False,
        extensions=None,
        max_registers=None,
        lto=False,
        opt=True,
        device=False,
        launch_bounds=None,
    ):
        if device:
            raise RuntimeError("Cannot compile a device function as a kernel")

        super().__init__()

        # _DispatcherBase.nopython_signatures() expects this attribute to be
        # present, because it assumes an overload is a CompileResult. In the
        # CUDA target, _Kernel instances are stored instead, so we provide this
        # attribute here to avoid duplicating nopython_signatures() in the CUDA
        # target with slight modifications.
        self.objectmode = False

        # The finalizer constructed by _DispatcherBase._make_finalizer also
        # expects overloads to be a CompileResult. It uses the entry_point to
        # remove a CompileResult from a target context. However, since we never
        # insert kernels into a target context (there is no need because they
        # cannot be called by other functions, only through the dispatcher) it
        # suffices to pretend we have an entry point of None.
        self.entry_point = None

        self.py_func = py_func
        self.argtypes = argtypes
        self.debug = debug
        self.lineinfo = lineinfo
        self.extensions = extensions or []
        self.launch_bounds = launch_bounds

        nvvm_options = {"fastmath": fastmath, "opt": 3 if opt else 0}

        if debug:
            nvvm_options["g"] = None

        cc = get_current_device().compute_capability

        cres = compile_cuda(
            self.py_func,
            types.void,
            self.argtypes,
            debug=self.debug,
            lineinfo=lineinfo,
            forceinline=forceinline,
            fastmath=fastmath,
            nvvm_options=nvvm_options,
            cc=cc,
            max_registers=max_registers,
            lto=lto,
        )
        tgt_ctx = cres.target_context
        lib = cres.library
        kernel = lib.get_function(cres.fndesc.llvm_func_name)
        lib._entry_name = cres.fndesc.llvm_func_name
        kernel_fixup(kernel, self.debug)
        nvvm.set_launch_bounds(kernel, launch_bounds)

        if not link:
            link = []

        asm = lib.get_asm_str()

        # The code library contains functions that require cooperative launch.
        self.cooperative = lib.use_cooperative
        # We need to link against cudadevrt if grid sync is being used.
        if self.cooperative:
            lib.needs_cudadevrt = True

        def link_to_library_functions(
            library_functions, library_path, prefix=None
        ):
            """
            Dynamically links to library functions by searching for their names
            in the specified library and linking to the corresponding source
            file.
            """
            if prefix is not None:
                library_functions = [
                    f"{prefix}{fn}" for fn in library_functions
                ]

            found_functions = [fn for fn in library_functions if f"{fn}" in asm]

            if found_functions:
                basedir = os.path.dirname(os.path.abspath(__file__))
                source_file_path = os.path.join(basedir, library_path)
                link.append(source_file_path)

            return found_functions

        # Link to the helper library functions if needed
        link_to_library_functions(reshape_funcs, "reshape_funcs.cu")

        self.maybe_link_nrt(link, tgt_ctx, asm)

        for filepath in link:
            lib.add_linking_file(filepath)

        # populate members
        self.entry_name = kernel.name
        self.signature = cres.signature
        self._type_annotation = cres.type_annotation
        self._codelibrary = lib
        self.call_helper = cres.call_helper

        # The following are referred to by the cache implementation. Note:
        # - There are no referenced environments in CUDA.
        # - Kernels don't have lifted code.
        self.target_context = tgt_ctx
        self.fndesc = cres.fndesc
        self.environment = cres.environment
        self._referenced_environments = []
        self.lifted = []

    def maybe_link_nrt(self, link, tgt_ctx, asm):
        """
        Add the NRT source code to the link if the neccesary conditions are met.
        NRT must be enabled for the CUDATargetContext, and either NRT functions
        must be detected in the kernel asm or an NRT enabled LinkableCode object
        must be passed.
        """

        if not tgt_ctx.enable_nrt:
            return

        all_nrt = "|".join(self.NRT_functions)
        pattern = (
            r"\.extern\s+\.func\s+(?:\s*\(.+\)\s*)?("
            + all_nrt
            + r")\s*\([^)]*\)\s*;"
        )
        link_nrt = False
        nrt_in_asm = re.findall(pattern, asm)
        if len(nrt_in_asm) > 0:
            link_nrt = True
        if not link_nrt:
            for file in link:
                if isinstance(file, LinkableCode):
                    if file.nrt:
                        link_nrt = True
                        break

        if link_nrt:
            link.append(NRT_LIBRARY)

    @property
    def library(self):
        return self._codelibrary

    @property
    def type_annotation(self):
        return self._type_annotation

    def _find_referenced_environments(self):
        return self._referenced_environments

    @property
    def codegen(self):
        return self.target_context.codegen()

    @property
    def argument_types(self):
        return tuple(self.signature.args)

    @classmethod
    def _rebuild(
        cls,
        cooperative,
        name,
        signature,
        codelibrary,
        debug,
        lineinfo,
        call_helper,
        extensions,
    ):
        """
        Rebuild an instance.
        """
        instance = cls.__new__(cls)
        # invoke parent constructor
        super(cls, instance).__init__()
        # populate members
        instance.entry_point = None
        instance.cooperative = cooperative
        instance.entry_name = name
        instance.signature = signature
        instance._type_annotation = None
        instance._codelibrary = codelibrary
        instance.debug = debug
        instance.lineinfo = lineinfo
        instance.call_helper = call_helper
        instance.extensions = extensions
        return instance

    def _reduce_states(self):
        """
        Reduce the instance for serialization.
        Compiled definitions are serialized in PTX form.
        Type annotation are discarded.
        Thread, block and shared memory configuration are serialized.
        Stream information is discarded.
        """
        return dict(
            cooperative=self.cooperative,
            name=self.entry_name,
            signature=self.signature,
            codelibrary=self._codelibrary,
            debug=self.debug,
            lineinfo=self.lineinfo,
            call_helper=self.call_helper,
            extensions=self.extensions,
        )

    @module_init_lock
    def initialize_once(self, mod):
        if not mod.initialized:
            mod.setup()

    def bind(self):
        """
        Force binding to current CUDA context
        """
        cufunc = self._codelibrary.get_cufunc()

        self.initialize_once(cufunc.module)

        if (
            hasattr(self, "target_context")
            and self.target_context.enable_nrt
            and config.CUDA_NRT_STATS
        ):
            rtsys.ensure_initialized()
            rtsys.set_memsys_to_module(cufunc.module)
            # We don't know which stream the kernel will be launched on, so
            # we force synchronize here.
            cuda.synchronize()

    @property
    def regs_per_thread(self):
        """
        The number of registers used by each thread for this kernel.
        """
        return self._codelibrary.get_cufunc().attrs.regs

    @property
    def const_mem_size(self):
        """
        The amount of constant memory used by this kernel.
        """
        return self._codelibrary.get_cufunc().attrs.const

    @property
    def shared_mem_per_block(self):
        """
        The amount of shared memory used per block for this kernel.
        """
        return self._codelibrary.get_cufunc().attrs.shared

    @property
    def max_threads_per_block(self):
        """
        The maximum allowable threads per block.
        """
        return self._codelibrary.get_cufunc().attrs.maxthreads

    @property
    def local_mem_per_thread(self):
        """
        The amount of local memory used per thread for this kernel.
        """
        return self._codelibrary.get_cufunc().attrs.local

    def inspect_llvm(self):
        """
        Returns the LLVM IR for this kernel.
        """
        return self._codelibrary.get_llvm_str()

    def inspect_asm(self, cc):
        """
        Returns the PTX code for this kernel.
        """
        return self._codelibrary.get_asm_str(cc=cc)

    def inspect_lto_ptx(self, cc):
        """
        Returns the PTX code for the external functions linked to this kernel.
        """
        return self._codelibrary.get_lto_ptx(cc=cc)

    def inspect_sass_cfg(self):
        """
        Returns the CFG of the SASS for this kernel.

        Requires nvdisasm to be available on the PATH.
        """
        return self._codelibrary.get_sass_cfg()

    def inspect_sass(self):
        """
        Returns the SASS code for this kernel.

        Requires nvdisasm to be available on the PATH.
        """
        return self._codelibrary.get_sass()

    def inspect_types(self, file=None):
        """
        Produce a dump of the Python source of this function annotated with the
        corresponding Numba IR and type information. The dump is written to
        *file*, or *sys.stdout* if *file* is *None*.
        """
        if self._type_annotation is None:
            raise ValueError("Type annotation is not available")

        if file is None:
            file = sys.stdout

        print("%s %s" % (self.entry_name, self.argument_types), file=file)
        print("-" * 80, file=file)
        print(self._type_annotation, file=file)
        print("=" * 80, file=file)

    def max_cooperative_grid_blocks(self, blockdim, dynsmemsize=0):
        """
        Calculates the maximum number of blocks that can be launched for this
        kernel in a cooperative grid in the current context, for the given block
        and dynamic shared memory sizes.

        :param blockdim: Block dimensions, either as a scalar for a 1D block, or
                         a tuple for 2D or 3D blocks.
        :param dynsmemsize: Dynamic shared memory size in bytes.
        :return: The maximum number of blocks in the grid.
        """
        ctx = get_context()
        cufunc = self._codelibrary.get_cufunc()

        if isinstance(blockdim, tuple):
            blockdim = functools.reduce(lambda x, y: x * y, blockdim)
        active_per_sm = ctx.get_active_blocks_per_multiprocessor(
            cufunc, blockdim, dynsmemsize
        )
        sm_count = ctx.device.MULTIPROCESSOR_COUNT
        return active_per_sm * sm_count

    def launch(self, args, griddim, blockdim, stream=0, sharedmem=0):
        # Prepare kernel
        cufunc = self._codelibrary.get_cufunc()

        if self.debug:
            excname = cufunc.name + "__errcode__"
            excmem, excsz = cufunc.module.get_global_symbol(excname)
            assert excsz == ctypes.sizeof(ctypes.c_int)
            excval = ctypes.c_int()
            excmem.memset(0, stream=stream)

        # Prepare arguments
        retr = []  # hold functors for writeback

        kernelargs = []
        for t, v in zip(self.argument_types, args):
            self._prepare_args(t, v, stream, retr, kernelargs)

        if driver.USE_NV_BINDING:
            stream_handle = stream and stream.handle.value or 0
        else:
            zero_stream = None
            stream_handle = stream and stream.handle or zero_stream

        # Invoke kernel
        driver.launch_kernel(
            cufunc.handle,
            *griddim,
            *blockdim,
            sharedmem,
            stream_handle,
            kernelargs,
            cooperative=self.cooperative,
        )

        if self.debug:
            driver.device_to_host(ctypes.addressof(excval), excmem, excsz)
            if excval.value != 0:
                # An error occurred
                def load_symbol(name):
                    mem, sz = cufunc.module.get_global_symbol(
                        "%s__%s__" % (cufunc.name, name)
                    )
                    val = ctypes.c_int()
                    driver.device_to_host(ctypes.addressof(val), mem, sz)
                    return val.value

                tid = [load_symbol("tid" + i) for i in "zyx"]
                ctaid = [load_symbol("ctaid" + i) for i in "zyx"]
                code = excval.value
                exccls, exc_args, loc = self.call_helper.get_exception(code)
                # Prefix the exception message with the source location
                if loc is None:
                    locinfo = ""
                else:
                    sym, filepath, lineno = loc
                    filepath = os.path.abspath(filepath)
                    locinfo = "In function %r, file %s, line %s, " % (
                        sym,
                        filepath,
                        lineno,
                    )
                # Prefix the exception message with the thread position
                prefix = "%stid=%s ctaid=%s" % (locinfo, tid, ctaid)
                if exc_args:
                    exc_args = ("%s: %s" % (prefix, exc_args[0]),) + exc_args[
                        1:
                    ]
                else:
                    exc_args = (prefix,)
                raise exccls(*exc_args)

        # retrieve auto converted arrays
        for wb in retr:
            wb()

    def _prepare_args(self, ty, val, stream, retr, kernelargs):
        """
        Convert arguments to ctypes and append to kernelargs
        """

        # map the arguments using any extension you've registered
        for extension in reversed(self.extensions):
            ty, val = extension.prepare_args(ty, val, stream=stream, retr=retr)

        if isinstance(ty, types.Array):
            devary = wrap_arg(val).to_device(retr, stream)
            c_intp = ctypes.c_ssize_t

            meminfo = ctypes.c_void_p(0)
            parent = ctypes.c_void_p(0)
            nitems = c_intp(devary.size)
            itemsize = c_intp(devary.dtype.itemsize)

            ptr = driver.device_pointer(devary)

            if driver.USE_NV_BINDING:
                ptr = int(ptr)

            data = ctypes.c_void_p(ptr)

            kernelargs.append(meminfo)
            kernelargs.append(parent)
            kernelargs.append(nitems)
            kernelargs.append(itemsize)
            kernelargs.append(data)
            for ax in range(devary.ndim):
                kernelargs.append(c_intp(devary.shape[ax]))
            for ax in range(devary.ndim):
                kernelargs.append(c_intp(devary.strides[ax]))

        elif isinstance(ty, types.CPointer):
            # Pointer arguments should be a pointer-sized integer
            kernelargs.append(ctypes.c_uint64(val))

        elif isinstance(ty, types.Integer):
            cval = getattr(ctypes, "c_%s" % ty)(val)
            kernelargs.append(cval)

        elif ty == types.float16:
            cval = ctypes.c_uint16(np.float16(val).view(np.uint16))
            kernelargs.append(cval)

        elif ty == types.float64:
            cval = ctypes.c_double(val)
            kernelargs.append(cval)

        elif ty == types.float32:
            cval = ctypes.c_float(val)
            kernelargs.append(cval)

        elif ty == types.boolean:
            cval = ctypes.c_uint8(int(val))
            kernelargs.append(cval)

        elif ty == types.complex64:
            kernelargs.append(ctypes.c_float(val.real))
            kernelargs.append(ctypes.c_float(val.imag))

        elif ty == types.complex128:
            kernelargs.append(ctypes.c_double(val.real))
            kernelargs.append(ctypes.c_double(val.imag))

        elif isinstance(ty, (types.NPDatetime, types.NPTimedelta)):
            kernelargs.append(ctypes.c_int64(val.view(np.int64)))

        elif isinstance(ty, types.Record):
            devrec = wrap_arg(val).to_device(retr, stream)
            ptr = devrec.device_ctypes_pointer
            kernelargs.append(ptr)

        elif isinstance(ty, types.BaseTuple):
            assert len(ty) == len(val)
            for t, v in zip(ty, val):
                self._prepare_args(t, v, stream, retr, kernelargs)

        elif isinstance(ty, types.EnumMember):
            try:
                self._prepare_args(
                    ty.dtype, val.value, stream, retr, kernelargs
                )
            except NotImplementedError:
                raise NotImplementedError(ty, val)

        else:
            raise NotImplementedError(ty, val)


class ForAll(object):
    def __init__(self, dispatcher, ntasks, tpb, stream, sharedmem):
        if ntasks < 0:
            raise ValueError(
                "Can't create ForAll with negative task count: %s" % ntasks
            )
        self.dispatcher = dispatcher
        self.ntasks = ntasks
        self.thread_per_block = tpb
        self.stream = stream
        self.sharedmem = sharedmem

    def __call__(self, *args):
        if self.ntasks == 0:
            return

        if self.dispatcher.specialized:
            specialized = self.dispatcher
        else:
            specialized = self.dispatcher.specialize(*args)
        blockdim = self._compute_thread_per_block(specialized)
        griddim = (self.ntasks + blockdim - 1) // blockdim

        return specialized[griddim, blockdim, self.stream, self.sharedmem](
            *args
        )

    def _compute_thread_per_block(self, dispatcher):
        tpb = self.thread_per_block
        # Prefer user-specified config
        if tpb != 0:
            return tpb
        # Else, ask the driver to give a good config
        else:
            ctx = get_context()
            # Dispatcher is specialized, so there's only one definition - get
            # it so we can get the cufunc from the code library
            kernel = next(iter(dispatcher.overloads.values()))
            kwargs = dict(
                func=kernel._codelibrary.get_cufunc(),
                b2d_func=0,  # dynamic-shared memory is constant to blksz
                memsize=self.sharedmem,
                blocksizelimit=1024,
            )
            _, tpb = ctx.get_max_potential_block_size(**kwargs)
            return tpb


class _LaunchConfiguration:
    def __init__(self, dispatcher, griddim, blockdim, stream, sharedmem):
        self.dispatcher = dispatcher
        self.griddim = griddim
        self.blockdim = blockdim
        self.stream = stream
        self.sharedmem = sharedmem

        if (
            config.CUDA_LOW_OCCUPANCY_WARNINGS
            and not config.DISABLE_PERFORMANCE_WARNINGS
        ):
            # Warn when the grid has fewer than 128 blocks. This number is
            # chosen somewhat heuristically - ideally the minimum is 2 times
            # the number of SMs, but the number of SMs varies between devices -
            # some very small GPUs might only have 4 SMs, but an H100-SXM5 has
            # 132. In general kernels should be launched with large grids
            # (hundreds or thousands of blocks), so warning when fewer than 128
            # blocks are used will likely catch most beginner errors, where the
            # grid tends to be very small (single-digit or low tens of blocks).
            min_grid_size = 128
            grid_size = griddim[0] * griddim[1] * griddim[2]
            if grid_size < min_grid_size:
                msg = (
                    f"Grid size {grid_size} will likely result in GPU "
                    "under-utilization due to low occupancy."
                )
                warn(errors.NumbaPerformanceWarning(msg))

    def __call__(self, *args):
        return self.dispatcher.call(
            args, self.griddim, self.blockdim, self.stream, self.sharedmem
        )


class CUDACacheImpl(CacheImpl):
    def reduce(self, kernel):
        return kernel._reduce_states()

    def rebuild(self, target_context, payload):
        return _Kernel._rebuild(**payload)

    def check_cachable(self, cres):
        # CUDA Kernels are always cachable - the reasons for an entity not to
        # be cachable are:
        #
        # - The presence of lifted loops, or
        # - The presence of dynamic globals.
        #
        # neither of which apply to CUDA kernels.
        return True


class CUDACache(Cache):
    """
    Implements a cache that saves and loads CUDA kernels and compile results.
    """

    _impl_class = CUDACacheImpl

    def load_overload(self, sig, target_context):
        # Loading an overload refreshes the context to ensure it is
        # initialized. To initialize the correct (i.e. CUDA) target, we need to
        # enforce that the current target is the CUDA target.
        from numba.core.target_extension import target_override

        with target_override("cuda"):
            return super().load_overload(sig, target_context)


class OmittedArg(object):
    """
    A placeholder for omitted arguments with a default value.
    """

    def __init__(self, value):
        self.value = value

    def __repr__(self):
        return "omitted arg(%r)" % (self.value,)

    @property
    def _numba_type_(self):
        return types.Omitted(self.value)


class CompilingCounter(object):
    """
    A simple counter that increment in __enter__ and decrement in __exit__.
    """

    def __init__(self):
        self.counter = 0

    def __enter__(self):
        assert self.counter >= 0
        self.counter += 1

    def __exit__(self, *args, **kwargs):
        self.counter -= 1
        assert self.counter >= 0

    def __bool__(self):
        return self.counter > 0

    __nonzero__ = __bool__


class _DispatcherBase(_dispatcher.Dispatcher):
    """
    Common base class for dispatcher Implementations.
    """

    __numba__ = "py_func"

    def __init__(
        self, arg_count, py_func, pysig, can_fallback, exact_match_required
    ):
        self._tm = default_type_manager

        # A mapping of signatures to compile results
        self.overloads = collections.OrderedDict()

        self.py_func = py_func
        # other parts of Numba assume the old Python 2 name for code object
        self.func_code = get_code_object(py_func)
        # but newer python uses a different name
        self.__code__ = self.func_code
        # a place to keep an active reference to the types of the active call
        self._types_active_call = set()
        # Default argument values match the py_func
        self.__defaults__ = py_func.__defaults__

        argnames = tuple(pysig.parameters)
        default_values = self.py_func.__defaults__ or ()
        defargs = tuple(OmittedArg(val) for val in default_values)
        try:
            lastarg = list(pysig.parameters.values())[-1]
        except IndexError:
            has_stararg = False
        else:
            has_stararg = lastarg.kind == lastarg.VAR_POSITIONAL
        _dispatcher.Dispatcher.__init__(
            self,
            self._tm.get_pointer(),
            arg_count,
            self._fold_args,
            argnames,
            defargs,
            can_fallback,
            has_stararg,
            exact_match_required,
        )

        self.doc = py_func.__doc__
        self._compiling_counter = CompilingCounter()
        weakref.finalize(self, self._make_finalizer())

    def _compilation_chain_init_hook(self):
        """
        This will be called ahead of any part of compilation taking place (this
        even includes being ahead of working out the types of the arguments).
        This permits activities such as initialising extension entry points so
        that the compiler knows about additional externally defined types etc
        before it does anything.
        """
        entrypoints.init_all()

    def _reset_overloads(self):
        self._clear()
        self.overloads.clear()

    def _make_finalizer(self):
        """
        Return a finalizer function that will release references to
        related compiled functions.
        """
        overloads = self.overloads
        targetctx = self.targetctx

        # Early-bind utils.shutting_down() into the function's local namespace
        # (see issue #689)
        def finalizer(shutting_down=utils.shutting_down):
            # The finalizer may crash at shutdown, skip it (resources
            # will be cleared by the process exiting, anyway).
            if shutting_down():
                return
            # This function must *not* hold any reference to self:
            # we take care to bind the necessary objects in the closure.
            for cres in overloads.values():
                try:
                    targetctx.remove_user_function(cres.entry_point)
                except KeyError:
                    pass

        return finalizer

    @property
    def signatures(self):
        """
        Returns a list of compiled function signatures.
        """
        return list(self.overloads)

    @property
    def nopython_signatures(self):
        return [
            cres.signature
            for cres in self.overloads.values()
            if not cres.objectmode
        ]

    def disable_compile(self, val=True):
        """Disable the compilation of new signatures at call time."""
        # If disabling compilation then there must be at least one signature
        assert (not val) or len(self.signatures) > 0
        self._can_compile = not val

    def add_overload(self, cres):
        args = tuple(cres.signature.args)
        sig = [a._code for a in args]
        self._insert(sig, cres.entry_point, cres.objectmode)
        self.overloads[args] = cres

    def fold_argument_types(self, args, kws):
        return self._compiler.fold_argument_types(args, kws)

    def get_call_template(self, args, kws):
        """
        Get a typing.ConcreteTemplate for this dispatcher and the given
        *args* and *kws* types.  This allows to resolve the return type.

        A (template, pysig, args, kws) tuple is returned.
        """
        # XXX how about a dispatcher template class automating the
        # following?

        # Fold keyword arguments and resolve default values
        pysig, args = self._compiler.fold_argument_types(args, kws)
        kws = {}
        # Ensure an overload is available
        if self._can_compile:
            self.compile(tuple(args))

        # Create function type for typing
        func_name = self.py_func.__name__
        name = "CallTemplate({0})".format(func_name)
        # The `key` isn't really used except for diagnosis here,
        # so avoid keeping a reference to `cfunc`.
        call_template = typing.make_concrete_template(
            name, key=func_name, signatures=self.nopython_signatures
        )
        return call_template, pysig, args, kws

    def get_overload(self, sig):
        """
        Return the compiled function for the given signature.
        """
        args, return_type = sigutils.normalize_signature(sig)
        return self.overloads[tuple(args)].entry_point

    @property
    def is_compiling(self):
        """
        Whether a specialization is currently being compiled.
        """
        return self._compiling_counter

    def _compile_for_args(self, *args, **kws):
        """
        For internal use.  Compile a specialized version of the function
        for the given *args* and *kws*, and return the resulting callable.
        """
        assert not kws
        # call any initialisation required for the compilation chain (e.g.
        # extension point registration).
        self._compilation_chain_init_hook()

        def error_rewrite(e, issue_type):
            """
            Rewrite and raise Exception `e` with help supplied based on the
            specified issue_type.
            """
            if config.SHOW_HELP:
                help_msg = errors.error_extras[issue_type]
                e.patch_message("\n".join((str(e).rstrip(), help_msg)))
            if config.FULL_TRACEBACKS:
                raise e
            else:
                raise e.with_traceback(None)

        argtypes = []
        for a in args:
            if isinstance(a, OmittedArg):
                argtypes.append(types.Omitted(a.value))
            else:
                argtypes.append(self.typeof_pyval(a))

        return_val = None
        try:
            return_val = self.compile(tuple(argtypes))
        except errors.ForceLiteralArg as e:
            # Received request for compiler re-entry with the list of arguments
            # indicated by e.requested_args.
            # First, check if any of these args are already Literal-ized
            already_lit_pos = [
                i
                for i in e.requested_args
                if isinstance(args[i], types.Literal)
            ]
            if already_lit_pos:
                # Abort compilation if any argument is already a Literal.
                # Letting this continue will cause infinite compilation loop.
                m = (
                    "Repeated literal typing request.\n"
                    "{}.\n"
                    "This is likely caused by an error in typing. "
                    "Please see nested and suppressed exceptions."
                )
                info = ", ".join(
                    "Arg #{} is {}".format(i, args[i])
                    for i in sorted(already_lit_pos)
                )
                raise errors.CompilerError(m.format(info))
            # Convert requested arguments into a Literal.
            args = [
                (types.literal if i in e.requested_args else lambda x: x)(
                    args[i]
                )
                for i, v in enumerate(args)
            ]
            # Re-enter compilation with the Literal-ized arguments
            return_val = self._compile_for_args(*args)

        except errors.TypingError as e:
            # Intercept typing error that may be due to an argument
            # that failed inferencing as a Numba type
            failed_args = []
            for i, arg in enumerate(args):
                val = arg.value if isinstance(arg, OmittedArg) else arg
                try:
                    tp = typeof(val, Purpose.argument)
                except ValueError as typeof_exc:
                    failed_args.append((i, str(typeof_exc)))
                else:
                    if tp is None:
                        failed_args.append(
                            (i, f"cannot determine Numba type of value {val}")
                        )
            if failed_args:
                # Patch error message to ease debugging
                args_str = "\n".join(
                    f"- argument {i}: {err}" for i, err in failed_args
                )
                msg = (
                    f"{str(e).rstrip()} \n\nThis error may have been caused "
                    f"by the following argument(s):\n{args_str}\n"
                )
                e.patch_message(msg)

            error_rewrite(e, "typing")
        except errors.UnsupportedError as e:
            # Something unsupported is present in the user code, add help info
            error_rewrite(e, "unsupported_error")
        except (
            errors.NotDefinedError,
            errors.RedefinedError,
            errors.VerificationError,
        ) as e:
            # These errors are probably from an issue with either the code
            # supplied being syntactically or otherwise invalid
            error_rewrite(e, "interpreter")
        except errors.ConstantInferenceError as e:
            # this is from trying to infer something as constant when it isn't
            # or isn't supported as a constant
            error_rewrite(e, "constant_inference")
        except Exception as e:
            if config.SHOW_HELP:
                if hasattr(e, "patch_message"):
                    help_msg = errors.error_extras["reportable"]
                    e.patch_message("\n".join((str(e).rstrip(), help_msg)))
            # ignore the FULL_TRACEBACKS config, this needs reporting!
            raise e
        finally:
            self._types_active_call.clear()
        return return_val

    def inspect_llvm(self, signature=None):
        """Get the LLVM intermediate representation generated by compilation.

        Parameters
        ----------
        signature : tuple of numba types, optional
            Specify a signature for which to obtain the LLVM IR. If None, the
            IR is returned for all available signatures.

        Returns
        -------
        llvm : dict[signature, str] or str
            Either the LLVM IR string for the specified signature, or, if no
            signature was given, a dictionary mapping signatures to LLVM IR
            strings.
        """
        if signature is not None:
            lib = self.overloads[signature].library
            return lib.get_llvm_str()

        return dict((sig, self.inspect_llvm(sig)) for sig in self.signatures)

    def inspect_asm(self, signature=None):
        """Get the generated assembly code.

        Parameters
        ----------
        signature : tuple of numba types, optional
            Specify a signature for which to obtain the assembly code. If
            None, the assembly code is returned for all available signatures.

        Returns
        -------
        asm : dict[signature, str] or str
            Either the assembly code for the specified signature, or, if no
            signature was given, a dictionary mapping signatures to assembly
            code.
        """
        if signature is not None:
            lib = self.overloads[signature].library
            return lib.get_asm_str()

        return dict((sig, self.inspect_asm(sig)) for sig in self.signatures)

    def inspect_types(
        self, file=None, signature=None, pretty=False, style="default", **kwargs
    ):
        """Print/return Numba intermediate representation (IR)-annotated code.

        Parameters
        ----------
        file : file-like object, optional
            File to which to print. Defaults to sys.stdout if None. Must be
            None if ``pretty=True``.
        signature : tuple of numba types, optional
            Print/return the intermediate representation for only the given
            signature. If None, the IR is printed for all available signatures.
        pretty : bool, optional
            If True, an Annotate object will be returned that can render the
            IR with color highlighting in Jupyter and IPython. ``file`` must
            be None if ``pretty`` is True. Additionally, the ``pygments``
            library must be installed for ``pretty=True``.
        style : str, optional
            Choose a style for rendering. Ignored if ``pretty`` is ``False``.
            This is directly consumed by ``pygments`` formatters. To see a
            list of available styles, import ``pygments`` and run
            ``list(pygments.styles.get_all_styles())``.

        Returns
        -------
        annotated : Annotate object, optional
            Only returned if ``pretty=True``, otherwise this function is only
            used for its printing side effect. If ``pretty=True``, an Annotate
            object is returned that can render itself in Jupyter and IPython.
        """
        overloads = self.overloads
        if signature is not None:
            overloads = {signature: self.overloads[signature]}

        if not pretty:
            if file is None:
                file = sys.stdout

            for ver, res in overloads.items():
                print("%s %s" % (self.py_func.__name__, ver), file=file)
                print("-" * 80, file=file)
                print(res.type_annotation, file=file)
                print("=" * 80, file=file)
        else:
            if file is not None:
                raise ValueError("`file` must be None if `pretty=True`")
            from numba.core.annotations.pretty_annotate import Annotate

            return Annotate(self, signature=signature, style=style)

    def inspect_cfg(self, signature=None, show_wrapper=None, **kwargs):
        """
        For inspecting the CFG of the function.

        By default the CFG of the user function is shown.  The *show_wrapper*
        option can be set to "python" or "cfunc" to show the python wrapper
        function or the *cfunc* wrapper function, respectively.

        Parameters accepted in kwargs
        -----------------------------
        filename : string, optional
            the name of the output file, if given this will write the output to
            filename
        view : bool, optional
            whether to immediately view the optional output file
        highlight : bool, set, dict, optional
            what, if anything, to highlight, options are:
            { incref : bool, # highlight NRT_incref calls
              decref : bool, # highlight NRT_decref calls
              returns : bool, # highlight exits which are normal returns
              raises : bool, # highlight exits which are from raise
              meminfo : bool, # highlight calls to NRT*meminfo
              branches : bool, # highlight true/false branches
             }
            Default is True which sets all of the above to True. Supplying a set
            of strings is also accepted, these are interpreted as key:True with
            respect to the above dictionary. e.g. {'incref', 'decref'} would
            switch on highlighting on increfs and decrefs.
        interleave: bool, set, dict, optional
            what, if anything, to interleave in the LLVM IR, options are:
            { python: bool # interleave python source code with the LLVM IR
              lineinfo: bool # interleave line information markers with the LLVM
                             # IR
            }
            Default is True which sets all of the above to True. Supplying a set
            of strings is also accepted, these are interpreted as key:True with
            respect to the above dictionary. e.g. {'python',} would
            switch on interleaving of python source code in the LLVM IR.
        strip_ir : bool, optional
            Default is False. If set to True all LLVM IR that is superfluous to
            that requested in kwarg `highlight` will be removed.
        show_key : bool, optional
            Default is True. Create a "key" for the highlighting in the rendered
            CFG.
        fontsize : int, optional
            Default is 8. Set the fontsize in the output to this value.
        """
        if signature is not None:
            cres = self.overloads[signature]
            lib = cres.library
            if show_wrapper == "python":
                fname = cres.fndesc.llvm_cpython_wrapper_name
            elif show_wrapper == "cfunc":
                fname = cres.fndesc.llvm_cfunc_wrapper_name
            else:
                fname = cres.fndesc.mangled_name
            return lib.get_function_cfg(fname, py_func=self.py_func, **kwargs)

        return dict(
            (sig, self.inspect_cfg(sig, show_wrapper=show_wrapper))
            for sig in self.signatures
        )

    def inspect_disasm_cfg(self, signature=None):
        """
        For inspecting the CFG of the disassembly of the function.

        Requires python package: r2pipe
        Requires radare2 binary on $PATH.
        Notebook rendering requires python package: graphviz

        signature : tuple of Numba types, optional
            Print/return the disassembly CFG for only the given signatures.
            If None, the IR is printed for all available signatures.
        """
        if signature is not None:
            cres = self.overloads[signature]
            lib = cres.library
            return lib.get_disasm_cfg(cres.fndesc.mangled_name)

        return dict(
            (sig, self.inspect_disasm_cfg(sig)) for sig in self.signatures
        )

    def get_annotation_info(self, signature=None):
        """
        Gets the annotation information for the function specified by
        signature. If no signature is supplied a dictionary of signature to
        annotation information is returned.
        """
        signatures = self.signatures if signature is None else [signature]
        out = collections.OrderedDict()
        for sig in signatures:
            cres = self.overloads[sig]
            ta = cres.type_annotation
            key = (
                ta.func_id.filename + ":" + str(ta.func_id.firstlineno + 1),
                ta.signature,
            )
            out[key] = ta.annotate_raw()[key]
        return out

    def _explain_ambiguous(self, *args, **kws):
        """
        Callback for the C _Dispatcher object.
        """
        assert not kws, "kwargs not handled"
        args = tuple([self.typeof_pyval(a) for a in args])
        # The order here must be deterministic for testing purposes, which
        # is ensured by the OrderedDict.
        sigs = self.nopython_signatures
        # This will raise
        self.typingctx.resolve_overload(
            self.py_func, sigs, args, kws, allow_ambiguous=False
        )

    def _explain_matching_error(self, *args, **kws):
        """
        Callback for the C _Dispatcher object.
        """
        assert not kws, "kwargs not handled"
        args = [self.typeof_pyval(a) for a in args]
        msg = "No matching definition for argument type(s) %s" % ", ".join(
            map(str, args)
        )
        raise TypeError(msg)

    def _search_new_conversions(self, *args, **kws):
        """
        Callback for the C _Dispatcher object.
        Search for approximately matching signatures for the given arguments,
        and ensure the corresponding conversions are registered in the C++
        type manager.
        """
        assert not kws, "kwargs not handled"
        args = [self.typeof_pyval(a) for a in args]
        found = False
        for sig in self.nopython_signatures:
            conv = self.typingctx.install_possible_conversions(args, sig.args)
            if conv:
                found = True
        return found

    def __repr__(self):
        return "%s(%s)" % (type(self).__name__, self.py_func)

    def typeof_pyval(self, val):
        """
        Resolve the Numba type of Python value *val*.
        This is called from numba._dispatcher as a fallback if the native code
        cannot decide the type.
        """
        try:
            tp = typeof(val, Purpose.argument)
        except ValueError:
            tp = types.pyobject
        else:
            if tp is None:
                tp = types.pyobject
        self._types_active_call.add(tp)
        return tp

    def _callback_add_timer(self, duration, cres, lock_name):
        md = cres.metadata
        # md can be None when code is loaded from cache
        if md is not None:
            timers = md.setdefault("timers", {})
            if lock_name not in timers:
                # Only write if the metadata does not exist
                timers[lock_name] = duration
            else:
                msg = f"'{lock_name} metadata is already defined."
                raise AssertionError(msg)

    def _callback_add_compiler_timer(self, duration, cres):
        return self._callback_add_timer(
            duration, cres, lock_name="compiler_lock"
        )

    def _callback_add_llvm_timer(self, duration, cres):
        return self._callback_add_timer(duration, cres, lock_name="llvm_lock")


class _MemoMixin:
    __uuid = None
    # A {uuid -> instance} mapping, for deserialization
    _memo = weakref.WeakValueDictionary()
    # hold refs to last N functions deserialized, retaining them in _memo
    # regardless of whether there is another reference
    _recent = collections.deque(maxlen=config.FUNCTION_CACHE_SIZE)

    @property
    def _uuid(self):
        """
        An instance-specific UUID, to avoid multiple deserializations of
        a given instance.

        Note: this is lazily-generated, for performance reasons.
        """
        u = self.__uuid
        if u is None:
            u = str(uuid.uuid4())
            self._set_uuid(u)
        return u

    def _set_uuid(self, u):
        assert self.__uuid is None
        self.__uuid = u
        self._memo[u] = self
        self._recent.append(self)


_CompileStats = collections.namedtuple(
    "_CompileStats", ("cache_path", "cache_hits", "cache_misses")
)


class _FunctionCompiler(object):
    def __init__(self, py_func, targetdescr, targetoptions, pipeline_class):
        self.py_func = py_func
        self.targetdescr = targetdescr
        self.targetoptions = targetoptions
        self.locals = {}
        self.pysig = utils.pysignature(self.py_func)
        self.pipeline_class = pipeline_class
        # Remember key=(args, return_type) combinations that will fail
        # compilation to avoid compilation attempt on them.  The values are
        # the exceptions.
        self._failed_cache = {}

    def fold_argument_types(self, args, kws):
        """
        Given positional and named argument types, fold keyword arguments
        and resolve defaults by inserting types.Omitted() instances.

        A (pysig, argument types) tuple is returned.
        """

        def normal_handler(index, param, value):
            return value

        def default_handler(index, param, default):
            return types.Omitted(default)

        def stararg_handler(index, param, values):
            return types.StarArgTuple(values)

        # For now, we take argument values from the @jit function
        args = fold_arguments(
            self.pysig,
            args,
            kws,
            normal_handler,
            default_handler,
            stararg_handler,
        )
        return self.pysig, args

    def compile(self, args, return_type):
        status, retval = self._compile_cached(args, return_type)
        if status:
            return retval
        else:
            raise retval

    def _compile_cached(self, args, return_type):
        key = tuple(args), return_type
        try:
            return False, self._failed_cache[key]
        except KeyError:
            pass

        try:
            retval = self._compile_core(args, return_type)
        except errors.TypingError as e:
            self._failed_cache[key] = e
            return False, e
        else:
            return True, retval

    def _compile_core(self, args, return_type):
        flags = Flags()
        self.targetdescr.options.parse_as_flags(flags, self.targetoptions)
        flags = self._customize_flags(flags)

        impl = self._get_implementation(args, {})
        cres = compile_extra(
            self.targetdescr.typing_context,
            self.targetdescr.target_context,
            impl,
            args=args,
            return_type=return_type,
            flags=flags,
            locals=self.locals,
            pipeline_class=self.pipeline_class,
        )
        # Check typing error if object mode is used
        if cres.typing_error is not None and not flags.enable_pyobject:
            raise cres.typing_error
        return cres

    def get_globals_for_reduction(self):
        return serialize._get_function_globals_for_reduction(self.py_func)

    def _get_implementation(self, args, kws):
        return self.py_func

    def _customize_flags(self, flags):
        return flags


class CUDADispatcher(serialize.ReduceMixin, _MemoMixin, _DispatcherBase):
    """
    CUDA Dispatcher object. When configured and called, the dispatcher will
    specialize itself for the given arguments (if no suitable specialized
    version already exists) & compute capability, and launch on the device
    associated with the current context.

    Dispatcher objects are not to be constructed by the user, but instead are
    created using the :func:`numba.cuda.jit` decorator.
    """

    # Whether to fold named arguments and default values. Default values are
    # presently unsupported on CUDA, so we can leave this as False in all
    # cases.
    _fold_args = False

    targetdescr = cuda_target

    def __init__(self, py_func, targetoptions, pipeline_class=CUDACompiler):
        """
        Parameters
        ----------
        py_func: function object to be compiled
        targetoptions: dict, optional
            Target-specific config options.
        pipeline_class: type numba.compiler.CompilerBase
            The compiler pipeline type.
        """
        self.typingctx = self.targetdescr.typing_context
        self.targetctx = self.targetdescr.target_context

        pysig = utils.pysignature(py_func)
        arg_count = len(pysig.parameters)
        can_fallback = not targetoptions.get("nopython", False)

        _DispatcherBase.__init__(
            self,
            arg_count,
            py_func,
            pysig,
            can_fallback,
            exact_match_required=False,
        )

        functools.update_wrapper(self, py_func)

        self.targetoptions = targetoptions
        self._cache = NullCache()
        compiler_class = _FunctionCompiler
        self._compiler = compiler_class(
            py_func, self.targetdescr, targetoptions, pipeline_class
        )
        self._cache_hits = collections.Counter()
        self._cache_misses = collections.Counter()

        # The following properties are for specialization of CUDADispatchers. A
        # specialized CUDADispatcher is one that is compiled for exactly one
        # set of argument types, and bypasses some argument type checking for
        # faster kernel launches.

        # Is this a specialized dispatcher?
        self._specialized = False

        # If we produced specialized dispatchers, we cache them for each set of
        # argument types
        self.specializations = {}

    def dump(self, tab=""):
        print(
            f"{tab}DUMP {type(self).__name__}[{self.py_func.__name__}"
            f", type code={self._type._code}]"
        )
        for cres in self.overloads.values():
            cres.dump(tab=tab + "  ")
        print(f"{tab}END DUMP {type(self).__name__}[{self.py_func.__name__}]")

    @property
    def _numba_type_(self):
        return cuda_types.CUDADispatcher(self)

    def enable_caching(self):
        self._cache = CUDACache(self.py_func)

    def __get__(self, obj, objtype=None):
        """Allow a JIT function to be bound as a method to an object"""
        if obj is None:  # Unbound method
            return self
        else:  # Bound method
            return pytypes.MethodType(self, obj)

    @functools.lru_cache(maxsize=128)
    def configure(self, griddim, blockdim, stream=0, sharedmem=0):
        griddim, blockdim = normalize_kernel_dimensions(griddim, blockdim)
        return _LaunchConfiguration(self, griddim, blockdim, stream, sharedmem)

    def __getitem__(self, args):
        if len(args) not in [2, 3, 4]:
            raise ValueError("must specify at least the griddim and blockdim")
        return self.configure(*args)

    def forall(self, ntasks, tpb=0, stream=0, sharedmem=0):
        """Returns a 1D-configured dispatcher for a given number of tasks.

        This assumes that:

        - the kernel maps the Global Thread ID ``cuda.grid(1)`` to tasks on a
          1-1 basis.
        - the kernel checks that the Global Thread ID is upper-bounded by
          ``ntasks``, and does nothing if it is not.

        :param ntasks: The number of tasks.
        :param tpb: The size of a block. An appropriate value is chosen if this
                    parameter is not supplied.
        :param stream: The stream on which the configured dispatcher will be
                       launched.
        :param sharedmem: The number of bytes of dynamic shared memory required
                          by the kernel.
        :return: A configured dispatcher, ready to launch on a set of
                 arguments."""

        return ForAll(self, ntasks, tpb=tpb, stream=stream, sharedmem=sharedmem)

    @property
    def extensions(self):
        """
        A list of objects that must have a `prepare_args` function. When a
        specialized kernel is called, each argument will be passed through
        to the `prepare_args` (from the last object in this list to the
        first). The arguments to `prepare_args` are:

        - `ty` the numba type of the argument
        - `val` the argument value itself
        - `stream` the CUDA stream used for the current call to the kernel
        - `retr` a list of zero-arg functions that you may want to append
          post-call cleanup work to.

        The `prepare_args` function must return a tuple `(ty, val)`, which
        will be passed in turn to the next right-most `extension`. After all
        the extensions have been called, the resulting `(ty, val)` will be
        passed into Numba's default argument marshalling logic.
        """
        return self.targetoptions.get("extensions")

    def __call__(self, *args, **kwargs):
        # An attempt to launch an unconfigured kernel
        raise ValueError(missing_launch_config_msg)

    def call(self, args, griddim, blockdim, stream, sharedmem):
        """
        Compile if necessary and invoke this kernel with *args*.
        """
        if self.specialized:
            kernel = next(iter(self.overloads.values()))
        else:
            kernel = _dispatcher.Dispatcher._cuda_call(self, *args)

        kernel.launch(args, griddim, blockdim, stream, sharedmem)

    def _compile_for_args(self, *args, **kws):
        # Based on _DispatcherBase._compile_for_args.
        assert not kws
        argtypes = [self.typeof_pyval(a) for a in args]
        return self.compile(tuple(argtypes))

    def typeof_pyval(self, val):
        # Based on _DispatcherBase.typeof_pyval, but differs from it to support
        # the CUDA Array Interface.
        try:
            return typeof(val, Purpose.argument)
        except ValueError:
            if cuda.is_cuda_array(val):
                # When typing, we don't need to synchronize on the array's
                # stream - this is done when the kernel is launched.
                return typeof(
                    cuda.as_cuda_array(val, sync=False), Purpose.argument
                )
            else:
                raise

    def specialize(self, *args):
        """
        Create a new instance of this dispatcher specialized for the given
        *args*.
        """
        cc = get_current_device().compute_capability
        argtypes = tuple(self.typeof_pyval(a) for a in args)
        if self.specialized:
            raise RuntimeError("Dispatcher already specialized")

        specialization = self.specializations.get((cc, argtypes))
        if specialization:
            return specialization

        targetoptions = self.targetoptions
        specialization = CUDADispatcher(
            self.py_func, targetoptions=targetoptions
        )
        specialization.compile(argtypes)
        specialization.disable_compile()
        specialization._specialized = True
        self.specializations[cc, argtypes] = specialization
        return specialization

    @property
    def specialized(self):
        """
        True if the Dispatcher has been specialized.
        """
        return self._specialized

    def get_regs_per_thread(self, signature=None):
        """
        Returns the number of registers used by each thread in this kernel for
        the device in the current context.

        :param signature: The signature of the compiled kernel to get register
                          usage for. This may be omitted for a specialized
                          kernel.
        :return: The number of registers used by the compiled variant of the
                 kernel for the given signature and current device.
        """
        if signature is not None:
            return self.overloads[signature.args].regs_per_thread
        if self.specialized:
            return next(iter(self.overloads.values())).regs_per_thread
        else:
            return {
                sig: overload.regs_per_thread
                for sig, overload in self.overloads.items()
            }

    def get_const_mem_size(self, signature=None):
        """
        Returns the size in bytes of constant memory used by this kernel for
        the device in the current context.

        :param signature: The signature of the compiled kernel to get constant
                          memory usage for. This may be omitted for a
                          specialized kernel.
        :return: The size in bytes of constant memory allocated by the
                 compiled variant of the kernel for the given signature and
                 current device.
        """
        if signature is not None:
            return self.overloads[signature.args].const_mem_size
        if self.specialized:
            return next(iter(self.overloads.values())).const_mem_size
        else:
            return {
                sig: overload.const_mem_size
                for sig, overload in self.overloads.items()
            }

    def get_shared_mem_per_block(self, signature=None):
        """
        Returns the size in bytes of statically allocated shared memory
        for this kernel.

        :param signature: The signature of the compiled kernel to get shared
                          memory usage for. This may be omitted for a
                          specialized kernel.
        :return: The amount of shared memory allocated by the compiled variant
                 of the kernel for the given signature and current device.
        """
        if signature is not None:
            return self.overloads[signature.args].shared_mem_per_block
        if self.specialized:
            return next(iter(self.overloads.values())).shared_mem_per_block
        else:
            return {
                sig: overload.shared_mem_per_block
                for sig, overload in self.overloads.items()
            }

    def get_max_threads_per_block(self, signature=None):
        """
        Returns the maximum allowable number of threads per block
        for this kernel. Exceeding this threshold will result in
        the kernel failing to launch.

        :param signature: The signature of the compiled kernel to get the max
                          threads per block for. This may be omitted for a
                          specialized kernel.
        :return: The maximum allowable threads per block for the compiled
                 variant of the kernel for the given signature and current
                 device.
        """
        if signature is not None:
            return self.overloads[signature.args].max_threads_per_block
        if self.specialized:
            return next(iter(self.overloads.values())).max_threads_per_block
        else:
            return {
                sig: overload.max_threads_per_block
                for sig, overload in self.overloads.items()
            }

    def get_local_mem_per_thread(self, signature=None):
        """
        Returns the size in bytes of local memory per thread
        for this kernel.

        :param signature: The signature of the compiled kernel to get local
                          memory usage for. This may be omitted for a
                          specialized kernel.
        :return: The amount of local memory allocated by the compiled variant
                 of the kernel for the given signature and current device.
        """
        if signature is not None:
            return self.overloads[signature.args].local_mem_per_thread
        if self.specialized:
            return next(iter(self.overloads.values())).local_mem_per_thread
        else:
            return {
                sig: overload.local_mem_per_thread
                for sig, overload in self.overloads.items()
            }

    def get_call_template(self, args, kws):
        # Originally copied from _DispatcherBase.get_call_template. This
        # version deviates slightly from the _DispatcherBase version in order
        # to force casts when calling device functions. See e.g.
        # TestDeviceFunc.test_device_casting, added in PR #7496.
        """
        Get a typing.ConcreteTemplate for this dispatcher and the given
        *args* and *kws* types.  This allows resolution of the return type.

        A (template, pysig, args, kws) tuple is returned.
        """
        # Fold keyword arguments and resolve default values
        pysig, args = self.fold_argument_types(args, kws)
        kws = {}

        # Ensure an exactly-matching overload is available if we can
        # compile. We proceed with the typing even if we can't compile
        # because we may be able to force a cast on the caller side.
        if self._can_compile:
            self.compile_device(tuple(args))

        # Create function type for typing
        func_name = self.py_func.__name__
        name = "CallTemplate({0})".format(func_name)

        call_template = typing.make_concrete_template(
            name, key=func_name, signatures=self.nopython_signatures
        )
        pysig = utils.pysignature(self.py_func)

        return call_template, pysig, args, kws

    def compile_device(self, args, return_type=None):
        """Compile the device function for the given argument types.

        Each signature is compiled once by caching the compiled function inside
        this object.

        Returns the `CompileResult`.
        """
        if args not in self.overloads:
            with self._compiling_counter:
                debug = self.targetoptions.get("debug")
                lineinfo = self.targetoptions.get("lineinfo")
                forceinline = self.targetoptions.get("forceinline")
                fastmath = self.targetoptions.get("fastmath")

                nvvm_options = {
                    "opt": 3 if self.targetoptions.get("opt") else 0,
                    "fastmath": fastmath,
                }

                if debug:
                    nvvm_options["g"] = None

                cc = get_current_device().compute_capability
                cres = compile_cuda(
                    self.py_func,
                    return_type,
                    args,
                    debug=debug,
                    lineinfo=lineinfo,
                    forceinline=forceinline,
                    fastmath=fastmath,
                    nvvm_options=nvvm_options,
                    cc=cc,
                )
                self.overloads[args] = cres

                cres.target_context.insert_user_function(
                    cres.entry_point, cres.fndesc, [cres.library]
                )
        else:
            cres = self.overloads[args]

        return cres

    def add_overload(self, kernel, argtypes):
        c_sig = [a._code for a in argtypes]
        self._insert(c_sig, kernel, cuda=True)
        self.overloads[argtypes] = kernel

    @global_compiler_lock
    def compile(self, sig):
        """
        Compile and bind to the current context a version of this kernel
        specialized for the given signature.
        """
        argtypes, return_type = sigutils.normalize_signature(sig)
        assert return_type is None or return_type == types.none

        # Do we already have an in-memory compiled kernel?
        if self.specialized:
            return next(iter(self.overloads.values()))
        else:
            kernel = self.overloads.get(argtypes)
            if kernel is not None:
                return kernel

        # Can we load from the disk cache?
        kernel = self._cache.load_overload(sig, self.targetctx)

        if kernel is not None:
            self._cache_hits[sig] += 1
        else:
            # We need to compile a new kernel
            self._cache_misses[sig] += 1
            if not self._can_compile:
                raise RuntimeError("Compilation disabled")

            kernel = _Kernel(self.py_func, argtypes, **self.targetoptions)
            # We call bind to force codegen, so that there is a cubin to cache
            kernel.bind()
            self._cache.save_overload(sig, kernel)

        self.add_overload(kernel, argtypes)

        return kernel

    def get_compile_result(self, sig):
        """Compile (if needed) and return the compilation result with the
        given signature.

        Returns ``CompileResult``.
        Raises ``NumbaError`` if the signature is incompatible.
        """
        atypes = tuple(sig.args)
        if atypes not in self.overloads:
            if self._can_compile:
                # Compiling may raise any NumbaError
                self.compile(atypes)
            else:
                msg = f"{sig} not available and compilation disabled"
                raise errors.TypingError(msg)
        return self.overloads[atypes]

    def recompile(self):
        """
        Recompile all signatures afresh.
        """
        sigs = list(self.overloads)
        old_can_compile = self._can_compile
        # Ensure the old overloads are disposed of,
        # including compiled functions.
        self._make_finalizer()()
        self._reset_overloads()
        self._cache.flush()
        self._can_compile = True
        try:
            for sig in sigs:
                self.compile(sig)
        finally:
            self._can_compile = old_can_compile

    @property
    def stats(self):
        return _CompileStats(
            cache_path=self._cache.cache_path,
            cache_hits=self._cache_hits,
            cache_misses=self._cache_misses,
        )

    def get_metadata(self, signature=None):
        """
        Obtain the compilation metadata for a given signature.
        """
        if signature is not None:
            return self.overloads[signature].metadata
        else:
            return dict(
                (sig, self.overloads[sig].metadata) for sig in self.signatures
            )

    def get_function_type(self):
        """Return unique function type of dispatcher when possible, otherwise
        return None.

        A Dispatcher instance has unique function type when it
        contains exactly one compilation result and its compilation
        has been disabled (via its disable_compile method).
        """
        if not self._can_compile and len(self.overloads) == 1:
            cres = tuple(self.overloads.values())[0]
            return types.FunctionType(cres.signature)

    def inspect_llvm(self, signature=None):
        """
        Return the LLVM IR for this kernel.

        :param signature: A tuple of argument types.
        :return: The LLVM IR for the given signature, or a dict of LLVM IR
                 for all previously-encountered signatures.

        """
        device = self.targetoptions.get("device")
        if signature is not None:
            if device:
                return self.overloads[signature].library.get_llvm_str()
            else:
                return self.overloads[signature].inspect_llvm()
        else:
            if device:
                return {
                    sig: overload.library.get_llvm_str()
                    for sig, overload in self.overloads.items()
                }
            else:
                return {
                    sig: overload.inspect_llvm()
                    for sig, overload in self.overloads.items()
                }

    def inspect_asm(self, signature=None):
        """
        Return this kernel's PTX assembly code for for the device in the
        current context.

        :param signature: A tuple of argument types.
        :return: The PTX code for the given signature, or a dict of PTX codes
                 for all previously-encountered signatures.
        """
        cc = get_current_device().compute_capability
        device = self.targetoptions.get("device")
        if signature is not None:
            if device:
                return self.overloads[signature].library.get_asm_str(cc)
            else:
                return self.overloads[signature].inspect_asm(cc)
        else:
            if device:
                return {
                    sig: overload.library.get_asm_str(cc)
                    for sig, overload in self.overloads.items()
                }
            else:
                return {
                    sig: overload.inspect_asm(cc)
                    for sig, overload in self.overloads.items()
                }

    def inspect_lto_ptx(self, signature=None):
        """
        Return link-time optimized PTX code for the given signature.

        :param signature: A tuple of argument types.
        :return: The PTX code for the given signature, or a dict of PTX codes
                 for all previously-encountered signatures.
        """
        cc = get_current_device().compute_capability
        device = self.targetoptions.get("device")

        if signature is not None:
            if device:
                return self.overloads[signature].library.get_lto_ptx(cc)
            else:
                return self.overloads[signature].inspect_lto_ptx(cc)
        else:
            if device:
                return {
                    sig: overload.library.get_lto_ptx(cc)
                    for sig, overload in self.overloads.items()
                }
            else:
                return {
                    sig: overload.inspect_lto_ptx(cc)
                    for sig, overload in self.overloads.items()
                }

    def inspect_sass_cfg(self, signature=None):
        """
        Return this kernel's CFG for the device in the current context.

        :param signature: A tuple of argument types.
        :return: The CFG for the given signature, or a dict of CFGs
                 for all previously-encountered signatures.

        The CFG for the device in the current context is returned.

        Requires nvdisasm to be available on the PATH.
        """
        if self.targetoptions.get("device"):
            raise RuntimeError("Cannot get the CFG of a device function")

        if signature is not None:
            return self.overloads[signature].inspect_sass_cfg()
        else:
            return {
                sig: defn.inspect_sass_cfg()
                for sig, defn in self.overloads.items()
            }

    def inspect_sass(self, signature=None):
        """
        Return this kernel's SASS assembly code for for the device in the
        current context.

        :param signature: A tuple of argument types.
        :return: The SASS code for the given signature, or a dict of SASS codes
                 for all previously-encountered signatures.

        SASS for the device in the current context is returned.

        Requires nvdisasm to be available on the PATH.
        """
        if self.targetoptions.get("device"):
            raise RuntimeError("Cannot inspect SASS of a device function")

        if signature is not None:
            return self.overloads[signature].inspect_sass()
        else:
            return {
                sig: defn.inspect_sass() for sig, defn in self.overloads.items()
            }

    def inspect_types(self, file=None):
        """
        Produce a dump of the Python source of this function annotated with the
        corresponding Numba IR and type information. The dump is written to
        *file*, or *sys.stdout* if *file* is *None*.
        """
        if file is None:
            file = sys.stdout

        for _, defn in self.overloads.items():
            defn.inspect_types(file=file)

    @classmethod
    def _rebuild(cls, py_func, targetoptions):
        """
        Rebuild an instance.
        """
        instance = cls(py_func, targetoptions)
        return instance

    def _reduce_states(self):
        """
        Reduce the instance for serialization.
        Compiled definitions are discarded.
        """
        return dict(py_func=self.py_func, targetoptions=self.targetoptions)


# Initialize typeof machinery
_dispatcher.typeof_init(
    OmittedArg, dict((str(t), t._code) for t in types.number_domain)
)<|MERGE_RESOLUTION|>--- conflicted
+++ resolved
@@ -13,24 +13,13 @@
 import re
 from warnings import warn
 
-<<<<<<< HEAD
-from numba.core import compiler, types, typing, config, errors, entrypoints
+from numba.core import types, typing, config, errors, entrypoints
 from numba.cuda import serialize, utils
-from numba.cuda.core.caching import Cache, CacheImpl, NullCache
 from numba.core.compiler_lock import global_compiler_lock
 from numba.core.typeconv.rules import default_type_manager
 from numba.cuda.typing.templates import fold_arguments
-=======
-from numba import cuda, _dispatcher
-
-from numba.core import types, typing, config
-from numba.core.compiler_lock import global_compiler_lock
-from numba.core.dispatcher import _DispatcherBase
-from numba.core.errors import NumbaPerformanceWarning, TypingError
->>>>>>> 15fdfbc0
 from numba.core.typing.typeof import Purpose, typeof
 
-from numba.cuda import serialize, utils
 from numba.cuda import types as cuda_types
 from numba.cuda.api import get_current_device
 from numba.cuda.args import wrap_arg
@@ -51,18 +40,13 @@
     missing_launch_config_msg,
     normalize_kernel_dimensions,
 )
-from numba.cuda.typing.templates import fold_arguments
 from numba.cuda.cudadrv.linkable_code import LinkableCode
 from numba.cuda.cudadrv.devices import get_context
 from numba.cuda.memory_management.nrt import rtsys, NRT_LIBRARY
 
-<<<<<<< HEAD
 from numba import cuda
 from numba.cuda.cext import _dispatcher
 
-from warnings import warn
-=======
->>>>>>> 15fdfbc0
 
 cuda_fp16_math_funcs = [
     "hsin",
