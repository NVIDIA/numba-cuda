--- conflicted
+++ resolved
@@ -8,15 +8,9 @@
 import weakref
 import uuid
 
-<<<<<<< HEAD
-from numba.core import config, serialize, sigutils, types, typing
-from numba.cuda import utils
-from numba.cuda.core.caching import CacheImpl, Cache
-=======
 from numba.core import compiler, serialize, sigutils, types, typing, config
 from numba.cuda import utils
-from numba.core.caching import Cache, CacheImpl, NullCache
->>>>>>> 4a781e17
+from numba.cuda.core.caching import Cache, CacheImpl, NullCache
 from numba.core.compiler_lock import global_compiler_lock
 from numba.core.dispatcher import _DispatcherBase
 from numba.core.errors import NumbaPerformanceWarning, TypingError
