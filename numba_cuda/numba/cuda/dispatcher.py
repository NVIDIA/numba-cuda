# SPDX-FileCopyrightText: Copyright (c) 2025 NVIDIA CORPORATION & AFFILIATES. All rights reserved.
# SPDX-License-Identifier: BSD-2-Clause

import numpy as np
import os
import sys
import ctypes
import collections
import functools
import types as pytypes
import weakref
from contextlib import ExitStack
from abc import abstractmethod
import uuid
import re
from warnings import warn

<<<<<<< HEAD

from numba.core import types, errors
=======
from numba.core import errors
>>>>>>> 9614920c
from numba.cuda import serialize, utils
from numba import cuda
from abc import ABC
from typing import Any

from numba.core.compiler_lock import global_compiler_lock
from numba.cuda.typeconv.rules import default_type_manager
from numba.cuda.typing.templates import fold_arguments
from numba.cuda.typing.typeof import Purpose, typeof

from numba.cuda import typing, types, ext_types
from numba.cuda.api import get_current_device
from numba.cuda.args import wrap_arg
from numba.core.bytecode import get_code_object
from numba.cuda.compiler import (
    compile_cuda,
    CUDACompiler,
    kernel_fixup,
    compile_extra,
    compile_ir,
)
from numba.cuda.core import sigutils, config, entrypoints
from numba.cuda.flags import Flags
from numba.cuda.cudadrv import driver, nvvm
from numba.cuda.locks import module_init_lock
from numba.cuda.core.caching import Cache, CacheImpl, NullCache
from numba.cuda.descriptor import cuda_target
from numba.cuda.errors import (
    missing_launch_config_msg,
    normalize_kernel_dimensions,
)
from numba.cuda.cudadrv.linkable_code import LinkableCode
from numba.cuda.cudadrv.devices import get_context
from numba.cuda.memory_management.nrt import rtsys, NRT_LIBRARY
import numba.cuda.core.event as ev
from numba.cuda.cext import _dispatcher

_arg_handlers = {}

cuda_fp16_math_funcs = [
    "hsin",
    "hcos",
    "hlog",
    "hlog10",
    "hlog2",
    "hexp",
    "hexp10",
    "hexp2",
    "hsqrt",
    "hrsqrt",
    "hfloor",
    "hceil",
    "hrcp",
    "hrint",
    "htrunc",
    "hdiv",
]

reshape_funcs = ["nocopy_empty_reshape", "numba_attempt_nocopy_reshape"]


class _Kernel(serialize.ReduceMixin):
    """
    CUDA Kernel specialized for a given set of argument types. When called, this
    object launches the kernel on the device.
    """

    NRT_functions = [
        "NRT_Allocate",
        "NRT_MemInfo_init",
        "NRT_MemInfo_new",
        "NRT_Free",
        "NRT_dealloc",
        "NRT_MemInfo_destroy",
        "NRT_MemInfo_call_dtor",
        "NRT_MemInfo_data_fast",
        "NRT_MemInfo_alloc_aligned",
        "NRT_Allocate_External",
        "NRT_decref",
        "NRT_incref",
    ]

    @global_compiler_lock
    def __init__(
        self,
        py_func,
        argtypes,
        link=None,
        debug=False,
        lineinfo=False,
        inline=False,
        forceinline=False,
        fastmath=False,
        extensions=None,
        max_registers=None,
        lto=False,
        opt=True,
        device=False,
        launch_bounds=None,
    ):
        if device:
            raise RuntimeError("Cannot compile a device function as a kernel")

        super().__init__()

        # _DispatcherBase.nopython_signatures() expects this attribute to be
        # present, because it assumes an overload is a CompileResult. In the
        # CUDA target, _Kernel instances are stored instead, so we provide this
        # attribute here to avoid duplicating nopython_signatures() in the CUDA
        # target with slight modifications.
        self.objectmode = False

        # The finalizer constructed by _DispatcherBase._make_finalizer also
        # expects overloads to be a CompileResult. It uses the entry_point to
        # remove a CompileResult from a target context. However, since we never
        # insert kernels into a target context (there is no need because they
        # cannot be called by other functions, only through the dispatcher) it
        # suffices to pretend we have an entry point of None.
        self.entry_point = None

        self.py_func = py_func
        self.argtypes = argtypes
        self.debug = debug
        self.lineinfo = lineinfo
        self.extensions = extensions or []
        self.launch_bounds = launch_bounds

        nvvm_options = {"fastmath": fastmath, "opt": 3 if opt else 0}

        if debug:
            nvvm_options["g"] = None

        cc = get_current_device().compute_capability

        cres = compile_cuda(
            self.py_func,
            types.void,
            self.argtypes,
            debug=self.debug,
            lineinfo=lineinfo,
            forceinline=forceinline,
            fastmath=fastmath,
            nvvm_options=nvvm_options,
            cc=cc,
            max_registers=max_registers,
            lto=lto,
        )
        tgt_ctx = cres.target_context
        lib = cres.library
        kernel = lib.get_function(cres.fndesc.llvm_func_name)
        lib._entry_name = cres.fndesc.llvm_func_name
        kernel_fixup(kernel, self.debug)
        nvvm.set_launch_bounds(kernel, launch_bounds)

        if not link:
            link = []

        asm = lib.get_asm_str()

        # The code library contains functions that require cooperative launch.
        self.cooperative = lib.use_cooperative
        # We need to link against cudadevrt if grid sync is being used.
        if self.cooperative:
            lib.needs_cudadevrt = True

        def link_to_library_functions(
            library_functions, library_path, prefix=None
        ):
            """
            Dynamically links to library functions by searching for their names
            in the specified library and linking to the corresponding source
            file.
            """
            if prefix is not None:
                library_functions = [
                    f"{prefix}{fn}" for fn in library_functions
                ]

            found_functions = [fn for fn in library_functions if f"{fn}" in asm]

            if found_functions:
                basedir = os.path.dirname(os.path.abspath(__file__))
                source_file_path = os.path.join(basedir, library_path)
                link.append(source_file_path)

            return found_functions

        # Link to the helper library functions if needed
        link_to_library_functions(reshape_funcs, "reshape_funcs.cu")

        self.maybe_link_nrt(link, tgt_ctx, asm)

        for filepath in link:
            lib.add_linking_file(filepath)

        # populate members
        self.entry_name = kernel.name
        self.signature = cres.signature
        self._type_annotation = cres.type_annotation
        self._codelibrary = lib
        self.call_helper = cres.call_helper

        # The following are referred to by the cache implementation. Note:
        # - There are no referenced environments in CUDA.
        # - Kernels don't have lifted code.
        self.target_context = tgt_ctx
        self.fndesc = cres.fndesc
        self.environment = cres.environment
        self._referenced_environments = []
        self.lifted = []

    def maybe_link_nrt(self, link, tgt_ctx, asm):
        """
        Add the NRT source code to the link if the neccesary conditions are met.
        NRT must be enabled for the CUDATargetContext, and either NRT functions
        must be detected in the kernel asm or an NRT enabled LinkableCode object
        must be passed.
        """

        if not tgt_ctx.enable_nrt:
            return

        all_nrt = "|".join(self.NRT_functions)
        pattern = (
            r"\.extern\s+\.func\s+(?:\s*\(.+\)\s*)?("
            + all_nrt
            + r")\s*\([^)]*\)\s*;"
        )
        link_nrt = False
        nrt_in_asm = re.findall(pattern, asm)
        if len(nrt_in_asm) > 0:
            link_nrt = True
        if not link_nrt:
            for file in link:
                if isinstance(file, LinkableCode):
                    if file.nrt:
                        link_nrt = True
                        break

        if link_nrt:
            link.append(NRT_LIBRARY)

    @property
    def library(self):
        return self._codelibrary

    @property
    def type_annotation(self):
        return self._type_annotation

    def _find_referenced_environments(self):
        return self._referenced_environments

    @property
    def codegen(self):
        return self.target_context.codegen()

    @property
    def argument_types(self):
        return tuple(self.signature.args)

    @classmethod
    def _rebuild(
        cls,
        cooperative,
        name,
        signature,
        codelibrary,
        debug,
        lineinfo,
        call_helper,
        extensions,
    ):
        """
        Rebuild an instance.
        """
        instance = cls.__new__(cls)
        # invoke parent constructor
        super(cls, instance).__init__()
        # populate members
        instance.entry_point = None
        instance.cooperative = cooperative
        instance.entry_name = name
        instance.signature = signature
        instance._type_annotation = None
        instance._codelibrary = codelibrary
        instance.debug = debug
        instance.lineinfo = lineinfo
        instance.call_helper = call_helper
        instance.extensions = extensions
        return instance

    def _reduce_states(self):
        """
        Reduce the instance for serialization.
        Compiled definitions are serialized in PTX form.
        Type annotation are discarded.
        Thread, block and shared memory configuration are serialized.
        Stream information is discarded.
        """
        return dict(
            cooperative=self.cooperative,
            name=self.entry_name,
            signature=self.signature,
            codelibrary=self._codelibrary,
            debug=self.debug,
            lineinfo=self.lineinfo,
            call_helper=self.call_helper,
            extensions=self.extensions,
        )

    @module_init_lock
    def initialize_once(self, mod):
        if not mod.initialized:
            mod.setup()

    def bind(self):
        """
        Force binding to current CUDA context
        """
        cufunc = self._codelibrary.get_cufunc()

        self.initialize_once(cufunc.module)

        if (
            hasattr(self, "target_context")
            and self.target_context.enable_nrt
            and config.CUDA_NRT_STATS
        ):
            rtsys.ensure_initialized()
            rtsys.set_memsys_to_module(cufunc.module)
            # We don't know which stream the kernel will be launched on, so
            # we force synchronize here.
            cuda.synchronize()

    @property
    def regs_per_thread(self):
        """
        The number of registers used by each thread for this kernel.
        """
        return self._codelibrary.get_cufunc().attrs.regs

    @property
    def const_mem_size(self):
        """
        The amount of constant memory used by this kernel.
        """
        return self._codelibrary.get_cufunc().attrs.const

    @property
    def shared_mem_per_block(self):
        """
        The amount of shared memory used per block for this kernel.
        """
        return self._codelibrary.get_cufunc().attrs.shared

    @property
    def max_threads_per_block(self):
        """
        The maximum allowable threads per block.
        """
        return self._codelibrary.get_cufunc().attrs.maxthreads

    @property
    def local_mem_per_thread(self):
        """
        The amount of local memory used per thread for this kernel.
        """
        return self._codelibrary.get_cufunc().attrs.local

    def inspect_llvm(self):
        """
        Returns the LLVM IR for this kernel.
        """
        return self._codelibrary.get_llvm_str()

    def inspect_asm(self, cc):
        """
        Returns the PTX code for this kernel.
        """
        return self._codelibrary.get_asm_str(cc=cc)

    def inspect_lto_ptx(self, cc):
        """
        Returns the PTX code for the external functions linked to this kernel.
        """
        return self._codelibrary.get_lto_ptx(cc=cc)

    def inspect_sass_cfg(self):
        """
        Returns the CFG of the SASS for this kernel.

        Requires nvdisasm to be available on the PATH.
        """
        return self._codelibrary.get_sass_cfg()

    def inspect_sass(self):
        """
        Returns the SASS code for this kernel.

        Requires nvdisasm to be available on the PATH.
        """
        return self._codelibrary.get_sass()

    def inspect_types(self, file=None):
        """
        Produce a dump of the Python source of this function annotated with the
        corresponding Numba IR and type information. The dump is written to
        *file*, or *sys.stdout* if *file* is *None*.
        """
        if self._type_annotation is None:
            raise ValueError("Type annotation is not available")

        if file is None:
            file = sys.stdout

        print("%s %s" % (self.entry_name, self.argument_types), file=file)
        print("-" * 80, file=file)
        print(self._type_annotation, file=file)
        print("=" * 80, file=file)

    def max_cooperative_grid_blocks(self, blockdim, dynsmemsize=0):
        """
        Calculates the maximum number of blocks that can be launched for this
        kernel in a cooperative grid in the current context, for the given block
        and dynamic shared memory sizes.

        :param blockdim: Block dimensions, either as a scalar for a 1D block, or
                         a tuple for 2D or 3D blocks.
        :param dynsmemsize: Dynamic shared memory size in bytes.
        :return: The maximum number of blocks in the grid.
        """
        ctx = get_context()
        cufunc = self._codelibrary.get_cufunc()

        if isinstance(blockdim, tuple):
            blockdim = functools.reduce(lambda x, y: x * y, blockdim)
        active_per_sm = ctx.get_active_blocks_per_multiprocessor(
            cufunc, blockdim, dynsmemsize
        )
        sm_count = ctx.device.MULTIPROCESSOR_COUNT
        return active_per_sm * sm_count

    def launch(self, args, griddim, blockdim, stream=0, sharedmem=0):
        # Prepare kernel
        cufunc = self._codelibrary.get_cufunc()

        if self.debug:
            excname = cufunc.name + "__errcode__"
            excmem, excsz = cufunc.module.get_global_symbol(excname)
            assert excsz == ctypes.sizeof(ctypes.c_int)
            excval = ctypes.c_int()
            excmem.memset(0, stream=stream)

        # Prepare arguments
        retr = []  # hold functors for writeback

        kernelargs = []
        for t, v in zip(self.argument_types, args):
            self._prepare_args(t, v, stream, retr, kernelargs)

        stream_handle = stream and stream.handle.value or 0

        # Invoke kernel
        driver.launch_kernel(
            cufunc.handle,
            *griddim,
            *blockdim,
            sharedmem,
            stream_handle,
            kernelargs,
            cooperative=self.cooperative,
        )

        if self.debug:
            driver.device_to_host(ctypes.addressof(excval), excmem, excsz)
            if excval.value != 0:
                # An error occurred
                def load_symbol(name):
                    mem, sz = cufunc.module.get_global_symbol(
                        "%s__%s__" % (cufunc.name, name)
                    )
                    val = ctypes.c_int()
                    driver.device_to_host(ctypes.addressof(val), mem, sz)
                    return val.value

                tid = [load_symbol("tid" + i) for i in "zyx"]
                ctaid = [load_symbol("ctaid" + i) for i in "zyx"]
                code = excval.value
                exccls, exc_args, loc = self.call_helper.get_exception(code)
                # Prefix the exception message with the source location
                if loc is None:
                    locinfo = ""
                else:
                    sym, filepath, lineno = loc
                    filepath = os.path.abspath(filepath)
                    locinfo = "In function %r, file %s, line %s, " % (
                        sym,
                        filepath,
                        lineno,
                    )
                # Prefix the exception message with the thread position
                prefix = "%stid=%s ctaid=%s" % (locinfo, tid, ctaid)
                if exc_args:
                    exc_args = ("%s: %s" % (prefix, exc_args[0]),) + exc_args[
                        1:
                    ]
                else:
                    exc_args = (prefix,)
                raise exccls(*exc_args)

        # retrieve auto converted arrays
        for wb in retr:
            wb()

    def _prepare_args(self, ty, val, stream, retr, kernelargs):
        """
        Convert arguments to ctypes and append to kernelargs
        """

        # map the arguments using any extension you've registered
        if self.extensions:
            for extension in reversed(self.extensions):
                ty, val = extension.prepare_args(
                    ty, val, stream=stream, retr=retr
                )
        elif handler := _arg_handlers.get(type(val)):
            ty, val = handler.prepare_args(ty, val, stream=stream, retr=retr)

        if isinstance(ty, types.Array):
            devary = wrap_arg(val).to_device(retr, stream)
            c_intp = ctypes.c_ssize_t

            meminfo = ctypes.c_void_p(0)
            parent = ctypes.c_void_p(0)
            nitems = c_intp(devary.size)
            itemsize = c_intp(devary.dtype.itemsize)

            ptr = driver.device_pointer(devary)

            ptr = int(ptr)

            data = ctypes.c_void_p(ptr)

            kernelargs.append(meminfo)
            kernelargs.append(parent)
            kernelargs.append(nitems)
            kernelargs.append(itemsize)
            kernelargs.append(data)
            kernelargs.extend(map(c_intp, devary.shape))
            kernelargs.extend(map(c_intp, devary.strides))

        elif isinstance(ty, types.CPointer):
            # Pointer arguments should be a pointer-sized integer
            kernelargs.append(ctypes.c_uint64(val))

        elif isinstance(ty, types.Integer):
            cval = getattr(ctypes, "c_%s" % ty)(val)
            kernelargs.append(cval)

        elif ty == types.float16:
            cval = ctypes.c_uint16(np.float16(val).view(np.uint16))
            kernelargs.append(cval)

        elif ty == types.float64:
            cval = ctypes.c_double(val)
            kernelargs.append(cval)

        elif ty == types.float32:
            cval = ctypes.c_float(val)
            kernelargs.append(cval)

        elif ty == types.boolean:
            cval = ctypes.c_uint8(int(val))
            kernelargs.append(cval)

        elif ty == types.complex64:
            kernelargs.append(ctypes.c_float(val.real))
            kernelargs.append(ctypes.c_float(val.imag))

        elif ty == types.complex128:
            kernelargs.append(ctypes.c_double(val.real))
            kernelargs.append(ctypes.c_double(val.imag))

        elif isinstance(ty, (types.NPDatetime, types.NPTimedelta)):
            kernelargs.append(ctypes.c_int64(val.view(np.int64)))

        elif isinstance(ty, types.Record):
            devrec = wrap_arg(val).to_device(retr, stream)
            ptr = devrec.device_ctypes_pointer
            kernelargs.append(ptr)

        elif isinstance(ty, types.BaseTuple):
            assert len(ty) == len(val)
            for t, v in zip(ty, val):
                self._prepare_args(t, v, stream, retr, kernelargs)

        elif isinstance(ty, types.EnumMember):
            try:
                self._prepare_args(
                    ty.dtype, val.value, stream, retr, kernelargs
                )
            except NotImplementedError:
                raise NotImplementedError(ty, val)
        else:
            raise NotImplementedError(ty, val)


class ForAll(object):
    def __init__(self, dispatcher, ntasks, tpb, stream, sharedmem):
        if ntasks < 0:
            raise ValueError(
                "Can't create ForAll with negative task count: %s" % ntasks
            )
        self.dispatcher = dispatcher
        self.ntasks = ntasks
        self.thread_per_block = tpb
        self.stream = stream
        self.sharedmem = sharedmem

    def __call__(self, *args):
        if self.ntasks == 0:
            return

        if self.dispatcher.specialized:
            specialized = self.dispatcher
        else:
            specialized = self.dispatcher.specialize(*args)
        blockdim = self._compute_thread_per_block(specialized)
        griddim = (self.ntasks + blockdim - 1) // blockdim

        return specialized[griddim, blockdim, self.stream, self.sharedmem](
            *args
        )

    def _compute_thread_per_block(self, dispatcher):
        tpb = self.thread_per_block
        # Prefer user-specified config
        if tpb != 0:
            return tpb
        # Else, ask the driver to give a good config
        else:
            ctx = get_context()
            # Dispatcher is specialized, so there's only one definition - get
            # it so we can get the cufunc from the code library
            kernel = next(iter(dispatcher.overloads.values()))
            kwargs = dict(
                func=kernel._codelibrary.get_cufunc(),
                b2d_func=0,  # dynamic-shared memory is constant to blksz
                memsize=self.sharedmem,
                blocksizelimit=1024,
            )
            _, tpb = ctx.get_max_potential_block_size(**kwargs)
            return tpb


class _LaunchConfiguration:
    def __init__(self, dispatcher, griddim, blockdim, stream, sharedmem):
        self.dispatcher = dispatcher
        self.griddim = griddim
        self.blockdim = blockdim
        self.stream = stream
        self.sharedmem = sharedmem

        if (
            config.CUDA_LOW_OCCUPANCY_WARNINGS
            and not config.DISABLE_PERFORMANCE_WARNINGS
        ):
            # Warn when the grid has fewer than 128 blocks. This number is
            # chosen somewhat heuristically - ideally the minimum is 2 times
            # the number of SMs, but the number of SMs varies between devices -
            # some very small GPUs might only have 4 SMs, but an H100-SXM5 has
            # 132. In general kernels should be launched with large grids
            # (hundreds or thousands of blocks), so warning when fewer than 128
            # blocks are used will likely catch most beginner errors, where the
            # grid tends to be very small (single-digit or low tens of blocks).
            min_grid_size = 128
            grid_size = griddim[0] * griddim[1] * griddim[2]
            if grid_size < min_grid_size:
                msg = (
                    f"Grid size {grid_size} will likely result in GPU "
                    "under-utilization due to low occupancy."
                )
                warn(errors.NumbaPerformanceWarning(msg))

    def __call__(self, *args):
        return self.dispatcher.call(
            args, self.griddim, self.blockdim, self.stream, self.sharedmem
        )


class CUDACacheImpl(CacheImpl):
    def reduce(self, kernel):
        return kernel._reduce_states()

    def rebuild(self, target_context, payload):
        return _Kernel._rebuild(**payload)

    def check_cachable(self, cres):
        # CUDA Kernels are always cachable - the reasons for an entity not to
        # be cachable are:
        #
        # - The presence of lifted loops, or
        # - The presence of dynamic globals.
        #
        # neither of which apply to CUDA kernels.
        return True


class CUDACache(Cache):
    """
    Implements a cache that saves and loads CUDA kernels and compile results.
    """

    _impl_class = CUDACacheImpl

    def load_overload(self, sig, target_context):
        # Loading an overload refreshes the context to ensure it is
        # initialized. To initialize the correct (i.e. CUDA) target, we need to
        # enforce that the current target is the CUDA target.
        from numba.core.target_extension import target_override

        with target_override("cuda"):
            return super().load_overload(sig, target_context)


class OmittedArg(object):
    """
    A placeholder for omitted arguments with a default value.
    """

    def __init__(self, value):
        self.value = value

    def __repr__(self):
        return "omitted arg(%r)" % (self.value,)

    @property
    def _numba_type_(self):
        return types.Omitted(self.value)


class CompilingCounter(object):
    """
    A simple counter that increment in __enter__ and decrement in __exit__.
    """

    def __init__(self):
        self.counter = 0

    def __enter__(self):
        assert self.counter >= 0
        self.counter += 1

    def __exit__(self, *args, **kwargs):
        self.counter -= 1
        assert self.counter >= 0

    def __bool__(self):
        return self.counter > 0

    __nonzero__ = __bool__


class _DispatcherBase(_dispatcher.Dispatcher):
    """
    Common base class for dispatcher Implementations.
    """

    __numba__ = "py_func"

    def __init__(
        self, arg_count, py_func, pysig, can_fallback, exact_match_required
    ):
        self._tm = default_type_manager

        # A mapping of signatures to compile results
        self.overloads = collections.OrderedDict()

        self.py_func = py_func
        # other parts of Numba assume the old Python 2 name for code object
        self.func_code = get_code_object(py_func)
        # but newer python uses a different name
        self.__code__ = self.func_code
        # a place to keep an active reference to the types of the active call
        self._types_active_call = set()
        # Default argument values match the py_func
        self.__defaults__ = py_func.__defaults__

        argnames = tuple(pysig.parameters)
        default_values = self.py_func.__defaults__ or ()
        defargs = tuple(OmittedArg(val) for val in default_values)
        try:
            lastarg = list(pysig.parameters.values())[-1]
        except IndexError:
            has_stararg = False
        else:
            has_stararg = lastarg.kind == lastarg.VAR_POSITIONAL
        _dispatcher.Dispatcher.__init__(
            self,
            self._tm.get_pointer(),
            arg_count,
            self._fold_args,
            argnames,
            defargs,
            can_fallback,
            has_stararg,
            exact_match_required,
        )

        self.doc = py_func.__doc__
        self._compiling_counter = CompilingCounter()
        weakref.finalize(self, self._make_finalizer())

    def _compilation_chain_init_hook(self):
        """
        This will be called ahead of any part of compilation taking place (this
        even includes being ahead of working out the types of the arguments).
        This permits activities such as initialising extension entry points so
        that the compiler knows about additional externally defined types etc
        before it does anything.
        """
        entrypoints.init_all()

    def _reset_overloads(self):
        self._clear()
        self.overloads.clear()

    def _make_finalizer(self):
        """
        Return a finalizer function that will release references to
        related compiled functions.
        """
        overloads = self.overloads
        targetctx = self.targetctx

        # Early-bind utils.shutting_down() into the function's local namespace
        # (see issue #689)
        def finalizer(shutting_down=utils.shutting_down):
            # The finalizer may crash at shutdown, skip it (resources
            # will be cleared by the process exiting, anyway).
            if shutting_down():
                return
            # This function must *not* hold any reference to self:
            # we take care to bind the necessary objects in the closure.
            for cres in overloads.values():
                try:
                    targetctx.remove_user_function(cres.entry_point)
                except KeyError:
                    pass

        return finalizer

    @property
    def signatures(self):
        """
        Returns a list of compiled function signatures.
        """
        return list(self.overloads)

    @property
    def nopython_signatures(self):
        return [
            cres.signature
            for cres in self.overloads.values()
            if not cres.objectmode
        ]

    def disable_compile(self, val=True):
        """Disable the compilation of new signatures at call time."""
        # If disabling compilation then there must be at least one signature
        assert (not val) or len(self.signatures) > 0
        self._can_compile = not val

    def add_overload(self, cres):
        args = tuple(cres.signature.args)
        sig = [a._code for a in args]
        self._insert(sig, cres.entry_point, cres.objectmode)
        self.overloads[args] = cres

    def fold_argument_types(self, args, kws):
        return self._compiler.fold_argument_types(args, kws)

    def get_call_template(self, args, kws):
        """
        Get a typing.ConcreteTemplate for this dispatcher and the given
        *args* and *kws* types.  This allows to resolve the return type.

        A (template, pysig, args, kws) tuple is returned.
        """
        # XXX how about a dispatcher template class automating the
        # following?

        # Fold keyword arguments and resolve default values
        pysig, args = self._compiler.fold_argument_types(args, kws)
        kws = {}
        # Ensure an overload is available
        if self._can_compile:
            self.compile(tuple(args))

        # Create function type for typing
        func_name = self.py_func.__name__
        name = "CallTemplate({0})".format(func_name)
        # The `key` isn't really used except for diagnosis here,
        # so avoid keeping a reference to `cfunc`.
        call_template = typing.make_concrete_template(
            name, key=func_name, signatures=self.nopython_signatures
        )
        return call_template, pysig, args, kws

    def get_overload(self, sig):
        """
        Return the compiled function for the given signature.
        """
        args, return_type = sigutils.normalize_signature(sig)
        return self.overloads[tuple(args)].entry_point

    @property
    def is_compiling(self):
        """
        Whether a specialization is currently being compiled.
        """
        return self._compiling_counter

    def _compile_for_args(self, *args, **kws):
        """
        For internal use.  Compile a specialized version of the function
        for the given *args* and *kws*, and return the resulting callable.
        """
        assert not kws
        # call any initialisation required for the compilation chain (e.g.
        # extension point registration).
        self._compilation_chain_init_hook()

        def error_rewrite(e, issue_type):
            """
            Rewrite and raise Exception `e` with help supplied based on the
            specified issue_type.
            """
            if config.SHOW_HELP:
                help_msg = errors.error_extras[issue_type]
                e.patch_message("\n".join((str(e).rstrip(), help_msg)))
            if config.FULL_TRACEBACKS:
                raise e
            else:
                raise e.with_traceback(None)

        argtypes = []
        for a in args:
            if isinstance(a, OmittedArg):
                argtypes.append(types.Omitted(a.value))
            else:
                argtypes.append(self.typeof_pyval(a))

        return_val = None
        try:
            return_val = self.compile(tuple(argtypes))
        except errors.ForceLiteralArg as e:
            # Received request for compiler re-entry with the list of arguments
            # indicated by e.requested_args.
            # First, check if any of these args are already Literal-ized
            already_lit_pos = [
                i
                for i in e.requested_args
                if isinstance(args[i], types.Literal)
            ]
            if already_lit_pos:
                # Abort compilation if any argument is already a Literal.
                # Letting this continue will cause infinite compilation loop.
                m = (
                    "Repeated literal typing request.\n"
                    "{}.\n"
                    "This is likely caused by an error in typing. "
                    "Please see nested and suppressed exceptions."
                )
                info = ", ".join(
                    "Arg #{} is {}".format(i, args[i])
                    for i in sorted(already_lit_pos)
                )
                raise errors.CompilerError(m.format(info))
            # Convert requested arguments into a Literal.
            args = [
                (types.literal if i in e.requested_args else lambda x: x)(
                    args[i]
                )
                for i, v in enumerate(args)
            ]
            # Re-enter compilation with the Literal-ized arguments
            return_val = self._compile_for_args(*args)

        except errors.TypingError as e:
            # Intercept typing error that may be due to an argument
            # that failed inferencing as a Numba type
            failed_args = []
            for i, arg in enumerate(args):
                val = arg.value if isinstance(arg, OmittedArg) else arg
                try:
                    tp = typeof(val, Purpose.argument)
                except (errors.NumbaValueError, ValueError) as typeof_exc:
                    failed_args.append((i, str(typeof_exc)))
                else:
                    if tp is None:
                        failed_args.append(
                            (i, f"cannot determine Numba type of value {val}")
                        )
            if failed_args:
                # Patch error message to ease debugging
                args_str = "\n".join(
                    f"- argument {i}: {err}" for i, err in failed_args
                )
                msg = (
                    f"{str(e).rstrip()} \n\nThis error may have been caused "
                    f"by the following argument(s):\n{args_str}\n"
                )
                e.patch_message(msg)

            error_rewrite(e, "typing")
        except errors.UnsupportedError as e:
            # Something unsupported is present in the user code, add help info
            error_rewrite(e, "unsupported_error")
        except (
            errors.NotDefinedError,
            errors.RedefinedError,
            errors.VerificationError,
        ) as e:
            # These errors are probably from an issue with either the code
            # supplied being syntactically or otherwise invalid
            error_rewrite(e, "interpreter")
        except errors.ConstantInferenceError as e:
            # this is from trying to infer something as constant when it isn't
            # or isn't supported as a constant
            error_rewrite(e, "constant_inference")
        except Exception as e:
            if config.SHOW_HELP:
                if hasattr(e, "patch_message"):
                    help_msg = errors.error_extras["reportable"]
                    e.patch_message("\n".join((str(e).rstrip(), help_msg)))
            # ignore the FULL_TRACEBACKS config, this needs reporting!
            raise e
        finally:
            self._types_active_call.clear()
        return return_val

    def inspect_llvm(self, signature=None):
        """Get the LLVM intermediate representation generated by compilation.

        Parameters
        ----------
        signature : tuple of numba types, optional
            Specify a signature for which to obtain the LLVM IR. If None, the
            IR is returned for all available signatures.

        Returns
        -------
        llvm : dict[signature, str] or str
            Either the LLVM IR string for the specified signature, or, if no
            signature was given, a dictionary mapping signatures to LLVM IR
            strings.
        """
        if signature is not None:
            lib = self.overloads[signature].library
            return lib.get_llvm_str()

        return dict((sig, self.inspect_llvm(sig)) for sig in self.signatures)

    def inspect_asm(self, signature=None):
        """Get the generated assembly code.

        Parameters
        ----------
        signature : tuple of numba types, optional
            Specify a signature for which to obtain the assembly code. If
            None, the assembly code is returned for all available signatures.

        Returns
        -------
        asm : dict[signature, str] or str
            Either the assembly code for the specified signature, or, if no
            signature was given, a dictionary mapping signatures to assembly
            code.
        """
        if signature is not None:
            lib = self.overloads[signature].library
            return lib.get_asm_str()

        return dict((sig, self.inspect_asm(sig)) for sig in self.signatures)

    def inspect_types(
        self, file=None, signature=None, pretty=False, style="default", **kwargs
    ):
        """Print/return Numba intermediate representation (IR)-annotated code.

        Parameters
        ----------
        file : file-like object, optional
            File to which to print. Defaults to sys.stdout if None. Must be
            None if ``pretty=True``.
        signature : tuple of numba types, optional
            Print/return the intermediate representation for only the given
            signature. If None, the IR is printed for all available signatures.
        pretty : bool, optional
            If True, an Annotate object will be returned that can render the
            IR with color highlighting in Jupyter and IPython. ``file`` must
            be None if ``pretty`` is True. Additionally, the ``pygments``
            library must be installed for ``pretty=True``.
        style : str, optional
            Choose a style for rendering. Ignored if ``pretty`` is ``False``.
            This is directly consumed by ``pygments`` formatters. To see a
            list of available styles, import ``pygments`` and run
            ``list(pygments.styles.get_all_styles())``.

        Returns
        -------
        annotated : Annotate object, optional
            Only returned if ``pretty=True``, otherwise this function is only
            used for its printing side effect. If ``pretty=True``, an Annotate
            object is returned that can render itself in Jupyter and IPython.
        """
        overloads = self.overloads
        if signature is not None:
            overloads = {signature: self.overloads[signature]}

        if not pretty:
            if file is None:
                file = sys.stdout

            for ver, res in overloads.items():
                print("%s %s" % (self.py_func.__name__, ver), file=file)
                print("-" * 80, file=file)
                print(res.type_annotation, file=file)
                print("=" * 80, file=file)
        else:
            if file is not None:
                raise ValueError("`file` must be None if `pretty=True`")
            from numba.cuda.core.annotations.pretty_annotate import Annotate

            return Annotate(self, signature=signature, style=style)

    def inspect_cfg(self, signature=None, show_wrapper=None, **kwargs):
        """
        For inspecting the CFG of the function.

        By default the CFG of the user function is shown.  The *show_wrapper*
        option can be set to "python" or "cfunc" to show the python wrapper
        function or the *cfunc* wrapper function, respectively.

        Parameters accepted in kwargs
        -----------------------------
        filename : string, optional
            the name of the output file, if given this will write the output to
            filename
        view : bool, optional
            whether to immediately view the optional output file
        highlight : bool, set, dict, optional
            what, if anything, to highlight, options are:
            { incref : bool, # highlight NRT_incref calls
              decref : bool, # highlight NRT_decref calls
              returns : bool, # highlight exits which are normal returns
              raises : bool, # highlight exits which are from raise
              meminfo : bool, # highlight calls to NRT*meminfo
              branches : bool, # highlight true/false branches
             }
            Default is True which sets all of the above to True. Supplying a set
            of strings is also accepted, these are interpreted as key:True with
            respect to the above dictionary. e.g. {'incref', 'decref'} would
            switch on highlighting on increfs and decrefs.
        interleave: bool, set, dict, optional
            what, if anything, to interleave in the LLVM IR, options are:
            { python: bool # interleave python source code with the LLVM IR
              lineinfo: bool # interleave line information markers with the LLVM
                             # IR
            }
            Default is True which sets all of the above to True. Supplying a set
            of strings is also accepted, these are interpreted as key:True with
            respect to the above dictionary. e.g. {'python',} would
            switch on interleaving of python source code in the LLVM IR.
        strip_ir : bool, optional
            Default is False. If set to True all LLVM IR that is superfluous to
            that requested in kwarg `highlight` will be removed.
        show_key : bool, optional
            Default is True. Create a "key" for the highlighting in the rendered
            CFG.
        fontsize : int, optional
            Default is 8. Set the fontsize in the output to this value.
        """
        if signature is not None:
            cres = self.overloads[signature]
            lib = cres.library
            if show_wrapper == "python":
                fname = cres.fndesc.llvm_cpython_wrapper_name
            elif show_wrapper == "cfunc":
                fname = cres.fndesc.llvm_cfunc_wrapper_name
            else:
                fname = cres.fndesc.mangled_name
            return lib.get_function_cfg(fname, py_func=self.py_func, **kwargs)

        return dict(
            (sig, self.inspect_cfg(sig, show_wrapper=show_wrapper))
            for sig in self.signatures
        )

    def inspect_disasm_cfg(self, signature=None):
        """
        For inspecting the CFG of the disassembly of the function.

        Requires python package: r2pipe
        Requires radare2 binary on $PATH.
        Notebook rendering requires python package: graphviz

        signature : tuple of Numba types, optional
            Print/return the disassembly CFG for only the given signatures.
            If None, the IR is printed for all available signatures.
        """
        if signature is not None:
            cres = self.overloads[signature]
            lib = cres.library
            return lib.get_disasm_cfg(cres.fndesc.mangled_name)

        return dict(
            (sig, self.inspect_disasm_cfg(sig)) for sig in self.signatures
        )

    def get_annotation_info(self, signature=None):
        """
        Gets the annotation information for the function specified by
        signature. If no signature is supplied a dictionary of signature to
        annotation information is returned.
        """
        signatures = self.signatures if signature is None else [signature]
        out = collections.OrderedDict()
        for sig in signatures:
            cres = self.overloads[sig]
            ta = cres.type_annotation
            key = (
                ta.func_id.filename + ":" + str(ta.func_id.firstlineno + 1),
                ta.signature,
            )
            out[key] = ta.annotate_raw()[key]
        return out

    def _explain_ambiguous(self, *args, **kws):
        """
        Callback for the C _Dispatcher object.
        """
        assert not kws, "kwargs not handled"
        args = tuple([self.typeof_pyval(a) for a in args])
        # The order here must be deterministic for testing purposes, which
        # is ensured by the OrderedDict.
        sigs = self.nopython_signatures
        # This will raise
        self.typingctx.resolve_overload(
            self.py_func, sigs, args, kws, allow_ambiguous=False
        )

    def _explain_matching_error(self, *args, **kws):
        """
        Callback for the C _Dispatcher object.
        """
        assert not kws, "kwargs not handled"
        args = [self.typeof_pyval(a) for a in args]
        msg = "No matching definition for argument type(s) %s" % ", ".join(
            map(str, args)
        )
        raise TypeError(msg)

    def _search_new_conversions(self, *args, **kws):
        """
        Callback for the C _Dispatcher object.
        Search for approximately matching signatures for the given arguments,
        and ensure the corresponding conversions are registered in the C++
        type manager.
        """
        assert not kws, "kwargs not handled"
        args = [self.typeof_pyval(a) for a in args]
        found = False
        for sig in self.nopython_signatures:
            conv = self.typingctx.install_possible_conversions(args, sig.args)
            if conv:
                found = True
        return found

    def __repr__(self):
        return "%s(%s)" % (type(self).__name__, self.py_func)

    def typeof_pyval(self, val):
        """
        Resolve the Numba type of Python value *val*.
        This is called from numba._dispatcher as a fallback if the native code
        cannot decide the type.
        """
        try:
            tp = typeof(val, Purpose.argument)
        except (errors.NumbaValueError, ValueError):
            tp = types.pyobject
        else:
            if tp is None:
                tp = types.pyobject
        self._types_active_call.add(tp)
        return tp

    def _callback_add_timer(self, duration, cres, lock_name):
        md = cres.metadata
        # md can be None when code is loaded from cache
        if md is not None:
            timers = md.setdefault("timers", {})
            if lock_name not in timers:
                # Only write if the metadata does not exist
                timers[lock_name] = duration
            else:
                msg = f"'{lock_name} metadata is already defined."
                raise AssertionError(msg)

    def _callback_add_compiler_timer(self, duration, cres):
        return self._callback_add_timer(
            duration, cres, lock_name="compiler_lock"
        )

    def _callback_add_llvm_timer(self, duration, cres):
        return self._callback_add_timer(duration, cres, lock_name="llvm_lock")


class _MemoMixin:
    __uuid = None
    # A {uuid -> instance} mapping, for deserialization
    _memo = weakref.WeakValueDictionary()
    # hold refs to last N functions deserialized, retaining them in _memo
    # regardless of whether there is another reference
    _recent = collections.deque(maxlen=config.FUNCTION_CACHE_SIZE)

    @property
    def _uuid(self):
        """
        An instance-specific UUID, to avoid multiple deserializations of
        a given instance.

        Note: this is lazily-generated, for performance reasons.
        """
        u = self.__uuid
        if u is None:
            u = str(uuid.uuid4())
            self._set_uuid(u)
        return u

    def _set_uuid(self, u):
        assert self.__uuid is None
        self.__uuid = u
        self._memo[u] = self
        self._recent.append(self)


_CompileStats = collections.namedtuple(
    "_CompileStats", ("cache_path", "cache_hits", "cache_misses")
)


class _FunctionCompiler(object):
    def __init__(self, py_func, targetdescr, targetoptions, pipeline_class):
        self.py_func = py_func
        self.targetdescr = targetdescr
        self.targetoptions = targetoptions
        self.locals = {}
        self.pysig = utils.pysignature(self.py_func)
        self.pipeline_class = pipeline_class
        # Remember key=(args, return_type) combinations that will fail
        # compilation to avoid compilation attempt on them.  The values are
        # the exceptions.
        self._failed_cache = {}

    def fold_argument_types(self, args, kws):
        """
        Given positional and named argument types, fold keyword arguments
        and resolve defaults by inserting types.Omitted() instances.

        A (pysig, argument types) tuple is returned.
        """

        def normal_handler(index, param, value):
            return value

        def default_handler(index, param, default):
            return types.Omitted(default)

        def stararg_handler(index, param, values):
            return types.StarArgTuple(values)

        # For now, we take argument values from the @jit function
        args = fold_arguments(
            self.pysig,
            args,
            kws,
            normal_handler,
            default_handler,
            stararg_handler,
        )
        return self.pysig, args

    def compile(self, args, return_type):
        status, retval = self._compile_cached(args, return_type)
        if status:
            return retval
        else:
            raise retval

    def _compile_cached(self, args, return_type):
        key = tuple(args), return_type
        try:
            return False, self._failed_cache[key]
        except KeyError:
            pass

        try:
            retval = self._compile_core(args, return_type)
        except errors.TypingError as e:
            self._failed_cache[key] = e
            return False, e
        else:
            return True, retval

    def _compile_core(self, args, return_type):
        flags = Flags()
        self.targetdescr.options.parse_as_flags(flags, self.targetoptions)
        flags = self._customize_flags(flags)

        impl = self._get_implementation(args, {})
        cres = compile_extra(
            self.targetdescr.typing_context,
            self.targetdescr.target_context,
            impl,
            args=args,
            return_type=return_type,
            flags=flags,
            locals=self.locals,
            pipeline_class=self.pipeline_class,
        )
        # Check typing error if object mode is used
        if cres.typing_error is not None and not flags.enable_pyobject:
            raise cres.typing_error
        return cres

    def get_globals_for_reduction(self):
        return serialize._get_function_globals_for_reduction(self.py_func)

    def _get_implementation(self, args, kws):
        return self.py_func

    def _customize_flags(self, flags):
        return flags


class CUDADispatcher(serialize.ReduceMixin, _MemoMixin, _DispatcherBase):
    """
    CUDA Dispatcher object. When configured and called, the dispatcher will
    specialize itself for the given arguments (if no suitable specialized
    version already exists) & compute capability, and launch on the device
    associated with the current context.

    Dispatcher objects are not to be constructed by the user, but instead are
    created using the :func:`numba.cuda.jit` decorator.
    """

    # Whether to fold named arguments and default values. Default values are
    # presently unsupported on CUDA, so we can leave this as False in all
    # cases.
    _fold_args = False

    targetdescr = cuda_target

    def __init__(self, py_func, targetoptions, pipeline_class=CUDACompiler):
        """
        Parameters
        ----------
        py_func: function object to be compiled
        targetoptions: dict, optional
            Target-specific config options.
        pipeline_class: type numba.compiler.CompilerBase
            The compiler pipeline type.
        """
        self.typingctx = self.targetdescr.typing_context
        self.targetctx = self.targetdescr.target_context

        pysig = utils.pysignature(py_func)
        arg_count = len(pysig.parameters)
        can_fallback = not targetoptions.get("nopython", False)

        _DispatcherBase.__init__(
            self,
            arg_count,
            py_func,
            pysig,
            can_fallback,
            exact_match_required=False,
        )

        functools.update_wrapper(self, py_func)

        self.targetoptions = targetoptions
        self._cache = NullCache()
        compiler_class = _FunctionCompiler
        self._compiler = compiler_class(
            py_func, self.targetdescr, targetoptions, pipeline_class
        )
        self._cache_hits = collections.Counter()
        self._cache_misses = collections.Counter()

        # The following properties are for specialization of CUDADispatchers. A
        # specialized CUDADispatcher is one that is compiled for exactly one
        # set of argument types, and bypasses some argument type checking for
        # faster kernel launches.

        # Is this a specialized dispatcher?
        self._specialized = False

        # If we produced specialized dispatchers, we cache them for each set of
        # argument types
        self.specializations = {}

    def dump(self, tab=""):
        print(
            f"{tab}DUMP {type(self).__name__}[{self.py_func.__name__}"
            f", type code={self._type._code}]"
        )
        for cres in self.overloads.values():
            cres.dump(tab=tab + "  ")
        print(f"{tab}END DUMP {type(self).__name__}[{self.py_func.__name__}]")

    @property
    def _numba_type_(self):
        return ext_types.CUDADispatcher(self)

    def enable_caching(self):
        self._cache = CUDACache(self.py_func)

    def __get__(self, obj, objtype=None):
        """Allow a JIT function to be bound as a method to an object"""
        if obj is None:  # Unbound method
            return self
        else:  # Bound method
            return pytypes.MethodType(self, obj)

    @functools.lru_cache(maxsize=128)
    def configure(self, griddim, blockdim, stream=0, sharedmem=0):
        griddim, blockdim = normalize_kernel_dimensions(griddim, blockdim)
        return _LaunchConfiguration(self, griddim, blockdim, stream, sharedmem)

    def __getitem__(self, args):
        if len(args) not in [2, 3, 4]:
            raise ValueError("must specify at least the griddim and blockdim")
        return self.configure(*args)

    def forall(self, ntasks, tpb=0, stream=0, sharedmem=0):
        """Returns a 1D-configured dispatcher for a given number of tasks.

        This assumes that:

        - the kernel maps the Global Thread ID ``cuda.grid(1)`` to tasks on a
          1-1 basis.
        - the kernel checks that the Global Thread ID is upper-bounded by
          ``ntasks``, and does nothing if it is not.

        :param ntasks: The number of tasks.
        :param tpb: The size of a block. An appropriate value is chosen if this
                    parameter is not supplied.
        :param stream: The stream on which the configured dispatcher will be
                       launched.
        :param sharedmem: The number of bytes of dynamic shared memory required
                          by the kernel.
        :return: A configured dispatcher, ready to launch on a set of
                 arguments."""

        return ForAll(self, ntasks, tpb=tpb, stream=stream, sharedmem=sharedmem)

    @property
    def extensions(self):
        """
        A list of objects that must have a `prepare_args` function. When a
        specialized kernel is called, each argument will be passed through
        to the `prepare_args` (from the last object in this list to the
        first). The arguments to `prepare_args` are:

        - `ty` the numba type of the argument
        - `val` the argument value itself
        - `stream` the CUDA stream used for the current call to the kernel
        - `retr` a list of zero-arg functions that you may want to append
          post-call cleanup work to.

        The `prepare_args` function must return a tuple `(ty, val)`, which
        will be passed in turn to the next right-most `extension`. After all
        the extensions have been called, the resulting `(ty, val)` will be
        passed into Numba's default argument marshalling logic.
        """
        return self.targetoptions.get("extensions")

    def __call__(self, *args, **kwargs):
        # An attempt to launch an unconfigured kernel
        raise ValueError(missing_launch_config_msg)

    def call(self, args, griddim, blockdim, stream, sharedmem):
        """
        Compile if necessary and invoke this kernel with *args*.
        """
        if self.specialized:
            kernel = next(iter(self.overloads.values()))
        else:
            kernel = _dispatcher.Dispatcher._cuda_call(self, *args)

        kernel.launch(args, griddim, blockdim, stream, sharedmem)

    def _compile_for_args(self, *args, **kws):
        # Based on _DispatcherBase._compile_for_args.
        assert not kws
        argtypes = [self.typeof_pyval(a) for a in args]
        return self.compile(tuple(argtypes))

    def typeof_pyval(self, val):
        # Based on _DispatcherBase.typeof_pyval, but differs from it to support
        # the CUDA Array Interface.
        try:
            return typeof(val, Purpose.argument)
        except ValueError:
            if (
                interface := getattr(val, "__cuda_array_interface__")
            ) is not None:
                # When typing, we don't need to synchronize on the array's
                # stream - this is done when the kernel is launched.

                return typeof(
                    cuda.from_cuda_array_interface(interface, sync=False),
                    Purpose.argument,
                )
            else:
                raise

    def specialize(self, *args):
        """
        Create a new instance of this dispatcher specialized for the given
        *args*.
        """
        cc = get_current_device().compute_capability
        argtypes = tuple(self.typeof_pyval(a) for a in args)
        if self.specialized:
            raise RuntimeError("Dispatcher already specialized")

        specialization = self.specializations.get((cc, argtypes))
        if specialization:
            return specialization

        targetoptions = self.targetoptions
        specialization = CUDADispatcher(
            self.py_func, targetoptions=targetoptions
        )
        specialization.compile(argtypes)
        specialization.disable_compile()
        specialization._specialized = True
        self.specializations[cc, argtypes] = specialization
        return specialization

    @property
    def specialized(self):
        """
        True if the Dispatcher has been specialized.
        """
        return self._specialized

    def get_regs_per_thread(self, signature=None):
        """
        Returns the number of registers used by each thread in this kernel for
        the device in the current context.

        :param signature: The signature of the compiled kernel to get register
                          usage for. This may be omitted for a specialized
                          kernel.
        :return: The number of registers used by the compiled variant of the
                 kernel for the given signature and current device.
        """
        if signature is not None:
            return self.overloads[signature.args].regs_per_thread
        if self.specialized:
            return next(iter(self.overloads.values())).regs_per_thread
        else:
            return {
                sig: overload.regs_per_thread
                for sig, overload in self.overloads.items()
            }

    def get_const_mem_size(self, signature=None):
        """
        Returns the size in bytes of constant memory used by this kernel for
        the device in the current context.

        :param signature: The signature of the compiled kernel to get constant
                          memory usage for. This may be omitted for a
                          specialized kernel.
        :return: The size in bytes of constant memory allocated by the
                 compiled variant of the kernel for the given signature and
                 current device.
        """
        if signature is not None:
            return self.overloads[signature.args].const_mem_size
        if self.specialized:
            return next(iter(self.overloads.values())).const_mem_size
        else:
            return {
                sig: overload.const_mem_size
                for sig, overload in self.overloads.items()
            }

    def get_shared_mem_per_block(self, signature=None):
        """
        Returns the size in bytes of statically allocated shared memory
        for this kernel.

        :param signature: The signature of the compiled kernel to get shared
                          memory usage for. This may be omitted for a
                          specialized kernel.
        :return: The amount of shared memory allocated by the compiled variant
                 of the kernel for the given signature and current device.
        """
        if signature is not None:
            return self.overloads[signature.args].shared_mem_per_block
        if self.specialized:
            return next(iter(self.overloads.values())).shared_mem_per_block
        else:
            return {
                sig: overload.shared_mem_per_block
                for sig, overload in self.overloads.items()
            }

    def get_max_threads_per_block(self, signature=None):
        """
        Returns the maximum allowable number of threads per block
        for this kernel. Exceeding this threshold will result in
        the kernel failing to launch.

        :param signature: The signature of the compiled kernel to get the max
                          threads per block for. This may be omitted for a
                          specialized kernel.
        :return: The maximum allowable threads per block for the compiled
                 variant of the kernel for the given signature and current
                 device.
        """
        if signature is not None:
            return self.overloads[signature.args].max_threads_per_block
        if self.specialized:
            return next(iter(self.overloads.values())).max_threads_per_block
        else:
            return {
                sig: overload.max_threads_per_block
                for sig, overload in self.overloads.items()
            }

    def get_local_mem_per_thread(self, signature=None):
        """
        Returns the size in bytes of local memory per thread
        for this kernel.

        :param signature: The signature of the compiled kernel to get local
                          memory usage for. This may be omitted for a
                          specialized kernel.
        :return: The amount of local memory allocated by the compiled variant
                 of the kernel for the given signature and current device.
        """
        if signature is not None:
            return self.overloads[signature.args].local_mem_per_thread
        if self.specialized:
            return next(iter(self.overloads.values())).local_mem_per_thread
        else:
            return {
                sig: overload.local_mem_per_thread
                for sig, overload in self.overloads.items()
            }

    def get_call_template(self, args, kws):
        # Originally copied from _DispatcherBase.get_call_template. This
        # version deviates slightly from the _DispatcherBase version in order
        # to force casts when calling device functions. See e.g.
        # TestDeviceFunc.test_device_casting, added in PR #7496.
        """
        Get a typing.ConcreteTemplate for this dispatcher and the given
        *args* and *kws* types.  This allows resolution of the return type.

        A (template, pysig, args, kws) tuple is returned.
        """
        # Fold keyword arguments and resolve default values
        pysig, args = self.fold_argument_types(args, kws)
        kws = {}

        # Ensure an exactly-matching overload is available if we can
        # compile. We proceed with the typing even if we can't compile
        # because we may be able to force a cast on the caller side.
        if self._can_compile:
            self.compile_device(tuple(args))

        # Create function type for typing
        func_name = self.py_func.__name__
        name = "CallTemplate({0})".format(func_name)

        call_template = typing.make_concrete_template(
            name, key=func_name, signatures=self.nopython_signatures
        )
        pysig = utils.pysignature(self.py_func)

        return call_template, pysig, args, kws

    def compile_device(self, args, return_type=None):
        """Compile the device function for the given argument types.

        Each signature is compiled once by caching the compiled function inside
        this object.

        Returns the `CompileResult`.
        """
        if args not in self.overloads:
            with self._compiling_counter:
                debug = self.targetoptions.get("debug")
                lineinfo = self.targetoptions.get("lineinfo")
                forceinline = self.targetoptions.get("forceinline")
                fastmath = self.targetoptions.get("fastmath")

                nvvm_options = {
                    "opt": 3 if self.targetoptions.get("opt") else 0,
                    "fastmath": fastmath,
                }

                if debug:
                    nvvm_options["g"] = None

                cc = get_current_device().compute_capability
                cres = compile_cuda(
                    self.py_func,
                    return_type,
                    args,
                    debug=debug,
                    lineinfo=lineinfo,
                    forceinline=forceinline,
                    fastmath=fastmath,
                    nvvm_options=nvvm_options,
                    cc=cc,
                )
                self.overloads[args] = cres

                cres.target_context.insert_user_function(
                    cres.entry_point, cres.fndesc, [cres.library]
                )
        else:
            cres = self.overloads[args]

        return cres

    def add_overload(self, kernel, argtypes):
        c_sig = [a._code for a in argtypes]
        self._insert(c_sig, kernel, cuda=True)
        self.overloads[argtypes] = kernel

    @global_compiler_lock
    def compile(self, sig):
        """
        Compile and bind to the current context a version of this kernel
        specialized for the given signature.
        """
        argtypes, return_type = sigutils.normalize_signature(sig)
        assert return_type is None or return_type == types.none

        # Do we already have an in-memory compiled kernel?
        if self.specialized:
            return next(iter(self.overloads.values()))
        else:
            kernel = self.overloads.get(argtypes)
            if kernel is not None:
                return kernel

        # Can we load from the disk cache?
        kernel = self._cache.load_overload(sig, self.targetctx)

        if kernel is not None:
            self._cache_hits[sig] += 1
        else:
            # We need to compile a new kernel
            self._cache_misses[sig] += 1
            if not self._can_compile:
                raise RuntimeError("Compilation disabled")

            kernel = _Kernel(self.py_func, argtypes, **self.targetoptions)
            # We call bind to force codegen, so that there is a cubin to cache
            kernel.bind()
            self._cache.save_overload(sig, kernel)

        self.add_overload(kernel, argtypes)

        return kernel

    def get_compile_result(self, sig):
        """Compile (if needed) and return the compilation result with the
        given signature.

        Returns ``CompileResult``.
        Raises ``NumbaError`` if the signature is incompatible.
        """
        atypes = tuple(sig.args)
        if atypes not in self.overloads:
            if self._can_compile:
                # Compiling may raise any NumbaError
                self.compile(atypes)
            else:
                msg = f"{sig} not available and compilation disabled"
                raise errors.TypingError(msg)
        return self.overloads[atypes]

    def recompile(self):
        """
        Recompile all signatures afresh.
        """
        sigs = list(self.overloads)
        old_can_compile = self._can_compile
        # Ensure the old overloads are disposed of,
        # including compiled functions.
        self._make_finalizer()()
        self._reset_overloads()
        self._cache.flush()
        self._can_compile = True
        try:
            for sig in sigs:
                self.compile(sig)
        finally:
            self._can_compile = old_can_compile

    @property
    def stats(self):
        return _CompileStats(
            cache_path=self._cache.cache_path,
            cache_hits=self._cache_hits,
            cache_misses=self._cache_misses,
        )

    def get_metadata(self, signature=None):
        """
        Obtain the compilation metadata for a given signature.
        """
        if signature is not None:
            return self.overloads[signature].metadata
        else:
            return dict(
                (sig, self.overloads[sig].metadata) for sig in self.signatures
            )

    def get_function_type(self):
        """Return unique function type of dispatcher when possible, otherwise
        return None.

        A Dispatcher instance has unique function type when it
        contains exactly one compilation result and its compilation
        has been disabled (via its disable_compile method).
        """
        if not self._can_compile and len(self.overloads) == 1:
            cres = tuple(self.overloads.values())[0]
            return types.FunctionType(cres.signature)

    def inspect_llvm(self, signature=None):
        """
        Return the LLVM IR for this kernel.

        :param signature: A tuple of argument types.
        :return: The LLVM IR for the given signature, or a dict of LLVM IR
                 for all previously-encountered signatures.

        """
        device = self.targetoptions.get("device")
        if signature is not None:
            if device:
                return self.overloads[signature].library.get_llvm_str()
            else:
                return self.overloads[signature].inspect_llvm()
        else:
            if device:
                return {
                    sig: overload.library.get_llvm_str()
                    for sig, overload in self.overloads.items()
                }
            else:
                return {
                    sig: overload.inspect_llvm()
                    for sig, overload in self.overloads.items()
                }

    def inspect_asm(self, signature=None):
        """
        Return this kernel's PTX assembly code for for the device in the
        current context.

        :param signature: A tuple of argument types.
        :return: The PTX code for the given signature, or a dict of PTX codes
                 for all previously-encountered signatures.
        """
        cc = get_current_device().compute_capability
        device = self.targetoptions.get("device")
        if signature is not None:
            if device:
                return self.overloads[signature].library.get_asm_str(cc)
            else:
                return self.overloads[signature].inspect_asm(cc)
        else:
            if device:
                return {
                    sig: overload.library.get_asm_str(cc)
                    for sig, overload in self.overloads.items()
                }
            else:
                return {
                    sig: overload.inspect_asm(cc)
                    for sig, overload in self.overloads.items()
                }

    def inspect_lto_ptx(self, signature=None):
        """
        Return link-time optimized PTX code for the given signature.

        :param signature: A tuple of argument types.
        :return: The PTX code for the given signature, or a dict of PTX codes
                 for all previously-encountered signatures.
        """
        cc = get_current_device().compute_capability
        device = self.targetoptions.get("device")

        if signature is not None:
            if device:
                return self.overloads[signature].library.get_lto_ptx(cc)
            else:
                return self.overloads[signature].inspect_lto_ptx(cc)
        else:
            if device:
                return {
                    sig: overload.library.get_lto_ptx(cc)
                    for sig, overload in self.overloads.items()
                }
            else:
                return {
                    sig: overload.inspect_lto_ptx(cc)
                    for sig, overload in self.overloads.items()
                }

    def inspect_sass_cfg(self, signature=None):
        """
        Return this kernel's CFG for the device in the current context.

        :param signature: A tuple of argument types.
        :return: The CFG for the given signature, or a dict of CFGs
                 for all previously-encountered signatures.

        The CFG for the device in the current context is returned.

        Requires nvdisasm to be available on the PATH.
        """
        if self.targetoptions.get("device"):
            raise RuntimeError("Cannot get the CFG of a device function")

        if signature is not None:
            return self.overloads[signature].inspect_sass_cfg()
        else:
            return {
                sig: defn.inspect_sass_cfg()
                for sig, defn in self.overloads.items()
            }

    def inspect_sass(self, signature=None):
        """
        Return this kernel's SASS assembly code for for the device in the
        current context.

        :param signature: A tuple of argument types.
        :return: The SASS code for the given signature, or a dict of SASS codes
                 for all previously-encountered signatures.

        SASS for the device in the current context is returned.

        Requires nvdisasm to be available on the PATH.
        """
        if self.targetoptions.get("device"):
            raise RuntimeError("Cannot inspect SASS of a device function")

        if signature is not None:
            return self.overloads[signature].inspect_sass()
        else:
            return {
                sig: defn.inspect_sass() for sig, defn in self.overloads.items()
            }

    def inspect_types(self, file=None):
        """
        Produce a dump of the Python source of this function annotated with the
        corresponding Numba IR and type information. The dump is written to
        *file*, or *sys.stdout* if *file* is *None*.
        """
        if file is None:
            file = sys.stdout

        for _, defn in self.overloads.items():
            defn.inspect_types(file=file)

    @classmethod
    def _rebuild(cls, py_func, targetoptions):
        """
        Rebuild an instance.
        """
        instance = cls(py_func, targetoptions)
        return instance

    def _reduce_states(self):
        """
        Reduce the instance for serialization.
        Compiled definitions are discarded.
        """
        return dict(py_func=self.py_func, targetoptions=self.targetoptions)


class ArgHandlerBase(ABC):
    @abstractmethod
    def prepare_args(self, ty: Any, val: Any, **kwargs) -> Any:
        raise NotImplementedError


def register_arg_handler(handler, handled_types):
    global _arg_handlers
    if not isinstance(handler, ArgHandlerBase):
        raise ValueError("handler must be an instance of ArgHandlerBase")
    for ty in handled_types:
        _arg_handlers[ty] = handler


class LiftedCode(serialize.ReduceMixin, _MemoMixin, _DispatcherBase):
    """
    Implementation of the hidden dispatcher objects used for lifted code
    (a lifted loop is really compiled as a separate function).
    """

    _fold_args = False
    can_cache = False

    def __init__(self, func_ir, typingctx, targetctx, flags, locals):
        self.func_ir = func_ir
        self.lifted_from = None

        self.typingctx = typingctx
        self.targetctx = targetctx
        self.flags = flags
        self.locals = locals

        _DispatcherBase.__init__(
            self,
            self.func_ir.arg_count,
            self.func_ir.func_id.func,
            self.func_ir.func_id.pysig,
            can_fallback=True,
            exact_match_required=False,
        )

    def _reduce_states(self):
        """
        Reduce the instance for pickling.  This will serialize
        the original function as well the compilation options and
        compiled signatures, but not the compiled code itself.

        NOTE: part of ReduceMixin protocol
        """
        return dict(
            uuid=self._uuid,
            func_ir=self.func_ir,
            flags=self.flags,
            locals=self.locals,
            extras=self._reduce_extras(),
        )

    def _reduce_extras(self):
        """
        NOTE: sub-class can override to add extra states
        """
        return {}

    @classmethod
    def _rebuild(cls, uuid, func_ir, flags, locals, extras):
        """
        Rebuild an Dispatcher instance after it was __reduce__'d.

        NOTE: part of ReduceMixin protocol
        """
        try:
            return cls._memo[uuid]
        except KeyError:
            pass

        from numba.cuda.descriptor import cuda_target

        typingctx = cuda_target.typing_context
        targetctx = cuda_target.target_context

        self = cls(func_ir, typingctx, targetctx, flags, locals, **extras)
        self._set_uuid(uuid)
        return self

    def get_source_location(self):
        """Return the starting line number of the loop."""
        return self.func_ir.loc.line

    def _pre_compile(self, args, return_type, flags):
        """Pre-compile actions"""
        pass

    @abstractmethod
    def compile(self, sig):
        """Lifted code should implement a compilation method that will return
        a CompileResult.entry_point for the given signature."""
        pass

    def _get_dispatcher_for_current_target(self):
        # Lifted code does not honor the target switch currently.
        # No work has been done to check if this can be allowed.
        return self


class LiftedLoop(LiftedCode):
    def _pre_compile(self, args, return_type, flags):
        assert not flags.enable_looplift, "Enable looplift flags is on"

    def compile(self, sig):
        with ExitStack() as scope:
            cres = None

            def cb_compiler(dur):
                if cres is not None:
                    self._callback_add_compiler_timer(dur, cres)

            def cb_llvm(dur):
                if cres is not None:
                    self._callback_add_llvm_timer(dur, cres)

            scope.enter_context(
                ev.install_timer("numba:compiler_lock", cb_compiler)
            )
            scope.enter_context(ev.install_timer("numba:llvm_lock", cb_llvm))
            scope.enter_context(global_compiler_lock)

            # Use counter to track recursion compilation depth
            with self._compiling_counter:
                # XXX this is mostly duplicated from Dispatcher.
                flags = self.flags
                args, return_type = sigutils.normalize_signature(sig)

                # Don't recompile if signature already exists
                # (e.g. if another thread compiled it before we got the lock)
                existing = self.overloads.get(tuple(args))
                if existing is not None:
                    return existing.entry_point

                self._pre_compile(args, return_type, flags)

                # copy the flags, use nopython first
                npm_loop_flags = flags.copy()
                npm_loop_flags.force_pyobject = False

                pyobject_loop_flags = flags.copy()
                pyobject_loop_flags.force_pyobject = True

                # Clone IR to avoid (some of the) mutation in the rewrite pass
                cloned_func_ir_npm = self.func_ir.copy()
                cloned_func_ir_fbk = self.func_ir.copy()

                ev_details = dict(
                    dispatcher=self,
                    args=args,
                    return_type=return_type,
                )
                with ev.trigger_event("numba:compile", data=ev_details):
                    # this emulates "object mode fall-back", try nopython, if it
                    # fails, then try again in object mode.
                    try:
                        cres = compile_ir(
                            typingctx=self.typingctx,
                            targetctx=self.targetctx,
                            func_ir=cloned_func_ir_npm,
                            args=args,
                            return_type=return_type,
                            flags=npm_loop_flags,
                            locals=self.locals,
                            lifted=(),
                            lifted_from=self.lifted_from,
                            is_lifted_loop=True,
                        )
                    except errors.TypingError:
                        cres = compile_ir(
                            typingctx=self.typingctx,
                            targetctx=self.targetctx,
                            func_ir=cloned_func_ir_fbk,
                            args=args,
                            return_type=return_type,
                            flags=pyobject_loop_flags,
                            locals=self.locals,
                            lifted=(),
                            lifted_from=self.lifted_from,
                            is_lifted_loop=True,
                        )
                    # Check typing error if object mode is used
                    if cres.typing_error is not None:
                        raise cres.typing_error
                    self.add_overload(cres)
                return cres.entry_point


class LiftedWith(LiftedCode):
    can_cache = True

    def _reduce_extras(self):
        return dict(output_types=self.output_types)

    @property
    def _numba_type_(self):
        return types.Dispatcher(self)

    def get_call_template(self, args, kws):
        """
        Get a typing.ConcreteTemplate for this dispatcher and the given
        *args* and *kws* types.  This enables the resolving of the return type.

        A (template, pysig, args, kws) tuple is returned.
        """
        # Ensure an overload is available
        if self._can_compile:
            self.compile(tuple(args))

        pysig = None
        # Create function type for typing
        func_name = self.py_func.__name__
        name = "CallTemplate({0})".format(func_name)
        # The `key` isn't really used except for diagnosis here,
        # so avoid keeping a reference to `cfunc`.
        call_template = typing.make_concrete_template(
            name, key=func_name, signatures=self.nopython_signatures
        )
        return call_template, pysig, args, kws

    def compile(self, sig):
        # this is similar to LiftedLoop's compile but does not have the
        # "fallback" to object mode part.
        with ExitStack() as scope:
            cres = None

            def cb_compiler(dur):
                if cres is not None:
                    self._callback_add_compiler_timer(dur, cres)

            def cb_llvm(dur):
                if cres is not None:
                    self._callback_add_llvm_timer(dur, cres)

            scope.enter_context(
                ev.install_timer("numba:compiler_lock", cb_compiler)
            )
            scope.enter_context(ev.install_timer("numba:llvm_lock", cb_llvm))
            scope.enter_context(global_compiler_lock)

            # Use counter to track recursion compilation depth
            with self._compiling_counter:
                # XXX this is mostly duplicated from Dispatcher.
                flags = self.flags
                args, return_type = sigutils.normalize_signature(sig)

                # Don't recompile if signature already exists
                # (e.g. if another thread compiled it before we got the lock)
                existing = self.overloads.get(tuple(args))
                if existing is not None:
                    return existing.entry_point

                self._pre_compile(args, return_type, flags)

                # Clone IR to avoid (some of the) mutation in the rewrite pass
                cloned_func_ir = self.func_ir.copy()

                ev_details = dict(
                    dispatcher=self,
                    args=args,
                    return_type=return_type,
                )
                with ev.trigger_event("numba:compile", data=ev_details):
                    cres = compile_ir(
                        typingctx=self.typingctx,
                        targetctx=self.targetctx,
                        func_ir=cloned_func_ir,
                        args=args,
                        return_type=return_type,
                        flags=flags,
                        locals=self.locals,
                        lifted=(),
                        lifted_from=self.lifted_from,
                        is_lifted_loop=True,
                    )

                    # Check typing error if object mode is used
                    if (
                        cres.typing_error is not None
                        and not flags.enable_pyobject
                    ):
                        raise cres.typing_error
                    self.add_overload(cres)
                return cres.entry_point


class ObjModeLiftedWith(LiftedWith):
    def __init__(self, *args, **kwargs):
        self.output_types = kwargs.pop("output_types", None)
        super(LiftedWith, self).__init__(*args, **kwargs)
        if not self.flags.force_pyobject:
            raise ValueError("expecting `flags.force_pyobject`")
        if self.output_types is None:
            raise TypeError("`output_types` must be provided")
        # switch off rewrites, they have no effect
        self.flags.no_rewrites = True

    @property
    def _numba_type_(self):
        return types.ObjModeDispatcher(self)

    def get_call_template(self, args, kws):
        """
        Get a typing.ConcreteTemplate for this dispatcher and the given
        *args* and *kws* types.  This enables the resolving of the return type.

        A (template, pysig, args, kws) tuple is returned.
        """
        assert not kws
        self._legalize_arg_types(args)
        # Coerce to object mode
        args = [types.ffi_forced_object] * len(args)

        if self._can_compile:
            self.compile(tuple(args))

        signatures = [typing.signature(self.output_types, *args)]
        pysig = None
        func_name = self.py_func.__name__
        name = "CallTemplate({0})".format(func_name)
        call_template = typing.make_concrete_template(
            name, key=func_name, signatures=signatures
        )

        return call_template, pysig, args, kws

    def _legalize_arg_types(self, args):
        for i, a in enumerate(args, start=1):
            if isinstance(a, types.List):
                msg = (
                    "Does not support list type inputs into "
                    "with-context for arg {}"
                )
                raise errors.TypingError(msg.format(i))
            elif isinstance(a, types.Dispatcher):
                msg = (
                    "Does not support function type inputs into "
                    "with-context for arg {}"
                )
                raise errors.TypingError(msg.format(i))

    @global_compiler_lock
    def compile(self, sig):
        args, _ = sigutils.normalize_signature(sig)
        sig = (types.ffi_forced_object,) * len(args)
        return super().compile(sig)


# Initialize typeof machinery
_dispatcher.typeof_init(
    OmittedArg, dict((str(t), t._code) for t in types.number_domain)
)<|MERGE_RESOLUTION|>--- conflicted
+++ resolved
@@ -15,12 +15,7 @@
 import re
 from warnings import warn
 
-<<<<<<< HEAD
-
-from numba.core import types, errors
-=======
 from numba.core import errors
->>>>>>> 9614920c
 from numba.cuda import serialize, utils
 from numba import cuda
 from abc import ABC
