import numpy as np
import os
import sys
import ctypes
import collections
import functools
import types as pytypes
import weakref
import uuid

<<<<<<< HEAD
from numba.core import config, sigutils, types, typing
from numba.cuda import serialize, utils
from numba.core.caching import Cache, CacheImpl
=======
from numba.core import compiler, serialize, sigutils, types, typing, config
from numba.cuda import utils
from numba.cuda.core.caching import Cache, CacheImpl, NullCache
>>>>>>> b1da9472
from numba.core.compiler_lock import global_compiler_lock
from numba.core.dispatcher import _DispatcherBase
from numba.core.errors import NumbaPerformanceWarning, TypingError
from numba.core.typing.templates import fold_arguments
from numba.core.typing.typeof import Purpose, typeof
from numba.cuda.api import get_current_device
from numba.cuda.args import wrap_arg
from numba.cuda.compiler import (
    compile_cuda,
    CUDACompiler,
    kernel_fixup,
)
import re
from numba.cuda.cudadrv import driver, nvvm
from numba.cuda.cudadrv.linkable_code import LinkableCode
from numba.cuda.cudadrv.devices import get_context
from numba.cuda.descriptor import cuda_target
from numba.cuda.errors import (
    missing_launch_config_msg,
    normalize_kernel_dimensions,
)
from numba.cuda import types as cuda_types
from numba.cuda.locks import module_init_lock
from numba.cuda.memory_management.nrt import rtsys, NRT_LIBRARY

from numba import cuda
from numba import _dispatcher

from warnings import warn

cuda_fp16_math_funcs = [
    "hsin",
    "hcos",
    "hlog",
    "hlog10",
    "hlog2",
    "hexp",
    "hexp10",
    "hexp2",
    "hsqrt",
    "hrsqrt",
    "hfloor",
    "hceil",
    "hrcp",
    "hrint",
    "htrunc",
    "hdiv",
]

reshape_funcs = ["nocopy_empty_reshape", "numba_attempt_nocopy_reshape"]


class _Kernel(serialize.ReduceMixin):
    """
    CUDA Kernel specialized for a given set of argument types. When called, this
    object launches the kernel on the device.
    """

    NRT_functions = [
        "NRT_Allocate",
        "NRT_MemInfo_init",
        "NRT_MemInfo_new",
        "NRT_Free",
        "NRT_dealloc",
        "NRT_MemInfo_destroy",
        "NRT_MemInfo_call_dtor",
        "NRT_MemInfo_data_fast",
        "NRT_MemInfo_alloc_aligned",
        "NRT_Allocate_External",
        "NRT_decref",
        "NRT_incref",
    ]

    @global_compiler_lock
    def __init__(
        self,
        py_func,
        argtypes,
        link=None,
        debug=False,
        lineinfo=False,
        inline=False,
        forceinline=False,
        fastmath=False,
        extensions=None,
        max_registers=None,
        lto=False,
        opt=True,
        device=False,
        launch_bounds=None,
    ):
        if device:
            raise RuntimeError("Cannot compile a device function as a kernel")

        super().__init__()

        # _DispatcherBase.nopython_signatures() expects this attribute to be
        # present, because it assumes an overload is a CompileResult. In the
        # CUDA target, _Kernel instances are stored instead, so we provide this
        # attribute here to avoid duplicating nopython_signatures() in the CUDA
        # target with slight modifications.
        self.objectmode = False

        # The finalizer constructed by _DispatcherBase._make_finalizer also
        # expects overloads to be a CompileResult. It uses the entry_point to
        # remove a CompileResult from a target context. However, since we never
        # insert kernels into a target context (there is no need because they
        # cannot be called by other functions, only through the dispatcher) it
        # suffices to pretend we have an entry point of None.
        self.entry_point = None

        self.py_func = py_func
        self.argtypes = argtypes
        self.debug = debug
        self.lineinfo = lineinfo
        self.extensions = extensions or []
        self.launch_bounds = launch_bounds

        nvvm_options = {"fastmath": fastmath, "opt": 3 if opt else 0}

        if debug:
            nvvm_options["g"] = None

        cc = get_current_device().compute_capability

        cres = compile_cuda(
            self.py_func,
            types.void,
            self.argtypes,
            debug=self.debug,
            lineinfo=lineinfo,
            forceinline=forceinline,
            fastmath=fastmath,
            nvvm_options=nvvm_options,
            cc=cc,
            max_registers=max_registers,
            lto=lto,
        )
        tgt_ctx = cres.target_context
        lib = cres.library
        kernel = lib.get_function(cres.fndesc.llvm_func_name)
        lib._entry_name = cres.fndesc.llvm_func_name
        kernel_fixup(kernel, self.debug)
        nvvm.set_launch_bounds(kernel, launch_bounds)

        if not link:
            link = []

        asm = lib.get_asm_str()

        # The code library contains functions that require cooperative launch.
        self.cooperative = lib.use_cooperative
        # We need to link against cudadevrt if grid sync is being used.
        if self.cooperative:
            lib.needs_cudadevrt = True

        def link_to_library_functions(
            library_functions, library_path, prefix=None
        ):
            """
            Dynamically links to library functions by searching for their names
            in the specified library and linking to the corresponding source
            file.
            """
            if prefix is not None:
                library_functions = [
                    f"{prefix}{fn}" for fn in library_functions
                ]

            found_functions = [fn for fn in library_functions if f"{fn}" in asm]

            if found_functions:
                basedir = os.path.dirname(os.path.abspath(__file__))
                source_file_path = os.path.join(basedir, library_path)
                link.append(source_file_path)

            return found_functions

        # Link to the helper library functions if needed
        link_to_library_functions(reshape_funcs, "reshape_funcs.cu")

        self.maybe_link_nrt(link, tgt_ctx, asm)

        for filepath in link:
            lib.add_linking_file(filepath)

        # populate members
        self.entry_name = kernel.name
        self.signature = cres.signature
        self._type_annotation = cres.type_annotation
        self._codelibrary = lib
        self.call_helper = cres.call_helper

        # The following are referred to by the cache implementation. Note:
        # - There are no referenced environments in CUDA.
        # - Kernels don't have lifted code.
        # - reload_init is only for parfors.
        self.target_context = tgt_ctx
        self.fndesc = cres.fndesc
        self.environment = cres.environment
        self._referenced_environments = []
        self.lifted = []
        self.reload_init = []

    def maybe_link_nrt(self, link, tgt_ctx, asm):
        """
        Add the NRT source code to the link if the neccesary conditions are met.
        NRT must be enabled for the CUDATargetContext, and either NRT functions
        must be detected in the kernel asm or an NRT enabled LinkableCode object
        must be passed.
        """

        if not tgt_ctx.enable_nrt:
            return

        all_nrt = "|".join(self.NRT_functions)
        pattern = (
            r"\.extern\s+\.func\s+(?:\s*\(.+\)\s*)?("
            + all_nrt
            + r")\s*\([^)]*\)\s*;"
        )
        link_nrt = False
        nrt_in_asm = re.findall(pattern, asm)
        if len(nrt_in_asm) > 0:
            link_nrt = True
        if not link_nrt:
            for file in link:
                if isinstance(file, LinkableCode):
                    if file.nrt:
                        link_nrt = True
                        break

        if link_nrt:
            link.append(NRT_LIBRARY)

    @property
    def library(self):
        return self._codelibrary

    @property
    def type_annotation(self):
        return self._type_annotation

    def _find_referenced_environments(self):
        return self._referenced_environments

    @property
    def codegen(self):
        return self.target_context.codegen()

    @property
    def argument_types(self):
        return tuple(self.signature.args)

    @classmethod
    def _rebuild(
        cls,
        cooperative,
        name,
        signature,
        codelibrary,
        debug,
        lineinfo,
        call_helper,
        extensions,
    ):
        """
        Rebuild an instance.
        """
        instance = cls.__new__(cls)
        # invoke parent constructor
        super(cls, instance).__init__()
        # populate members
        instance.entry_point = None
        instance.cooperative = cooperative
        instance.entry_name = name
        instance.signature = signature
        instance._type_annotation = None
        instance._codelibrary = codelibrary
        instance.debug = debug
        instance.lineinfo = lineinfo
        instance.call_helper = call_helper
        instance.extensions = extensions
        return instance

    def _reduce_states(self):
        """
        Reduce the instance for serialization.
        Compiled definitions are serialized in PTX form.
        Type annotation are discarded.
        Thread, block and shared memory configuration are serialized.
        Stream information is discarded.
        """
        return dict(
            cooperative=self.cooperative,
            name=self.entry_name,
            signature=self.signature,
            codelibrary=self._codelibrary,
            debug=self.debug,
            lineinfo=self.lineinfo,
            call_helper=self.call_helper,
            extensions=self.extensions,
        )

    @module_init_lock
    def initialize_once(self, mod):
        if not mod.initialized:
            mod.setup()

    def bind(self):
        """
        Force binding to current CUDA context
        """
        cufunc = self._codelibrary.get_cufunc()

        self.initialize_once(cufunc.module)

        if (
            hasattr(self, "target_context")
            and self.target_context.enable_nrt
            and config.CUDA_NRT_STATS
        ):
            rtsys.ensure_initialized()
            rtsys.set_memsys_to_module(cufunc.module)
            # We don't know which stream the kernel will be launched on, so
            # we force synchronize here.
            cuda.synchronize()

    @property
    def regs_per_thread(self):
        """
        The number of registers used by each thread for this kernel.
        """
        return self._codelibrary.get_cufunc().attrs.regs

    @property
    def const_mem_size(self):
        """
        The amount of constant memory used by this kernel.
        """
        return self._codelibrary.get_cufunc().attrs.const

    @property
    def shared_mem_per_block(self):
        """
        The amount of shared memory used per block for this kernel.
        """
        return self._codelibrary.get_cufunc().attrs.shared

    @property
    def max_threads_per_block(self):
        """
        The maximum allowable threads per block.
        """
        return self._codelibrary.get_cufunc().attrs.maxthreads

    @property
    def local_mem_per_thread(self):
        """
        The amount of local memory used per thread for this kernel.
        """
        return self._codelibrary.get_cufunc().attrs.local

    def inspect_llvm(self):
        """
        Returns the LLVM IR for this kernel.
        """
        return self._codelibrary.get_llvm_str()

    def inspect_asm(self, cc):
        """
        Returns the PTX code for this kernel.
        """
        return self._codelibrary.get_asm_str(cc=cc)

    def inspect_lto_ptx(self, cc):
        """
        Returns the PTX code for the external functions linked to this kernel.
        """
        return self._codelibrary.get_lto_ptx(cc=cc)

    def inspect_sass_cfg(self):
        """
        Returns the CFG of the SASS for this kernel.

        Requires nvdisasm to be available on the PATH.
        """
        return self._codelibrary.get_sass_cfg()

    def inspect_sass(self):
        """
        Returns the SASS code for this kernel.

        Requires nvdisasm to be available on the PATH.
        """
        return self._codelibrary.get_sass()

    def inspect_types(self, file=None):
        """
        Produce a dump of the Python source of this function annotated with the
        corresponding Numba IR and type information. The dump is written to
        *file*, or *sys.stdout* if *file* is *None*.
        """
        if self._type_annotation is None:
            raise ValueError("Type annotation is not available")

        if file is None:
            file = sys.stdout

        print("%s %s" % (self.entry_name, self.argument_types), file=file)
        print("-" * 80, file=file)
        print(self._type_annotation, file=file)
        print("=" * 80, file=file)

    def max_cooperative_grid_blocks(self, blockdim, dynsmemsize=0):
        """
        Calculates the maximum number of blocks that can be launched for this
        kernel in a cooperative grid in the current context, for the given block
        and dynamic shared memory sizes.

        :param blockdim: Block dimensions, either as a scalar for a 1D block, or
                         a tuple for 2D or 3D blocks.
        :param dynsmemsize: Dynamic shared memory size in bytes.
        :return: The maximum number of blocks in the grid.
        """
        ctx = get_context()
        cufunc = self._codelibrary.get_cufunc()

        if isinstance(blockdim, tuple):
            blockdim = functools.reduce(lambda x, y: x * y, blockdim)
        active_per_sm = ctx.get_active_blocks_per_multiprocessor(
            cufunc, blockdim, dynsmemsize
        )
        sm_count = ctx.device.MULTIPROCESSOR_COUNT
        return active_per_sm * sm_count

    def launch(self, args, griddim, blockdim, stream=0, sharedmem=0):
        # Prepare kernel
        cufunc = self._codelibrary.get_cufunc()

        if self.debug:
            excname = cufunc.name + "__errcode__"
            excmem, excsz = cufunc.module.get_global_symbol(excname)
            assert excsz == ctypes.sizeof(ctypes.c_int)
            excval = ctypes.c_int()
            excmem.memset(0, stream=stream)

        # Prepare arguments
        retr = []  # hold functors for writeback

        kernelargs = []
        for t, v in zip(self.argument_types, args):
            self._prepare_args(t, v, stream, retr, kernelargs)

        if driver.USE_NV_BINDING:
            stream_handle = stream and stream.handle.value or 0
        else:
            zero_stream = None
            stream_handle = stream and stream.handle or zero_stream

        # Invoke kernel
        driver.launch_kernel(
            cufunc.handle,
            *griddim,
            *blockdim,
            sharedmem,
            stream_handle,
            kernelargs,
            cooperative=self.cooperative,
        )

        if self.debug:
            driver.device_to_host(ctypes.addressof(excval), excmem, excsz)
            if excval.value != 0:
                # An error occurred
                def load_symbol(name):
                    mem, sz = cufunc.module.get_global_symbol(
                        "%s__%s__" % (cufunc.name, name)
                    )
                    val = ctypes.c_int()
                    driver.device_to_host(ctypes.addressof(val), mem, sz)
                    return val.value

                tid = [load_symbol("tid" + i) for i in "zyx"]
                ctaid = [load_symbol("ctaid" + i) for i in "zyx"]
                code = excval.value
                exccls, exc_args, loc = self.call_helper.get_exception(code)
                # Prefix the exception message with the source location
                if loc is None:
                    locinfo = ""
                else:
                    sym, filepath, lineno = loc
                    filepath = os.path.abspath(filepath)
                    locinfo = "In function %r, file %s, line %s, " % (
                        sym,
                        filepath,
                        lineno,
                    )
                # Prefix the exception message with the thread position
                prefix = "%stid=%s ctaid=%s" % (locinfo, tid, ctaid)
                if exc_args:
                    exc_args = ("%s: %s" % (prefix, exc_args[0]),) + exc_args[
                        1:
                    ]
                else:
                    exc_args = (prefix,)
                raise exccls(*exc_args)

        # retrieve auto converted arrays
        for wb in retr:
            wb()

    def _prepare_args(self, ty, val, stream, retr, kernelargs):
        """
        Convert arguments to ctypes and append to kernelargs
        """

        # map the arguments using any extension you've registered
        for extension in reversed(self.extensions):
            ty, val = extension.prepare_args(ty, val, stream=stream, retr=retr)

        if isinstance(ty, types.Array):
            devary = wrap_arg(val).to_device(retr, stream)
            c_intp = ctypes.c_ssize_t

            meminfo = ctypes.c_void_p(0)
            parent = ctypes.c_void_p(0)
            nitems = c_intp(devary.size)
            itemsize = c_intp(devary.dtype.itemsize)

            ptr = driver.device_pointer(devary)

            if driver.USE_NV_BINDING:
                ptr = int(ptr)

            data = ctypes.c_void_p(ptr)

            kernelargs.append(meminfo)
            kernelargs.append(parent)
            kernelargs.append(nitems)
            kernelargs.append(itemsize)
            kernelargs.append(data)
            for ax in range(devary.ndim):
                kernelargs.append(c_intp(devary.shape[ax]))
            for ax in range(devary.ndim):
                kernelargs.append(c_intp(devary.strides[ax]))

        elif isinstance(ty, types.CPointer):
            # Pointer arguments should be a pointer-sized integer
            kernelargs.append(ctypes.c_uint64(val))

        elif isinstance(ty, types.Integer):
            cval = getattr(ctypes, "c_%s" % ty)(val)
            kernelargs.append(cval)

        elif ty == types.float16:
            cval = ctypes.c_uint16(np.float16(val).view(np.uint16))
            kernelargs.append(cval)

        elif ty == types.float64:
            cval = ctypes.c_double(val)
            kernelargs.append(cval)

        elif ty == types.float32:
            cval = ctypes.c_float(val)
            kernelargs.append(cval)

        elif ty == types.boolean:
            cval = ctypes.c_uint8(int(val))
            kernelargs.append(cval)

        elif ty == types.complex64:
            kernelargs.append(ctypes.c_float(val.real))
            kernelargs.append(ctypes.c_float(val.imag))

        elif ty == types.complex128:
            kernelargs.append(ctypes.c_double(val.real))
            kernelargs.append(ctypes.c_double(val.imag))

        elif isinstance(ty, (types.NPDatetime, types.NPTimedelta)):
            kernelargs.append(ctypes.c_int64(val.view(np.int64)))

        elif isinstance(ty, types.Record):
            devrec = wrap_arg(val).to_device(retr, stream)
            ptr = devrec.device_ctypes_pointer
            kernelargs.append(ptr)

        elif isinstance(ty, types.BaseTuple):
            assert len(ty) == len(val)
            for t, v in zip(ty, val):
                self._prepare_args(t, v, stream, retr, kernelargs)

        elif isinstance(ty, types.EnumMember):
            try:
                self._prepare_args(
                    ty.dtype, val.value, stream, retr, kernelargs
                )
            except NotImplementedError:
                raise NotImplementedError(ty, val)

        else:
            raise NotImplementedError(ty, val)


class ForAll(object):
    def __init__(self, dispatcher, ntasks, tpb, stream, sharedmem):
        if ntasks < 0:
            raise ValueError(
                "Can't create ForAll with negative task count: %s" % ntasks
            )
        self.dispatcher = dispatcher
        self.ntasks = ntasks
        self.thread_per_block = tpb
        self.stream = stream
        self.sharedmem = sharedmem

    def __call__(self, *args):
        if self.ntasks == 0:
            return

        if self.dispatcher.specialized:
            specialized = self.dispatcher
        else:
            specialized = self.dispatcher.specialize(*args)
        blockdim = self._compute_thread_per_block(specialized)
        griddim = (self.ntasks + blockdim - 1) // blockdim

        return specialized[griddim, blockdim, self.stream, self.sharedmem](
            *args
        )

    def _compute_thread_per_block(self, dispatcher):
        tpb = self.thread_per_block
        # Prefer user-specified config
        if tpb != 0:
            return tpb
        # Else, ask the driver to give a good config
        else:
            ctx = get_context()
            # Dispatcher is specialized, so there's only one definition - get
            # it so we can get the cufunc from the code library
            kernel = next(iter(dispatcher.overloads.values()))
            kwargs = dict(
                func=kernel._codelibrary.get_cufunc(),
                b2d_func=0,  # dynamic-shared memory is constant to blksz
                memsize=self.sharedmem,
                blocksizelimit=1024,
            )
            _, tpb = ctx.get_max_potential_block_size(**kwargs)
            return tpb


class _LaunchConfiguration:
    def __init__(self, dispatcher, griddim, blockdim, stream, sharedmem):
        self.dispatcher = dispatcher
        self.griddim = griddim
        self.blockdim = blockdim
        self.stream = stream
        self.sharedmem = sharedmem

        if (
            config.CUDA_LOW_OCCUPANCY_WARNINGS
            and not config.DISABLE_PERFORMANCE_WARNINGS
        ):
            # Warn when the grid has fewer than 128 blocks. This number is
            # chosen somewhat heuristically - ideally the minimum is 2 times
            # the number of SMs, but the number of SMs varies between devices -
            # some very small GPUs might only have 4 SMs, but an H100-SXM5 has
            # 132. In general kernels should be launched with large grids
            # (hundreds or thousands of blocks), so warning when fewer than 128
            # blocks are used will likely catch most beginner errors, where the
            # grid tends to be very small (single-digit or low tens of blocks).
            min_grid_size = 128
            grid_size = griddim[0] * griddim[1] * griddim[2]
            if grid_size < min_grid_size:
                msg = (
                    f"Grid size {grid_size} will likely result in GPU "
                    "under-utilization due to low occupancy."
                )
                warn(NumbaPerformanceWarning(msg))

    def __call__(self, *args):
        return self.dispatcher.call(
            args, self.griddim, self.blockdim, self.stream, self.sharedmem
        )


class CUDACacheImpl(CacheImpl):
    def reduce(self, kernel):
        return kernel._reduce_states()

    def rebuild(self, target_context, payload):
        return _Kernel._rebuild(**payload)

    def check_cachable(self, cres):
        # CUDA Kernels are always cachable - the reasons for an entity not to
        # be cachable are:
        #
        # - The presence of lifted loops, or
        # - The presence of dynamic globals.
        #
        # neither of which apply to CUDA kernels.
        return True


class CUDACache(Cache):
    """
    Implements a cache that saves and loads CUDA kernels and compile results.
    """

    _impl_class = CUDACacheImpl

    def load_overload(self, sig, target_context):
        # Loading an overload refreshes the context to ensure it is
        # initialized. To initialize the correct (i.e. CUDA) target, we need to
        # enforce that the current target is the CUDA target.
        from numba.core.target_extension import target_override

        with target_override("cuda"):
            return super().load_overload(sig, target_context)


class _MemoMixin:
    __uuid = None
    # A {uuid -> instance} mapping, for deserialization
    _memo = weakref.WeakValueDictionary()
    # hold refs to last N functions deserialized, retaining them in _memo
    # regardless of whether there is another reference
    _recent = collections.deque(maxlen=config.FUNCTION_CACHE_SIZE)

    @property
    def _uuid(self):
        """
        An instance-specific UUID, to avoid multiple deserializations of
        a given instance.

        Note: this is lazily-generated, for performance reasons.
        """
        u = self.__uuid
        if u is None:
            u = str(uuid.uuid4())
            self._set_uuid(u)
        return u

    def _set_uuid(self, u):
        assert self.__uuid is None
        self.__uuid = u
        self._memo[u] = self
        self._recent.append(self)


_CompileStats = collections.namedtuple(
    "_CompileStats", ("cache_path", "cache_hits", "cache_misses")
)


class _FunctionCompiler(object):
    def __init__(self, py_func, targetdescr, targetoptions, pipeline_class):
        self.py_func = py_func
        self.targetdescr = targetdescr
        self.targetoptions = targetoptions
        self.pysig = utils.pysignature(self.py_func)
        self.pipeline_class = pipeline_class
        # Remember key=(args, return_type) combinations that will fail
        # compilation to avoid compilation attempt on them.  The values are
        # the exceptions.
        self._failed_cache = {}

    def fold_argument_types(self, args, kws):
        """
        Given positional and named argument types, fold keyword arguments
        and resolve defaults by inserting types.Omitted() instances.

        A (pysig, argument types) tuple is returned.
        """

        def normal_handler(index, param, value):
            return value

        def default_handler(index, param, default):
            return types.Omitted(default)

        def stararg_handler(index, param, values):
            return types.StarArgTuple(values)

        # For now, we take argument values from the @jit function
        args = fold_arguments(
            self.pysig,
            args,
            kws,
            normal_handler,
            default_handler,
            stararg_handler,
        )
        return self.pysig, args

    def compile(self, args, return_type):
        status, retval = self._compile_cached(args, return_type)
        if status:
            return retval
        else:
            raise retval

    def _compile_cached(self, args, return_type):
        key = tuple(args), return_type
        try:
            return False, self._failed_cache[key]
        except KeyError:
            pass

        try:
            retval = self._compile_core(args, return_type)
        except TypingError as e:
            self._failed_cache[key] = e
            return False, e
        else:
            return True, retval

    def _compile_core(self, args, return_type):
        flags = compiler.Flags()
        self.targetdescr.options.parse_as_flags(flags, self.targetoptions)
        flags = self._customize_flags(flags)

        impl = self._get_implementation(args, {})
        cres = compiler.compile_extra(
            self.targetdescr.typing_context,
            self.targetdescr.target_context,
            impl,
            args=args,
            return_type=return_type,
            flags=flags,
            locals={},
            pipeline_class=self.pipeline_class,
        )
        # Check typing error if object mode is used
        if cres.typing_error is not None and not flags.enable_pyobject:
            raise cres.typing_error
        return cres

    def get_globals_for_reduction(self):
        return serialize._get_function_globals_for_reduction(self.py_func)

    def _get_implementation(self, args, kws):
        return self.py_func

    def _customize_flags(self, flags):
        return flags


class CUDADispatcher(serialize.ReduceMixin, _MemoMixin, _DispatcherBase):
    """
    CUDA Dispatcher object. When configured and called, the dispatcher will
    specialize itself for the given arguments (if no suitable specialized
    version already exists) & compute capability, and launch on the device
    associated with the current context.

    Dispatcher objects are not to be constructed by the user, but instead are
    created using the :func:`numba.cuda.jit` decorator.
    """

    # Whether to fold named arguments and default values. Default values are
    # presently unsupported on CUDA, so we can leave this as False in all
    # cases.
    _fold_args = False

    targetdescr = cuda_target

    def __init__(self, py_func, targetoptions, pipeline_class=CUDACompiler):
        """
        Parameters
        ----------
        py_func: function object to be compiled
        targetoptions: dict, optional
            Target-specific config options.
        pipeline_class: type numba.compiler.CompilerBase
            The compiler pipeline type.
        """
        self.typingctx = self.targetdescr.typing_context
        self.targetctx = self.targetdescr.target_context

        pysig = utils.pysignature(py_func)
        arg_count = len(pysig.parameters)
        can_fallback = not targetoptions.get("nopython", False)

        _DispatcherBase.__init__(
            self,
            arg_count,
            py_func,
            pysig,
            can_fallback,
            exact_match_required=False,
        )

        functools.update_wrapper(self, py_func)

        self.targetoptions = targetoptions
        self._cache = NullCache()
        compiler_class = _FunctionCompiler
        self._compiler = compiler_class(
            py_func, self.targetdescr, targetoptions, pipeline_class
        )
        self._cache_hits = collections.Counter()
        self._cache_misses = collections.Counter()

        # The following properties are for specialization of CUDADispatchers. A
        # specialized CUDADispatcher is one that is compiled for exactly one
        # set of argument types, and bypasses some argument type checking for
        # faster kernel launches.

        # Is this a specialized dispatcher?
        self._specialized = False

        # If we produced specialized dispatchers, we cache them for each set of
        # argument types
        self.specializations = {}

    def dump(self, tab=""):
        print(
            f"{tab}DUMP {type(self).__name__}[{self.py_func.__name__}"
            f", type code={self._type._code}]"
        )
        for cres in self.overloads.values():
            cres.dump(tab=tab + "  ")
        print(f"{tab}END DUMP {type(self).__name__}[{self.py_func.__name__}]")

    @property
    def _numba_type_(self):
        return cuda_types.CUDADispatcher(self)

    def enable_caching(self):
        self._cache = CUDACache(self.py_func)

    def __get__(self, obj, objtype=None):
        """Allow a JIT function to be bound as a method to an object"""
        if obj is None:  # Unbound method
            return self
        else:  # Bound method
            return pytypes.MethodType(self, obj)

    @functools.lru_cache(maxsize=128)
    def configure(self, griddim, blockdim, stream=0, sharedmem=0):
        griddim, blockdim = normalize_kernel_dimensions(griddim, blockdim)
        return _LaunchConfiguration(self, griddim, blockdim, stream, sharedmem)

    def __getitem__(self, args):
        if len(args) not in [2, 3, 4]:
            raise ValueError("must specify at least the griddim and blockdim")
        return self.configure(*args)

    def forall(self, ntasks, tpb=0, stream=0, sharedmem=0):
        """Returns a 1D-configured dispatcher for a given number of tasks.

        This assumes that:

        - the kernel maps the Global Thread ID ``cuda.grid(1)`` to tasks on a
          1-1 basis.
        - the kernel checks that the Global Thread ID is upper-bounded by
          ``ntasks``, and does nothing if it is not.

        :param ntasks: The number of tasks.
        :param tpb: The size of a block. An appropriate value is chosen if this
                    parameter is not supplied.
        :param stream: The stream on which the configured dispatcher will be
                       launched.
        :param sharedmem: The number of bytes of dynamic shared memory required
                          by the kernel.
        :return: A configured dispatcher, ready to launch on a set of
                 arguments."""

        return ForAll(self, ntasks, tpb=tpb, stream=stream, sharedmem=sharedmem)

    @property
    def extensions(self):
        """
        A list of objects that must have a `prepare_args` function. When a
        specialized kernel is called, each argument will be passed through
        to the `prepare_args` (from the last object in this list to the
        first). The arguments to `prepare_args` are:

        - `ty` the numba type of the argument
        - `val` the argument value itself
        - `stream` the CUDA stream used for the current call to the kernel
        - `retr` a list of zero-arg functions that you may want to append
          post-call cleanup work to.

        The `prepare_args` function must return a tuple `(ty, val)`, which
        will be passed in turn to the next right-most `extension`. After all
        the extensions have been called, the resulting `(ty, val)` will be
        passed into Numba's default argument marshalling logic.
        """
        return self.targetoptions.get("extensions")

    def __call__(self, *args, **kwargs):
        # An attempt to launch an unconfigured kernel
        raise ValueError(missing_launch_config_msg)

    def call(self, args, griddim, blockdim, stream, sharedmem):
        """
        Compile if necessary and invoke this kernel with *args*.
        """
        if self.specialized:
            kernel = next(iter(self.overloads.values()))
        else:
            kernel = _dispatcher.Dispatcher._cuda_call(self, *args)

        kernel.launch(args, griddim, blockdim, stream, sharedmem)

    def _compile_for_args(self, *args, **kws):
        # Based on _DispatcherBase._compile_for_args.
        assert not kws
        argtypes = [self.typeof_pyval(a) for a in args]
        return self.compile(tuple(argtypes))

    def typeof_pyval(self, val):
        # Based on _DispatcherBase.typeof_pyval, but differs from it to support
        # the CUDA Array Interface.
        try:
            return typeof(val, Purpose.argument)
        except ValueError:
            if cuda.is_cuda_array(val):
                # When typing, we don't need to synchronize on the array's
                # stream - this is done when the kernel is launched.
                return typeof(
                    cuda.as_cuda_array(val, sync=False), Purpose.argument
                )
            else:
                raise

    def specialize(self, *args):
        """
        Create a new instance of this dispatcher specialized for the given
        *args*.
        """
        cc = get_current_device().compute_capability
        argtypes = tuple(self.typeof_pyval(a) for a in args)
        if self.specialized:
            raise RuntimeError("Dispatcher already specialized")

        specialization = self.specializations.get((cc, argtypes))
        if specialization:
            return specialization

        targetoptions = self.targetoptions
        specialization = CUDADispatcher(
            self.py_func, targetoptions=targetoptions
        )
        specialization.compile(argtypes)
        specialization.disable_compile()
        specialization._specialized = True
        self.specializations[cc, argtypes] = specialization
        return specialization

    @property
    def specialized(self):
        """
        True if the Dispatcher has been specialized.
        """
        return self._specialized

    def get_regs_per_thread(self, signature=None):
        """
        Returns the number of registers used by each thread in this kernel for
        the device in the current context.

        :param signature: The signature of the compiled kernel to get register
                          usage for. This may be omitted for a specialized
                          kernel.
        :return: The number of registers used by the compiled variant of the
                 kernel for the given signature and current device.
        """
        if signature is not None:
            return self.overloads[signature.args].regs_per_thread
        if self.specialized:
            return next(iter(self.overloads.values())).regs_per_thread
        else:
            return {
                sig: overload.regs_per_thread
                for sig, overload in self.overloads.items()
            }

    def get_const_mem_size(self, signature=None):
        """
        Returns the size in bytes of constant memory used by this kernel for
        the device in the current context.

        :param signature: The signature of the compiled kernel to get constant
                          memory usage for. This may be omitted for a
                          specialized kernel.
        :return: The size in bytes of constant memory allocated by the
                 compiled variant of the kernel for the given signature and
                 current device.
        """
        if signature is not None:
            return self.overloads[signature.args].const_mem_size
        if self.specialized:
            return next(iter(self.overloads.values())).const_mem_size
        else:
            return {
                sig: overload.const_mem_size
                for sig, overload in self.overloads.items()
            }

    def get_shared_mem_per_block(self, signature=None):
        """
        Returns the size in bytes of statically allocated shared memory
        for this kernel.

        :param signature: The signature of the compiled kernel to get shared
                          memory usage for. This may be omitted for a
                          specialized kernel.
        :return: The amount of shared memory allocated by the compiled variant
                 of the kernel for the given signature and current device.
        """
        if signature is not None:
            return self.overloads[signature.args].shared_mem_per_block
        if self.specialized:
            return next(iter(self.overloads.values())).shared_mem_per_block
        else:
            return {
                sig: overload.shared_mem_per_block
                for sig, overload in self.overloads.items()
            }

    def get_max_threads_per_block(self, signature=None):
        """
        Returns the maximum allowable number of threads per block
        for this kernel. Exceeding this threshold will result in
        the kernel failing to launch.

        :param signature: The signature of the compiled kernel to get the max
                          threads per block for. This may be omitted for a
                          specialized kernel.
        :return: The maximum allowable threads per block for the compiled
                 variant of the kernel for the given signature and current
                 device.
        """
        if signature is not None:
            return self.overloads[signature.args].max_threads_per_block
        if self.specialized:
            return next(iter(self.overloads.values())).max_threads_per_block
        else:
            return {
                sig: overload.max_threads_per_block
                for sig, overload in self.overloads.items()
            }

    def get_local_mem_per_thread(self, signature=None):
        """
        Returns the size in bytes of local memory per thread
        for this kernel.

        :param signature: The signature of the compiled kernel to get local
                          memory usage for. This may be omitted for a
                          specialized kernel.
        :return: The amount of local memory allocated by the compiled variant
                 of the kernel for the given signature and current device.
        """
        if signature is not None:
            return self.overloads[signature.args].local_mem_per_thread
        if self.specialized:
            return next(iter(self.overloads.values())).local_mem_per_thread
        else:
            return {
                sig: overload.local_mem_per_thread
                for sig, overload in self.overloads.items()
            }

    def get_call_template(self, args, kws):
        # Originally copied from _DispatcherBase.get_call_template. This
        # version deviates slightly from the _DispatcherBase version in order
        # to force casts when calling device functions. See e.g.
        # TestDeviceFunc.test_device_casting, added in PR #7496.
        """
        Get a typing.ConcreteTemplate for this dispatcher and the given
        *args* and *kws* types.  This allows resolution of the return type.

        A (template, pysig, args, kws) tuple is returned.
        """
        # Fold keyword arguments and resolve default values
        pysig, args = self.fold_argument_types(args, kws)
        kws = {}

        # Ensure an exactly-matching overload is available if we can
        # compile. We proceed with the typing even if we can't compile
        # because we may be able to force a cast on the caller side.
        if self._can_compile:
            self.compile_device(tuple(args))

        # Create function type for typing
        func_name = self.py_func.__name__
        name = "CallTemplate({0})".format(func_name)

        call_template = typing.make_concrete_template(
            name, key=func_name, signatures=self.nopython_signatures
        )
        pysig = utils.pysignature(self.py_func)

        return call_template, pysig, args, kws

    def compile_device(self, args, return_type=None):
        """Compile the device function for the given argument types.

        Each signature is compiled once by caching the compiled function inside
        this object.

        Returns the `CompileResult`.
        """
        if args not in self.overloads:
            with self._compiling_counter:
                debug = self.targetoptions.get("debug")
                lineinfo = self.targetoptions.get("lineinfo")
                forceinline = self.targetoptions.get("forceinline")
                fastmath = self.targetoptions.get("fastmath")

                nvvm_options = {
                    "opt": 3 if self.targetoptions.get("opt") else 0,
                    "fastmath": fastmath,
                }

                if debug:
                    nvvm_options["g"] = None

                cc = get_current_device().compute_capability
                cres = compile_cuda(
                    self.py_func,
                    return_type,
                    args,
                    debug=debug,
                    lineinfo=lineinfo,
                    forceinline=forceinline,
                    fastmath=fastmath,
                    nvvm_options=nvvm_options,
                    cc=cc,
                )
                self.overloads[args] = cres

                cres.target_context.insert_user_function(
                    cres.entry_point, cres.fndesc, [cres.library]
                )
        else:
            cres = self.overloads[args]

        return cres

    def add_overload(self, kernel, argtypes):
        c_sig = [a._code for a in argtypes]
        self._insert(c_sig, kernel, cuda=True)
        self.overloads[argtypes] = kernel

    @global_compiler_lock
    def compile(self, sig):
        """
        Compile and bind to the current context a version of this kernel
        specialized for the given signature.
        """
        argtypes, return_type = sigutils.normalize_signature(sig)
        assert return_type is None or return_type == types.none

        # Do we already have an in-memory compiled kernel?
        if self.specialized:
            return next(iter(self.overloads.values()))
        else:
            kernel = self.overloads.get(argtypes)
            if kernel is not None:
                return kernel

        # Can we load from the disk cache?
        kernel = self._cache.load_overload(sig, self.targetctx)

        if kernel is not None:
            self._cache_hits[sig] += 1
        else:
            # We need to compile a new kernel
            self._cache_misses[sig] += 1
            if not self._can_compile:
                raise RuntimeError("Compilation disabled")

            kernel = _Kernel(self.py_func, argtypes, **self.targetoptions)
            # We call bind to force codegen, so that there is a cubin to cache
            kernel.bind()
            self._cache.save_overload(sig, kernel)

        self.add_overload(kernel, argtypes)

        return kernel

    def get_compile_result(self, sig):
        """Compile (if needed) and return the compilation result with the
        given signature.

        Returns ``CompileResult``.
        Raises ``NumbaError`` if the signature is incompatible.
        """
        atypes = tuple(sig.args)
        if atypes not in self.overloads:
            if self._can_compile:
                # Compiling may raise any NumbaError
                self.compile(atypes)
            else:
                msg = f"{sig} not available and compilation disabled"
                raise TypingError(msg)
        return self.overloads[atypes]

    def recompile(self):
        """
        Recompile all signatures afresh.
        """
        sigs = list(self.overloads)
        old_can_compile = self._can_compile
        # Ensure the old overloads are disposed of,
        # including compiled functions.
        self._make_finalizer()()
        self._reset_overloads()
        self._cache.flush()
        self._can_compile = True
        try:
            for sig in sigs:
                self.compile(sig)
        finally:
            self._can_compile = old_can_compile

    @property
    def stats(self):
        return _CompileStats(
            cache_path=self._cache.cache_path,
            cache_hits=self._cache_hits,
            cache_misses=self._cache_misses,
        )

    def parallel_diagnostics(self, signature=None, level=1):
        """
        Print parallel diagnostic information for the given signature. If no
        signature is present it is printed for all known signatures. level is
        used to adjust the verbosity, level=1 (default) is minimal verbosity,
        and 2, 3, and 4 provide increasing levels of verbosity.
        """

        def dump(sig):
            ol = self.overloads[sig]
            pfdiag = ol.metadata.get("parfor_diagnostics", None)
            if pfdiag is None:
                msg = "No parfors diagnostic available, is 'parallel=True' set?"
                raise ValueError(msg)
            pfdiag.dump(level)

        if signature is not None:
            dump(signature)
        else:
            [dump(sig) for sig in self.signatures]

    def get_metadata(self, signature=None):
        """
        Obtain the compilation metadata for a given signature.
        """
        if signature is not None:
            return self.overloads[signature].metadata
        else:
            return dict(
                (sig, self.overloads[sig].metadata) for sig in self.signatures
            )

    def get_function_type(self):
        """Return unique function type of dispatcher when possible, otherwise
        return None.

        A Dispatcher instance has unique function type when it
        contains exactly one compilation result and its compilation
        has been disabled (via its disable_compile method).
        """
        if not self._can_compile and len(self.overloads) == 1:
            cres = tuple(self.overloads.values())[0]
            return types.FunctionType(cres.signature)

    def inspect_llvm(self, signature=None):
        """
        Return the LLVM IR for this kernel.

        :param signature: A tuple of argument types.
        :return: The LLVM IR for the given signature, or a dict of LLVM IR
                 for all previously-encountered signatures.

        """
        device = self.targetoptions.get("device")
        if signature is not None:
            if device:
                return self.overloads[signature].library.get_llvm_str()
            else:
                return self.overloads[signature].inspect_llvm()
        else:
            if device:
                return {
                    sig: overload.library.get_llvm_str()
                    for sig, overload in self.overloads.items()
                }
            else:
                return {
                    sig: overload.inspect_llvm()
                    for sig, overload in self.overloads.items()
                }

    def inspect_asm(self, signature=None):
        """
        Return this kernel's PTX assembly code for for the device in the
        current context.

        :param signature: A tuple of argument types.
        :return: The PTX code for the given signature, or a dict of PTX codes
                 for all previously-encountered signatures.
        """
        cc = get_current_device().compute_capability
        device = self.targetoptions.get("device")
        if signature is not None:
            if device:
                return self.overloads[signature].library.get_asm_str(cc)
            else:
                return self.overloads[signature].inspect_asm(cc)
        else:
            if device:
                return {
                    sig: overload.library.get_asm_str(cc)
                    for sig, overload in self.overloads.items()
                }
            else:
                return {
                    sig: overload.inspect_asm(cc)
                    for sig, overload in self.overloads.items()
                }

    def inspect_lto_ptx(self, signature=None):
        """
        Return link-time optimized PTX code for the given signature.

        :param signature: A tuple of argument types.
        :return: The PTX code for the given signature, or a dict of PTX codes
                 for all previously-encountered signatures.
        """
        cc = get_current_device().compute_capability
        device = self.targetoptions.get("device")

        if signature is not None:
            if device:
                return self.overloads[signature].library.get_lto_ptx(cc)
            else:
                return self.overloads[signature].inspect_lto_ptx(cc)
        else:
            if device:
                return {
                    sig: overload.library.get_lto_ptx(cc)
                    for sig, overload in self.overloads.items()
                }
            else:
                return {
                    sig: overload.inspect_lto_ptx(cc)
                    for sig, overload in self.overloads.items()
                }

    def inspect_sass_cfg(self, signature=None):
        """
        Return this kernel's CFG for the device in the current context.

        :param signature: A tuple of argument types.
        :return: The CFG for the given signature, or a dict of CFGs
                 for all previously-encountered signatures.

        The CFG for the device in the current context is returned.

        Requires nvdisasm to be available on the PATH.
        """
        if self.targetoptions.get("device"):
            raise RuntimeError("Cannot get the CFG of a device function")

        if signature is not None:
            return self.overloads[signature].inspect_sass_cfg()
        else:
            return {
                sig: defn.inspect_sass_cfg()
                for sig, defn in self.overloads.items()
            }

    def inspect_sass(self, signature=None):
        """
        Return this kernel's SASS assembly code for for the device in the
        current context.

        :param signature: A tuple of argument types.
        :return: The SASS code for the given signature, or a dict of SASS codes
                 for all previously-encountered signatures.

        SASS for the device in the current context is returned.

        Requires nvdisasm to be available on the PATH.
        """
        if self.targetoptions.get("device"):
            raise RuntimeError("Cannot inspect SASS of a device function")

        if signature is not None:
            return self.overloads[signature].inspect_sass()
        else:
            return {
                sig: defn.inspect_sass() for sig, defn in self.overloads.items()
            }

    def inspect_types(self, file=None):
        """
        Produce a dump of the Python source of this function annotated with the
        corresponding Numba IR and type information. The dump is written to
        *file*, or *sys.stdout* if *file* is *None*.
        """
        if file is None:
            file = sys.stdout

        for _, defn in self.overloads.items():
            defn.inspect_types(file=file)

    @classmethod
    def _rebuild(cls, py_func, targetoptions):
        """
        Rebuild an instance.
        """
        instance = cls(py_func, targetoptions)
        return instance

    def _reduce_states(self):
        """
        Reduce the instance for serialization.
        Compiled definitions are discarded.
        """
        return dict(py_func=self.py_func, targetoptions=self.targetoptions)<|MERGE_RESOLUTION|>--- conflicted
+++ resolved
@@ -8,15 +8,9 @@
 import weakref
 import uuid
 
-<<<<<<< HEAD
-from numba.core import config, sigutils, types, typing
+from numba.core import compiler, sigutils, types, typing, config
 from numba.cuda import serialize, utils
-from numba.core.caching import Cache, CacheImpl
-=======
-from numba.core import compiler, serialize, sigutils, types, typing, config
-from numba.cuda import utils
 from numba.cuda.core.caching import Cache, CacheImpl, NullCache
->>>>>>> b1da9472
 from numba.core.compiler_lock import global_compiler_lock
 from numba.core.dispatcher import _DispatcherBase
 from numba.core.errors import NumbaPerformanceWarning, TypingError
