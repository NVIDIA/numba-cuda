--- conflicted
+++ resolved
@@ -15,11 +15,7 @@
 
 from numba import cuda, _dispatcher
 
-<<<<<<< HEAD
-from numba.core import types, typing
-=======
-from numba.core import types, config
->>>>>>> 49f3d885
+from numba.core import types
 from numba.core.compiler_lock import global_compiler_lock
 from numba.core.dispatcher import _DispatcherBase
 from numba.core.errors import NumbaPerformanceWarning, TypingError
