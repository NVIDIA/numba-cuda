import numpy as np
import os
import sys
import ctypes
import collections
import functools
import types as pytypes
import weakref
import uuid

<<<<<<< HEAD
from numba.core import compiler, serialize, sigutils, types, config
from numba.cuda import utils, typing
=======
from numba.core import compiler, sigutils, types, typing, config
from numba.cuda import serialize, utils
>>>>>>> f762fcec
from numba.cuda.core.caching import Cache, CacheImpl, NullCache
from numba.core.compiler_lock import global_compiler_lock
from numba.core.dispatcher import _DispatcherBase
from numba.core.errors import NumbaPerformanceWarning, TypingError
from numba.cuda.typing.templates import fold_arguments
from numba.core.typing.typeof import Purpose, typeof
from numba.cuda.api import get_current_device
from numba.cuda.args import wrap_arg
from numba.cuda.compiler import (
    compile_cuda,
    CUDACompiler,
    kernel_fixup,
)
import re
from numba.cuda.cudadrv import driver, nvvm
from numba.cuda.cudadrv.linkable_code import LinkableCode
from numba.cuda.cudadrv.devices import get_context
from numba.cuda.descriptor import cuda_target
from numba.cuda.errors import (
    missing_launch_config_msg,
    normalize_kernel_dimensions,
)
from numba.cuda import types as cuda_types
from numba.cuda.locks import module_init_lock
from numba.cuda.memory_management.nrt import rtsys, NRT_LIBRARY

from numba import cuda
from numba import _dispatcher

from warnings import warn

cuda_fp16_math_funcs = [
    "hsin",
    "hcos",
    "hlog",
    "hlog10",
    "hlog2",
    "hexp",
    "hexp10",
    "hexp2",
    "hsqrt",
    "hrsqrt",
    "hfloor",
    "hceil",
    "hrcp",
    "hrint",
    "htrunc",
    "hdiv",
]

reshape_funcs = ["nocopy_empty_reshape", "numba_attempt_nocopy_reshape"]


class _Kernel(serialize.ReduceMixin):
    """
    CUDA Kernel specialized for a given set of argument types. When called, this
    object launches the kernel on the device.
    """

    NRT_functions = [
        "NRT_Allocate",
        "NRT_MemInfo_init",
        "NRT_MemInfo_new",
        "NRT_Free",
        "NRT_dealloc",
        "NRT_MemInfo_destroy",
        "NRT_MemInfo_call_dtor",
        "NRT_MemInfo_data_fast",
        "NRT_MemInfo_alloc_aligned",
        "NRT_Allocate_External",
        "NRT_decref",
        "NRT_incref",
    ]

    @global_compiler_lock
    def __init__(
        self,
        py_func,
        argtypes,
        link=None,
        debug=False,
        lineinfo=False,
        inline=False,
        forceinline=False,
        fastmath=False,
        extensions=None,
        max_registers=None,
        lto=False,
        opt=True,
        device=False,
        launch_bounds=None,
    ):
        if device:
            raise RuntimeError("Cannot compile a device function as a kernel")

        super().__init__()

        # _DispatcherBase.nopython_signatures() expects this attribute to be
        # present, because it assumes an overload is a CompileResult. In the
        # CUDA target, _Kernel instances are stored instead, so we provide this
        # attribute here to avoid duplicating nopython_signatures() in the CUDA
        # target with slight modifications.
        self.objectmode = False

        # The finalizer constructed by _DispatcherBase._make_finalizer also
        # expects overloads to be a CompileResult. It uses the entry_point to
        # remove a CompileResult from a target context. However, since we never
        # insert kernels into a target context (there is no need because they
        # cannot be called by other functions, only through the dispatcher) it
        # suffices to pretend we have an entry point of None.
        self.entry_point = None

        self.py_func = py_func
        self.argtypes = argtypes
        self.debug = debug
        self.lineinfo = lineinfo
        self.extensions = extensions or []
        self.launch_bounds = launch_bounds

        nvvm_options = {"fastmath": fastmath, "opt": 3 if opt else 0}

        if debug:
            nvvm_options["g"] = None

        cc = get_current_device().compute_capability

        cres = compile_cuda(
            self.py_func,
            types.void,
            self.argtypes,
            debug=self.debug,
            lineinfo=lineinfo,
            forceinline=forceinline,
            fastmath=fastmath,
            nvvm_options=nvvm_options,
            cc=cc,
            max_registers=max_registers,
            lto=lto,
        )
        tgt_ctx = cres.target_context
        lib = cres.library
        kernel = lib.get_function(cres.fndesc.llvm_func_name)
        lib._entry_name = cres.fndesc.llvm_func_name
        kernel_fixup(kernel, self.debug)
        nvvm.set_launch_bounds(kernel, launch_bounds)

        if not link:
            link = []

        asm = lib.get_asm_str()

        # The code library contains functions that require cooperative launch.
        self.cooperative = lib.use_cooperative
        # We need to link against cudadevrt if grid sync is being used.
        if self.cooperative:
            lib.needs_cudadevrt = True

        def link_to_library_functions(
            library_functions, library_path, prefix=None
        ):
            """
            Dynamically links to library functions by searching for their names
            in the specified library and linking to the corresponding source
            file.
            """
            if prefix is not None:
                library_functions = [
                    f"{prefix}{fn}" for fn in library_functions
                ]

            found_functions = [fn for fn in library_functions if f"{fn}" in asm]

            if found_functions:
                basedir = os.path.dirname(os.path.abspath(__file__))
                source_file_path = os.path.join(basedir, library_path)
                link.append(source_file_path)

            return found_functions

        # Link to the helper library functions if needed
        link_to_library_functions(reshape_funcs, "reshape_funcs.cu")

        self.maybe_link_nrt(link, tgt_ctx, asm)

        for filepath in link:
            lib.add_linking_file(filepath)

        # populate members
        self.entry_name = kernel.name
        self.signature = cres.signature
        self._type_annotation = cres.type_annotation
        self._codelibrary = lib
        self.call_helper = cres.call_helper

        # The following are referred to by the cache implementation. Note:
        # - There are no referenced environments in CUDA.
        # - Kernels don't have lifted code.
        # - reload_init is only for parfors.
        self.target_context = tgt_ctx
        self.fndesc = cres.fndesc
        self.environment = cres.environment
        self._referenced_environments = []
        self.lifted = []
        self.reload_init = []

    def maybe_link_nrt(self, link, tgt_ctx, asm):
        """
        Add the NRT source code to the link if the neccesary conditions are met.
        NRT must be enabled for the CUDATargetContext, and either NRT functions
        must be detected in the kernel asm or an NRT enabled LinkableCode object
        must be passed.
        """

        if not tgt_ctx.enable_nrt:
            return

        all_nrt = "|".join(self.NRT_functions)
        pattern = (
            r"\.extern\s+\.func\s+(?:\s*\(.+\)\s*)?("
            + all_nrt
            + r")\s*\([^)]*\)\s*;"
        )
        link_nrt = False
        nrt_in_asm = re.findall(pattern, asm)
        if len(nrt_in_asm) > 0:
            link_nrt = True
        if not link_nrt:
            for file in link:
                if isinstance(file, LinkableCode):
                    if file.nrt:
                        link_nrt = True
                        break

        if link_nrt:
            link.append(NRT_LIBRARY)

    @property
    def library(self):
        return self._codelibrary

    @property
    def type_annotation(self):
        return self._type_annotation

    def _find_referenced_environments(self):
        return self._referenced_environments

    @property
    def codegen(self):
        return self.target_context.codegen()

    @property
    def argument_types(self):
        return tuple(self.signature.args)

    @classmethod
    def _rebuild(
        cls,
        cooperative,
        name,
        signature,
        codelibrary,
        debug,
        lineinfo,
        call_helper,
        extensions,
    ):
        """
        Rebuild an instance.
        """
        instance = cls.__new__(cls)
        # invoke parent constructor
        super(cls, instance).__init__()
        # populate members
        instance.entry_point = None
        instance.cooperative = cooperative
        instance.entry_name = name
        instance.signature = signature
        instance._type_annotation = None
        instance._codelibrary = codelibrary
        instance.debug = debug
        instance.lineinfo = lineinfo
        instance.call_helper = call_helper
        instance.extensions = extensions
        return instance

    def _reduce_states(self):
        """
        Reduce the instance for serialization.
        Compiled definitions are serialized in PTX form.
        Type annotation are discarded.
        Thread, block and shared memory configuration are serialized.
        Stream information is discarded.
        """
        return dict(
            cooperative=self.cooperative,
            name=self.entry_name,
            signature=self.signature,
            codelibrary=self._codelibrary,
            debug=self.debug,
            lineinfo=self.lineinfo,
            call_helper=self.call_helper,
            extensions=self.extensions,
        )

    @module_init_lock
    def initialize_once(self, mod):
        if not mod.initialized:
            mod.setup()

    def bind(self):
        """
        Force binding to current CUDA context
        """
        cufunc = self._codelibrary.get_cufunc()

        self.initialize_once(cufunc.module)

        if (
            hasattr(self, "target_context")
            and self.target_context.enable_nrt
            and config.CUDA_NRT_STATS
        ):
            rtsys.ensure_initialized()
            rtsys.set_memsys_to_module(cufunc.module)
            # We don't know which stream the kernel will be launched on, so
            # we force synchronize here.
            cuda.synchronize()

    @property
    def regs_per_thread(self):
        """
        The number of registers used by each thread for this kernel.
        """
        return self._codelibrary.get_cufunc().attrs.regs

    @property
    def const_mem_size(self):
        """
        The amount of constant memory used by this kernel.
        """
        return self._codelibrary.get_cufunc().attrs.const

    @property
    def shared_mem_per_block(self):
        """
        The amount of shared memory used per block for this kernel.
        """
        return self._codelibrary.get_cufunc().attrs.shared

    @property
    def max_threads_per_block(self):
        """
        The maximum allowable threads per block.
        """
        return self._codelibrary.get_cufunc().attrs.maxthreads

    @property
    def local_mem_per_thread(self):
        """
        The amount of local memory used per thread for this kernel.
        """
        return self._codelibrary.get_cufunc().attrs.local

    def inspect_llvm(self):
        """
        Returns the LLVM IR for this kernel.
        """
        return self._codelibrary.get_llvm_str()

    def inspect_asm(self, cc):
        """
        Returns the PTX code for this kernel.
        """
        return self._codelibrary.get_asm_str(cc=cc)

    def inspect_lto_ptx(self, cc):
        """
        Returns the PTX code for the external functions linked to this kernel.
        """
        return self._codelibrary.get_lto_ptx(cc=cc)

    def inspect_sass_cfg(self):
        """
        Returns the CFG of the SASS for this kernel.

        Requires nvdisasm to be available on the PATH.
        """
        return self._codelibrary.get_sass_cfg()

    def inspect_sass(self):
        """
        Returns the SASS code for this kernel.

        Requires nvdisasm to be available on the PATH.
        """
        return self._codelibrary.get_sass()

    def inspect_types(self, file=None):
        """
        Produce a dump of the Python source of this function annotated with the
        corresponding Numba IR and type information. The dump is written to
        *file*, or *sys.stdout* if *file* is *None*.
        """
        if self._type_annotation is None:
            raise ValueError("Type annotation is not available")

        if file is None:
            file = sys.stdout

        print("%s %s" % (self.entry_name, self.argument_types), file=file)
        print("-" * 80, file=file)
        print(self._type_annotation, file=file)
        print("=" * 80, file=file)

    def max_cooperative_grid_blocks(self, blockdim, dynsmemsize=0):
        """
        Calculates the maximum number of blocks that can be launched for this
        kernel in a cooperative grid in the current context, for the given block
        and dynamic shared memory sizes.

        :param blockdim: Block dimensions, either as a scalar for a 1D block, or
                         a tuple for 2D or 3D blocks.
        :param dynsmemsize: Dynamic shared memory size in bytes.
        :return: The maximum number of blocks in the grid.
        """
        ctx = get_context()
        cufunc = self._codelibrary.get_cufunc()

        if isinstance(blockdim, tuple):
            blockdim = functools.reduce(lambda x, y: x * y, blockdim)
        active_per_sm = ctx.get_active_blocks_per_multiprocessor(
            cufunc, blockdim, dynsmemsize
        )
        sm_count = ctx.device.MULTIPROCESSOR_COUNT
        return active_per_sm * sm_count

    def launch(self, args, griddim, blockdim, stream=0, sharedmem=0):
        # Prepare kernel
        cufunc = self._codelibrary.get_cufunc()

        if self.debug:
            excname = cufunc.name + "__errcode__"
            excmem, excsz = cufunc.module.get_global_symbol(excname)
            assert excsz == ctypes.sizeof(ctypes.c_int)
            excval = ctypes.c_int()
            excmem.memset(0, stream=stream)

        # Prepare arguments
        retr = []  # hold functors for writeback

        kernelargs = []
        for t, v in zip(self.argument_types, args):
            self._prepare_args(t, v, stream, retr, kernelargs)

        if driver.USE_NV_BINDING:
            stream_handle = stream and stream.handle.value or 0
        else:
            zero_stream = None
            stream_handle = stream and stream.handle or zero_stream

        # Invoke kernel
        driver.launch_kernel(
            cufunc.handle,
            *griddim,
            *blockdim,
            sharedmem,
            stream_handle,
            kernelargs,
            cooperative=self.cooperative,
        )

        if self.debug:
            driver.device_to_host(ctypes.addressof(excval), excmem, excsz)
            if excval.value != 0:
                # An error occurred
                def load_symbol(name):
                    mem, sz = cufunc.module.get_global_symbol(
                        "%s__%s__" % (cufunc.name, name)
                    )
                    val = ctypes.c_int()
                    driver.device_to_host(ctypes.addressof(val), mem, sz)
                    return val.value

                tid = [load_symbol("tid" + i) for i in "zyx"]
                ctaid = [load_symbol("ctaid" + i) for i in "zyx"]
                code = excval.value
                exccls, exc_args, loc = self.call_helper.get_exception(code)
                # Prefix the exception message with the source location
                if loc is None:
                    locinfo = ""
                else:
                    sym, filepath, lineno = loc
                    filepath = os.path.abspath(filepath)
                    locinfo = "In function %r, file %s, line %s, " % (
                        sym,
                        filepath,
                        lineno,
                    )
                # Prefix the exception message with the thread position
                prefix = "%stid=%s ctaid=%s" % (locinfo, tid, ctaid)
                if exc_args:
                    exc_args = ("%s: %s" % (prefix, exc_args[0]),) + exc_args[
                        1:
                    ]
                else:
                    exc_args = (prefix,)
                raise exccls(*exc_args)

        # retrieve auto converted arrays
        for wb in retr:
            wb()

    def _prepare_args(self, ty, val, stream, retr, kernelargs):
        """
        Convert arguments to ctypes and append to kernelargs
        """

        # map the arguments using any extension you've registered
        for extension in reversed(self.extensions):
            ty, val = extension.prepare_args(ty, val, stream=stream, retr=retr)

        if isinstance(ty, types.Array):
            devary = wrap_arg(val).to_device(retr, stream)
            c_intp = ctypes.c_ssize_t

            meminfo = ctypes.c_void_p(0)
            parent = ctypes.c_void_p(0)
            nitems = c_intp(devary.size)
            itemsize = c_intp(devary.dtype.itemsize)

            ptr = driver.device_pointer(devary)

            if driver.USE_NV_BINDING:
                ptr = int(ptr)

            data = ctypes.c_void_p(ptr)

            kernelargs.append(meminfo)
            kernelargs.append(parent)
            kernelargs.append(nitems)
            kernelargs.append(itemsize)
            kernelargs.append(data)
            for ax in range(devary.ndim):
                kernelargs.append(c_intp(devary.shape[ax]))
            for ax in range(devary.ndim):
                kernelargs.append(c_intp(devary.strides[ax]))

        elif isinstance(ty, types.CPointer):
            # Pointer arguments should be a pointer-sized integer
            kernelargs.append(ctypes.c_uint64(val))

        elif isinstance(ty, types.Integer):
            cval = getattr(ctypes, "c_%s" % ty)(val)
            kernelargs.append(cval)

        elif ty == types.float16:
            cval = ctypes.c_uint16(np.float16(val).view(np.uint16))
            kernelargs.append(cval)

        elif ty == types.float64:
            cval = ctypes.c_double(val)
            kernelargs.append(cval)

        elif ty == types.float32:
            cval = ctypes.c_float(val)
            kernelargs.append(cval)

        elif ty == types.boolean:
            cval = ctypes.c_uint8(int(val))
            kernelargs.append(cval)

        elif ty == types.complex64:
            kernelargs.append(ctypes.c_float(val.real))
            kernelargs.append(ctypes.c_float(val.imag))

        elif ty == types.complex128:
            kernelargs.append(ctypes.c_double(val.real))
            kernelargs.append(ctypes.c_double(val.imag))

        elif isinstance(ty, (types.NPDatetime, types.NPTimedelta)):
            kernelargs.append(ctypes.c_int64(val.view(np.int64)))

        elif isinstance(ty, types.Record):
            devrec = wrap_arg(val).to_device(retr, stream)
            ptr = devrec.device_ctypes_pointer
            kernelargs.append(ptr)

        elif isinstance(ty, types.BaseTuple):
            assert len(ty) == len(val)
            for t, v in zip(ty, val):
                self._prepare_args(t, v, stream, retr, kernelargs)

        elif isinstance(ty, types.EnumMember):
            try:
                self._prepare_args(
                    ty.dtype, val.value, stream, retr, kernelargs
                )
            except NotImplementedError:
                raise NotImplementedError(ty, val)

        else:
            raise NotImplementedError(ty, val)


class ForAll(object):
    def __init__(self, dispatcher, ntasks, tpb, stream, sharedmem):
        if ntasks < 0:
            raise ValueError(
                "Can't create ForAll with negative task count: %s" % ntasks
            )
        self.dispatcher = dispatcher
        self.ntasks = ntasks
        self.thread_per_block = tpb
        self.stream = stream
        self.sharedmem = sharedmem

    def __call__(self, *args):
        if self.ntasks == 0:
            return

        if self.dispatcher.specialized:
            specialized = self.dispatcher
        else:
            specialized = self.dispatcher.specialize(*args)
        blockdim = self._compute_thread_per_block(specialized)
        griddim = (self.ntasks + blockdim - 1) // blockdim

        return specialized[griddim, blockdim, self.stream, self.sharedmem](
            *args
        )

    def _compute_thread_per_block(self, dispatcher):
        tpb = self.thread_per_block
        # Prefer user-specified config
        if tpb != 0:
            return tpb
        # Else, ask the driver to give a good config
        else:
            ctx = get_context()
            # Dispatcher is specialized, so there's only one definition - get
            # it so we can get the cufunc from the code library
            kernel = next(iter(dispatcher.overloads.values()))
            kwargs = dict(
                func=kernel._codelibrary.get_cufunc(),
                b2d_func=0,  # dynamic-shared memory is constant to blksz
                memsize=self.sharedmem,
                blocksizelimit=1024,
            )
            _, tpb = ctx.get_max_potential_block_size(**kwargs)
            return tpb


class _LaunchConfiguration:
    def __init__(self, dispatcher, griddim, blockdim, stream, sharedmem):
        self.dispatcher = dispatcher
        self.griddim = griddim
        self.blockdim = blockdim
        self.stream = stream
        self.sharedmem = sharedmem

        if (
            config.CUDA_LOW_OCCUPANCY_WARNINGS
            and not config.DISABLE_PERFORMANCE_WARNINGS
        ):
            # Warn when the grid has fewer than 128 blocks. This number is
            # chosen somewhat heuristically - ideally the minimum is 2 times
            # the number of SMs, but the number of SMs varies between devices -
            # some very small GPUs might only have 4 SMs, but an H100-SXM5 has
            # 132. In general kernels should be launched with large grids
            # (hundreds or thousands of blocks), so warning when fewer than 128
            # blocks are used will likely catch most beginner errors, where the
            # grid tends to be very small (single-digit or low tens of blocks).
            min_grid_size = 128
            grid_size = griddim[0] * griddim[1] * griddim[2]
            if grid_size < min_grid_size:
                msg = (
                    f"Grid size {grid_size} will likely result in GPU "
                    "under-utilization due to low occupancy."
                )
                warn(NumbaPerformanceWarning(msg))

    def __call__(self, *args):
        return self.dispatcher.call(
            args, self.griddim, self.blockdim, self.stream, self.sharedmem
        )


class CUDACacheImpl(CacheImpl):
    def reduce(self, kernel):
        return kernel._reduce_states()

    def rebuild(self, target_context, payload):
        return _Kernel._rebuild(**payload)

    def check_cachable(self, cres):
        # CUDA Kernels are always cachable - the reasons for an entity not to
        # be cachable are:
        #
        # - The presence of lifted loops, or
        # - The presence of dynamic globals.
        #
        # neither of which apply to CUDA kernels.
        return True


class CUDACache(Cache):
    """
    Implements a cache that saves and loads CUDA kernels and compile results.
    """

    _impl_class = CUDACacheImpl

    def load_overload(self, sig, target_context):
        # Loading an overload refreshes the context to ensure it is
        # initialized. To initialize the correct (i.e. CUDA) target, we need to
        # enforce that the current target is the CUDA target.
        from numba.core.target_extension import target_override

        with target_override("cuda"):
            return super().load_overload(sig, target_context)


class _MemoMixin:
    __uuid = None
    # A {uuid -> instance} mapping, for deserialization
    _memo = weakref.WeakValueDictionary()
    # hold refs to last N functions deserialized, retaining them in _memo
    # regardless of whether there is another reference
    _recent = collections.deque(maxlen=config.FUNCTION_CACHE_SIZE)

    @property
    def _uuid(self):
        """
        An instance-specific UUID, to avoid multiple deserializations of
        a given instance.

        Note: this is lazily-generated, for performance reasons.
        """
        u = self.__uuid
        if u is None:
            u = str(uuid.uuid4())
            self._set_uuid(u)
        return u

    def _set_uuid(self, u):
        assert self.__uuid is None
        self.__uuid = u
        self._memo[u] = self
        self._recent.append(self)


_CompileStats = collections.namedtuple(
    "_CompileStats", ("cache_path", "cache_hits", "cache_misses")
)


class _FunctionCompiler(object):
    def __init__(self, py_func, targetdescr, targetoptions, pipeline_class):
        self.py_func = py_func
        self.targetdescr = targetdescr
        self.targetoptions = targetoptions
        self.pysig = utils.pysignature(self.py_func)
        self.pipeline_class = pipeline_class
        # Remember key=(args, return_type) combinations that will fail
        # compilation to avoid compilation attempt on them.  The values are
        # the exceptions.
        self._failed_cache = {}

    def fold_argument_types(self, args, kws):
        """
        Given positional and named argument types, fold keyword arguments
        and resolve defaults by inserting types.Omitted() instances.

        A (pysig, argument types) tuple is returned.
        """

        def normal_handler(index, param, value):
            return value

        def default_handler(index, param, default):
            return types.Omitted(default)

        def stararg_handler(index, param, values):
            return types.StarArgTuple(values)

        # For now, we take argument values from the @jit function
        args = fold_arguments(
            self.pysig,
            args,
            kws,
            normal_handler,
            default_handler,
            stararg_handler,
        )
        return self.pysig, args

    def compile(self, args, return_type):
        status, retval = self._compile_cached(args, return_type)
        if status:
            return retval
        else:
            raise retval

    def _compile_cached(self, args, return_type):
        key = tuple(args), return_type
        try:
            return False, self._failed_cache[key]
        except KeyError:
            pass

        try:
            retval = self._compile_core(args, return_type)
        except TypingError as e:
            self._failed_cache[key] = e
            return False, e
        else:
            return True, retval

    def _compile_core(self, args, return_type):
        flags = compiler.Flags()
        self.targetdescr.options.parse_as_flags(flags, self.targetoptions)
        flags = self._customize_flags(flags)

        impl = self._get_implementation(args, {})
        cres = compiler.compile_extra(
            self.targetdescr.typing_context,
            self.targetdescr.target_context,
            impl,
            args=args,
            return_type=return_type,
            flags=flags,
            locals={},
            pipeline_class=self.pipeline_class,
        )
        # Check typing error if object mode is used
        if cres.typing_error is not None and not flags.enable_pyobject:
            raise cres.typing_error
        return cres

    def get_globals_for_reduction(self):
        return serialize._get_function_globals_for_reduction(self.py_func)

    def _get_implementation(self, args, kws):
        return self.py_func

    def _customize_flags(self, flags):
        return flags


class CUDADispatcher(serialize.ReduceMixin, _MemoMixin, _DispatcherBase):
    """
    CUDA Dispatcher object. When configured and called, the dispatcher will
    specialize itself for the given arguments (if no suitable specialized
    version already exists) & compute capability, and launch on the device
    associated with the current context.

    Dispatcher objects are not to be constructed by the user, but instead are
    created using the :func:`numba.cuda.jit` decorator.
    """

    # Whether to fold named arguments and default values. Default values are
    # presently unsupported on CUDA, so we can leave this as False in all
    # cases.
    _fold_args = False

    targetdescr = cuda_target

    def __init__(self, py_func, targetoptions, pipeline_class=CUDACompiler):
        """
        Parameters
        ----------
        py_func: function object to be compiled
        targetoptions: dict, optional
            Target-specific config options.
        pipeline_class: type numba.compiler.CompilerBase
            The compiler pipeline type.
        """
        self.typingctx = self.targetdescr.typing_context
        self.targetctx = self.targetdescr.target_context

        pysig = utils.pysignature(py_func)
        arg_count = len(pysig.parameters)
        can_fallback = not targetoptions.get("nopython", False)

        _DispatcherBase.__init__(
            self,
            arg_count,
            py_func,
            pysig,
            can_fallback,
            exact_match_required=False,
        )

        functools.update_wrapper(self, py_func)

        self.targetoptions = targetoptions
        self._cache = NullCache()
        compiler_class = _FunctionCompiler
        self._compiler = compiler_class(
            py_func, self.targetdescr, targetoptions, pipeline_class
        )
        self._cache_hits = collections.Counter()
        self._cache_misses = collections.Counter()

        # The following properties are for specialization of CUDADispatchers. A
        # specialized CUDADispatcher is one that is compiled for exactly one
        # set of argument types, and bypasses some argument type checking for
        # faster kernel launches.

        # Is this a specialized dispatcher?
        self._specialized = False

        # If we produced specialized dispatchers, we cache them for each set of
        # argument types
        self.specializations = {}

    def dump(self, tab=""):
        print(
            f"{tab}DUMP {type(self).__name__}[{self.py_func.__name__}"
            f", type code={self._type._code}]"
        )
        for cres in self.overloads.values():
            cres.dump(tab=tab + "  ")
        print(f"{tab}END DUMP {type(self).__name__}[{self.py_func.__name__}]")

    @property
    def _numba_type_(self):
        return cuda_types.CUDADispatcher(self)

    def enable_caching(self):
        self._cache = CUDACache(self.py_func)

    def __get__(self, obj, objtype=None):
        """Allow a JIT function to be bound as a method to an object"""
        if obj is None:  # Unbound method
            return self
        else:  # Bound method
            return pytypes.MethodType(self, obj)

    @functools.lru_cache(maxsize=128)
    def configure(self, griddim, blockdim, stream=0, sharedmem=0):
        griddim, blockdim = normalize_kernel_dimensions(griddim, blockdim)
        return _LaunchConfiguration(self, griddim, blockdim, stream, sharedmem)

    def __getitem__(self, args):
        if len(args) not in [2, 3, 4]:
            raise ValueError("must specify at least the griddim and blockdim")
        return self.configure(*args)

    def forall(self, ntasks, tpb=0, stream=0, sharedmem=0):
        """Returns a 1D-configured dispatcher for a given number of tasks.

        This assumes that:

        - the kernel maps the Global Thread ID ``cuda.grid(1)`` to tasks on a
          1-1 basis.
        - the kernel checks that the Global Thread ID is upper-bounded by
          ``ntasks``, and does nothing if it is not.

        :param ntasks: The number of tasks.
        :param tpb: The size of a block. An appropriate value is chosen if this
                    parameter is not supplied.
        :param stream: The stream on which the configured dispatcher will be
                       launched.
        :param sharedmem: The number of bytes of dynamic shared memory required
                          by the kernel.
        :return: A configured dispatcher, ready to launch on a set of
                 arguments."""

        return ForAll(self, ntasks, tpb=tpb, stream=stream, sharedmem=sharedmem)

    @property
    def extensions(self):
        """
        A list of objects that must have a `prepare_args` function. When a
        specialized kernel is called, each argument will be passed through
        to the `prepare_args` (from the last object in this list to the
        first). The arguments to `prepare_args` are:

        - `ty` the numba type of the argument
        - `val` the argument value itself
        - `stream` the CUDA stream used for the current call to the kernel
        - `retr` a list of zero-arg functions that you may want to append
          post-call cleanup work to.

        The `prepare_args` function must return a tuple `(ty, val)`, which
        will be passed in turn to the next right-most `extension`. After all
        the extensions have been called, the resulting `(ty, val)` will be
        passed into Numba's default argument marshalling logic.
        """
        return self.targetoptions.get("extensions")

    def __call__(self, *args, **kwargs):
        # An attempt to launch an unconfigured kernel
        raise ValueError(missing_launch_config_msg)

    def call(self, args, griddim, blockdim, stream, sharedmem):
        """
        Compile if necessary and invoke this kernel with *args*.
        """
        if self.specialized:
            kernel = next(iter(self.overloads.values()))
        else:
            kernel = _dispatcher.Dispatcher._cuda_call(self, *args)

        kernel.launch(args, griddim, blockdim, stream, sharedmem)

    def _compile_for_args(self, *args, **kws):
        # Based on _DispatcherBase._compile_for_args.
        assert not kws
        argtypes = [self.typeof_pyval(a) for a in args]
        return self.compile(tuple(argtypes))

    def typeof_pyval(self, val):
        # Based on _DispatcherBase.typeof_pyval, but differs from it to support
        # the CUDA Array Interface.
        try:
            return typeof(val, Purpose.argument)
        except ValueError:
            if cuda.is_cuda_array(val):
                # When typing, we don't need to synchronize on the array's
                # stream - this is done when the kernel is launched.
                return typeof(
                    cuda.as_cuda_array(val, sync=False), Purpose.argument
                )
            else:
                raise

    def specialize(self, *args):
        """
        Create a new instance of this dispatcher specialized for the given
        *args*.
        """
        cc = get_current_device().compute_capability
        argtypes = tuple(self.typeof_pyval(a) for a in args)
        if self.specialized:
            raise RuntimeError("Dispatcher already specialized")

        specialization = self.specializations.get((cc, argtypes))
        if specialization:
            return specialization

        targetoptions = self.targetoptions
        specialization = CUDADispatcher(
            self.py_func, targetoptions=targetoptions
        )
        specialization.compile(argtypes)
        specialization.disable_compile()
        specialization._specialized = True
        self.specializations[cc, argtypes] = specialization
        return specialization

    @property
    def specialized(self):
        """
        True if the Dispatcher has been specialized.
        """
        return self._specialized

    def get_regs_per_thread(self, signature=None):
        """
        Returns the number of registers used by each thread in this kernel for
        the device in the current context.

        :param signature: The signature of the compiled kernel to get register
                          usage for. This may be omitted for a specialized
                          kernel.
        :return: The number of registers used by the compiled variant of the
                 kernel for the given signature and current device.
        """
        if signature is not None:
            return self.overloads[signature.args].regs_per_thread
        if self.specialized:
            return next(iter(self.overloads.values())).regs_per_thread
        else:
            return {
                sig: overload.regs_per_thread
                for sig, overload in self.overloads.items()
            }

    def get_const_mem_size(self, signature=None):
        """
        Returns the size in bytes of constant memory used by this kernel for
        the device in the current context.

        :param signature: The signature of the compiled kernel to get constant
                          memory usage for. This may be omitted for a
                          specialized kernel.
        :return: The size in bytes of constant memory allocated by the
                 compiled variant of the kernel for the given signature and
                 current device.
        """
        if signature is not None:
            return self.overloads[signature.args].const_mem_size
        if self.specialized:
            return next(iter(self.overloads.values())).const_mem_size
        else:
            return {
                sig: overload.const_mem_size
                for sig, overload in self.overloads.items()
            }

    def get_shared_mem_per_block(self, signature=None):
        """
        Returns the size in bytes of statically allocated shared memory
        for this kernel.

        :param signature: The signature of the compiled kernel to get shared
                          memory usage for. This may be omitted for a
                          specialized kernel.
        :return: The amount of shared memory allocated by the compiled variant
                 of the kernel for the given signature and current device.
        """
        if signature is not None:
            return self.overloads[signature.args].shared_mem_per_block
        if self.specialized:
            return next(iter(self.overloads.values())).shared_mem_per_block
        else:
            return {
                sig: overload.shared_mem_per_block
                for sig, overload in self.overloads.items()
            }

    def get_max_threads_per_block(self, signature=None):
        """
        Returns the maximum allowable number of threads per block
        for this kernel. Exceeding this threshold will result in
        the kernel failing to launch.

        :param signature: The signature of the compiled kernel to get the max
                          threads per block for. This may be omitted for a
                          specialized kernel.
        :return: The maximum allowable threads per block for the compiled
                 variant of the kernel for the given signature and current
                 device.
        """
        if signature is not None:
            return self.overloads[signature.args].max_threads_per_block
        if self.specialized:
            return next(iter(self.overloads.values())).max_threads_per_block
        else:
            return {
                sig: overload.max_threads_per_block
                for sig, overload in self.overloads.items()
            }

    def get_local_mem_per_thread(self, signature=None):
        """
        Returns the size in bytes of local memory per thread
        for this kernel.

        :param signature: The signature of the compiled kernel to get local
                          memory usage for. This may be omitted for a
                          specialized kernel.
        :return: The amount of local memory allocated by the compiled variant
                 of the kernel for the given signature and current device.
        """
        if signature is not None:
            return self.overloads[signature.args].local_mem_per_thread
        if self.specialized:
            return next(iter(self.overloads.values())).local_mem_per_thread
        else:
            return {
                sig: overload.local_mem_per_thread
                for sig, overload in self.overloads.items()
            }

    def get_call_template(self, args, kws):
        # Originally copied from _DispatcherBase.get_call_template. This
        # version deviates slightly from the _DispatcherBase version in order
        # to force casts when calling device functions. See e.g.
        # TestDeviceFunc.test_device_casting, added in PR #7496.
        """
        Get a typing.ConcreteTemplate for this dispatcher and the given
        *args* and *kws* types.  This allows resolution of the return type.

        A (template, pysig, args, kws) tuple is returned.
        """
        # Fold keyword arguments and resolve default values
        pysig, args = self.fold_argument_types(args, kws)
        kws = {}

        # Ensure an exactly-matching overload is available if we can
        # compile. We proceed with the typing even if we can't compile
        # because we may be able to force a cast on the caller side.
        if self._can_compile:
            self.compile_device(tuple(args))

        # Create function type for typing
        func_name = self.py_func.__name__
        name = "CallTemplate({0})".format(func_name)

        call_template = typing.make_concrete_template(
            name, key=func_name, signatures=self.nopython_signatures
        )
        pysig = utils.pysignature(self.py_func)

        return call_template, pysig, args, kws

    def compile_device(self, args, return_type=None):
        """Compile the device function for the given argument types.

        Each signature is compiled once by caching the compiled function inside
        this object.

        Returns the `CompileResult`.
        """
        if args not in self.overloads:
            with self._compiling_counter:
                debug = self.targetoptions.get("debug")
                lineinfo = self.targetoptions.get("lineinfo")
                forceinline = self.targetoptions.get("forceinline")
                fastmath = self.targetoptions.get("fastmath")

                nvvm_options = {
                    "opt": 3 if self.targetoptions.get("opt") else 0,
                    "fastmath": fastmath,
                }

                if debug:
                    nvvm_options["g"] = None

                cc = get_current_device().compute_capability
                cres = compile_cuda(
                    self.py_func,
                    return_type,
                    args,
                    debug=debug,
                    lineinfo=lineinfo,
                    forceinline=forceinline,
                    fastmath=fastmath,
                    nvvm_options=nvvm_options,
                    cc=cc,
                )
                self.overloads[args] = cres

                cres.target_context.insert_user_function(
                    cres.entry_point, cres.fndesc, [cres.library]
                )
        else:
            cres = self.overloads[args]

        return cres

    def add_overload(self, kernel, argtypes):
        c_sig = [a._code for a in argtypes]
        self._insert(c_sig, kernel, cuda=True)
        self.overloads[argtypes] = kernel

    @global_compiler_lock
    def compile(self, sig):
        """
        Compile and bind to the current context a version of this kernel
        specialized for the given signature.
        """
        argtypes, return_type = sigutils.normalize_signature(sig)
        assert return_type is None or return_type == types.none

        # Do we already have an in-memory compiled kernel?
        if self.specialized:
            return next(iter(self.overloads.values()))
        else:
            kernel = self.overloads.get(argtypes)
            if kernel is not None:
                return kernel

        # Can we load from the disk cache?
        kernel = self._cache.load_overload(sig, self.targetctx)

        if kernel is not None:
            self._cache_hits[sig] += 1
        else:
            # We need to compile a new kernel
            self._cache_misses[sig] += 1
            if not self._can_compile:
                raise RuntimeError("Compilation disabled")

            kernel = _Kernel(self.py_func, argtypes, **self.targetoptions)
            # We call bind to force codegen, so that there is a cubin to cache
            kernel.bind()
            self._cache.save_overload(sig, kernel)

        self.add_overload(kernel, argtypes)

        return kernel

    def get_compile_result(self, sig):
        """Compile (if needed) and return the compilation result with the
        given signature.

        Returns ``CompileResult``.
        Raises ``NumbaError`` if the signature is incompatible.
        """
        atypes = tuple(sig.args)
        if atypes not in self.overloads:
            if self._can_compile:
                # Compiling may raise any NumbaError
                self.compile(atypes)
            else:
                msg = f"{sig} not available and compilation disabled"
                raise TypingError(msg)
        return self.overloads[atypes]

    def recompile(self):
        """
        Recompile all signatures afresh.
        """
        sigs = list(self.overloads)
        old_can_compile = self._can_compile
        # Ensure the old overloads are disposed of,
        # including compiled functions.
        self._make_finalizer()()
        self._reset_overloads()
        self._cache.flush()
        self._can_compile = True
        try:
            for sig in sigs:
                self.compile(sig)
        finally:
            self._can_compile = old_can_compile

    @property
    def stats(self):
        return _CompileStats(
            cache_path=self._cache.cache_path,
            cache_hits=self._cache_hits,
            cache_misses=self._cache_misses,
        )

    def parallel_diagnostics(self, signature=None, level=1):
        """
        Print parallel diagnostic information for the given signature. If no
        signature is present it is printed for all known signatures. level is
        used to adjust the verbosity, level=1 (default) is minimal verbosity,
        and 2, 3, and 4 provide increasing levels of verbosity.
        """

        def dump(sig):
            ol = self.overloads[sig]
            pfdiag = ol.metadata.get("parfor_diagnostics", None)
            if pfdiag is None:
                msg = "No parfors diagnostic available, is 'parallel=True' set?"
                raise ValueError(msg)
            pfdiag.dump(level)

        if signature is not None:
            dump(signature)
        else:
            [dump(sig) for sig in self.signatures]

    def get_metadata(self, signature=None):
        """
        Obtain the compilation metadata for a given signature.
        """
        if signature is not None:
            return self.overloads[signature].metadata
        else:
            return dict(
                (sig, self.overloads[sig].metadata) for sig in self.signatures
            )

    def get_function_type(self):
        """Return unique function type of dispatcher when possible, otherwise
        return None.

        A Dispatcher instance has unique function type when it
        contains exactly one compilation result and its compilation
        has been disabled (via its disable_compile method).
        """
        if not self._can_compile and len(self.overloads) == 1:
            cres = tuple(self.overloads.values())[0]
            return types.FunctionType(cres.signature)

    def inspect_llvm(self, signature=None):
        """
        Return the LLVM IR for this kernel.

        :param signature: A tuple of argument types.
        :return: The LLVM IR for the given signature, or a dict of LLVM IR
                 for all previously-encountered signatures.

        """
        device = self.targetoptions.get("device")
        if signature is not None:
            if device:
                return self.overloads[signature].library.get_llvm_str()
            else:
                return self.overloads[signature].inspect_llvm()
        else:
            if device:
                return {
                    sig: overload.library.get_llvm_str()
                    for sig, overload in self.overloads.items()
                }
            else:
                return {
                    sig: overload.inspect_llvm()
                    for sig, overload in self.overloads.items()
                }

    def inspect_asm(self, signature=None):
        """
        Return this kernel's PTX assembly code for for the device in the
        current context.

        :param signature: A tuple of argument types.
        :return: The PTX code for the given signature, or a dict of PTX codes
                 for all previously-encountered signatures.
        """
        cc = get_current_device().compute_capability
        device = self.targetoptions.get("device")
        if signature is not None:
            if device:
                return self.overloads[signature].library.get_asm_str(cc)
            else:
                return self.overloads[signature].inspect_asm(cc)
        else:
            if device:
                return {
                    sig: overload.library.get_asm_str(cc)
                    for sig, overload in self.overloads.items()
                }
            else:
                return {
                    sig: overload.inspect_asm(cc)
                    for sig, overload in self.overloads.items()
                }

    def inspect_lto_ptx(self, signature=None):
        """
        Return link-time optimized PTX code for the given signature.

        :param signature: A tuple of argument types.
        :return: The PTX code for the given signature, or a dict of PTX codes
                 for all previously-encountered signatures.
        """
        cc = get_current_device().compute_capability
        device = self.targetoptions.get("device")

        if signature is not None:
            if device:
                return self.overloads[signature].library.get_lto_ptx(cc)
            else:
                return self.overloads[signature].inspect_lto_ptx(cc)
        else:
            if device:
                return {
                    sig: overload.library.get_lto_ptx(cc)
                    for sig, overload in self.overloads.items()
                }
            else:
                return {
                    sig: overload.inspect_lto_ptx(cc)
                    for sig, overload in self.overloads.items()
                }

    def inspect_sass_cfg(self, signature=None):
        """
        Return this kernel's CFG for the device in the current context.

        :param signature: A tuple of argument types.
        :return: The CFG for the given signature, or a dict of CFGs
                 for all previously-encountered signatures.

        The CFG for the device in the current context is returned.

        Requires nvdisasm to be available on the PATH.
        """
        if self.targetoptions.get("device"):
            raise RuntimeError("Cannot get the CFG of a device function")

        if signature is not None:
            return self.overloads[signature].inspect_sass_cfg()
        else:
            return {
                sig: defn.inspect_sass_cfg()
                for sig, defn in self.overloads.items()
            }

    def inspect_sass(self, signature=None):
        """
        Return this kernel's SASS assembly code for for the device in the
        current context.

        :param signature: A tuple of argument types.
        :return: The SASS code for the given signature, or a dict of SASS codes
                 for all previously-encountered signatures.

        SASS for the device in the current context is returned.

        Requires nvdisasm to be available on the PATH.
        """
        if self.targetoptions.get("device"):
            raise RuntimeError("Cannot inspect SASS of a device function")

        if signature is not None:
            return self.overloads[signature].inspect_sass()
        else:
            return {
                sig: defn.inspect_sass() for sig, defn in self.overloads.items()
            }

    def inspect_types(self, file=None):
        """
        Produce a dump of the Python source of this function annotated with the
        corresponding Numba IR and type information. The dump is written to
        *file*, or *sys.stdout* if *file* is *None*.
        """
        if file is None:
            file = sys.stdout

        for _, defn in self.overloads.items():
            defn.inspect_types(file=file)

    @classmethod
    def _rebuild(cls, py_func, targetoptions):
        """
        Rebuild an instance.
        """
        instance = cls(py_func, targetoptions)
        return instance

    def _reduce_states(self):
        """
        Reduce the instance for serialization.
        Compiled definitions are discarded.
        """
        return dict(py_func=self.py_func, targetoptions=self.targetoptions)<|MERGE_RESOLUTION|>--- conflicted
+++ resolved
@@ -8,13 +8,8 @@
 import weakref
 import uuid
 
-<<<<<<< HEAD
-from numba.core import compiler, serialize, sigutils, types, config
-from numba.cuda import utils, typing
-=======
 from numba.core import compiler, sigutils, types, typing, config
 from numba.cuda import serialize, utils
->>>>>>> f762fcec
 from numba.cuda.core.caching import Cache, CacheImpl, NullCache
 from numba.core.compiler_lock import global_compiler_lock
 from numba.core.dispatcher import _DispatcherBase
