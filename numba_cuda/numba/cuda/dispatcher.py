# SPDX-FileCopyrightText: Copyright (c) 2025 NVIDIA CORPORATION & AFFILIATES. All rights reserved.
# SPDX-License-Identifier: BSD-2-Clause

import numpy as np
import os
import sys
import ctypes
import collections
import functools
import types as pytypes
import weakref
import uuid
import re
from warnings import warn

from numba.core import types, config, errors, entrypoints
from numba.cuda import serialize, utils
from numba import cuda

<<<<<<< HEAD
=======
from numba.core import types
>>>>>>> fc8b0502
from numba.core.compiler_lock import global_compiler_lock
from numba.core.typeconv.rules import default_type_manager
from numba.cuda.typing.templates import fold_arguments
from numba.core.typing.typeof import Purpose, typeof

from numba.cuda import typing
from numba.cuda import types as cuda_types
from numba.cuda.api import get_current_device
from numba.cuda.args import wrap_arg
from numba.core.bytecode import get_code_object
from numba.cuda.compiler import (
    compile_cuda,
    CUDACompiler,
    kernel_fixup,
    compile_extra,
)
from numba.cuda.core import sigutils, config
from numba.cuda.flags import Flags
from numba.cuda.cudadrv import driver, nvvm
from numba.cuda.locks import module_init_lock
from numba.cuda.core.caching import Cache, CacheImpl, NullCache
from numba.cuda.descriptor import cuda_target
from numba.cuda.errors import (
    missing_launch_config_msg,
    normalize_kernel_dimensions,
)
from numba.cuda.cudadrv.linkable_code import LinkableCode
from numba.cuda.cudadrv.devices import get_context
from numba.cuda.memory_management.nrt import rtsys, NRT_LIBRARY

from numba.cuda.cext import _dispatcher


cuda_fp16_math_funcs = [
    "hsin",
    "hcos",
    "hlog",
    "hlog10",
    "hlog2",
    "hexp",
    "hexp10",
    "hexp2",
    "hsqrt",
    "hrsqrt",
    "hfloor",
    "hceil",
    "hrcp",
    "hrint",
    "htrunc",
    "hdiv",
]

reshape_funcs = ["nocopy_empty_reshape", "numba_attempt_nocopy_reshape"]


class _Kernel(serialize.ReduceMixin):
    """
    CUDA Kernel specialized for a given set of argument types. When called, this
    object launches the kernel on the device.
    """

    NRT_functions = [
        "NRT_Allocate",
        "NRT_MemInfo_init",
        "NRT_MemInfo_new",
        "NRT_Free",
        "NRT_dealloc",
        "NRT_MemInfo_destroy",
        "NRT_MemInfo_call_dtor",
        "NRT_MemInfo_data_fast",
        "NRT_MemInfo_alloc_aligned",
        "NRT_Allocate_External",
        "NRT_decref",
        "NRT_incref",
    ]

    @global_compiler_lock
    def __init__(
        self,
        py_func,
        argtypes,
        link=None,
        debug=False,
        lineinfo=False,
        inline=False,
        forceinline=False,
        fastmath=False,
        extensions=None,
        max_registers=None,
        lto=False,
        opt=True,
        device=False,
        launch_bounds=None,
    ):
        if device:
            raise RuntimeError("Cannot compile a device function as a kernel")

        super().__init__()

        # _DispatcherBase.nopython_signatures() expects this attribute to be
        # present, because it assumes an overload is a CompileResult. In the
        # CUDA target, _Kernel instances are stored instead, so we provide this
        # attribute here to avoid duplicating nopython_signatures() in the CUDA
        # target with slight modifications.
        self.objectmode = False

        # The finalizer constructed by _DispatcherBase._make_finalizer also
        # expects overloads to be a CompileResult. It uses the entry_point to
        # remove a CompileResult from a target context. However, since we never
        # insert kernels into a target context (there is no need because they
        # cannot be called by other functions, only through the dispatcher) it
        # suffices to pretend we have an entry point of None.
        self.entry_point = None

        self.py_func = py_func
        self.argtypes = argtypes
        self.debug = debug
        self.lineinfo = lineinfo
        self.extensions = extensions or []
        self.launch_bounds = launch_bounds

        nvvm_options = {"fastmath": fastmath, "opt": 3 if opt else 0}

        if debug:
            nvvm_options["g"] = None

        cc = get_current_device().compute_capability

        cres = compile_cuda(
            self.py_func,
            types.void,
            self.argtypes,
            debug=self.debug,
            lineinfo=lineinfo,
            forceinline=forceinline,
            fastmath=fastmath,
            nvvm_options=nvvm_options,
            cc=cc,
            max_registers=max_registers,
            lto=lto,
        )
        tgt_ctx = cres.target_context
        lib = cres.library
        kernel = lib.get_function(cres.fndesc.llvm_func_name)
        lib._entry_name = cres.fndesc.llvm_func_name
        kernel_fixup(kernel, self.debug)
        nvvm.set_launch_bounds(kernel, launch_bounds)

        if not link:
            link = []

        asm = lib.get_asm_str()

        # The code library contains functions that require cooperative launch.
        self.cooperative = lib.use_cooperative
        # We need to link against cudadevrt if grid sync is being used.
        if self.cooperative:
            lib.needs_cudadevrt = True

        def link_to_library_functions(
            library_functions, library_path, prefix=None
        ):
            """
            Dynamically links to library functions by searching for their names
            in the specified library and linking to the corresponding source
            file.
            """
            if prefix is not None:
                library_functions = [
                    f"{prefix}{fn}" for fn in library_functions
                ]

            found_functions = [fn for fn in library_functions if f"{fn}" in asm]

            if found_functions:
                basedir = os.path.dirname(os.path.abspath(__file__))
                source_file_path = os.path.join(basedir, library_path)
                link.append(source_file_path)

            return found_functions

        # Link to the helper library functions if needed
        link_to_library_functions(reshape_funcs, "reshape_funcs.cu")

        self.maybe_link_nrt(link, tgt_ctx, asm)

        for filepath in link:
            lib.add_linking_file(filepath)

        # populate members
        self.entry_name = kernel.name
        self.signature = cres.signature
        self._type_annotation = cres.type_annotation
        self._codelibrary = lib
        self.call_helper = cres.call_helper

        # The following are referred to by the cache implementation. Note:
        # - There are no referenced environments in CUDA.
        # - Kernels don't have lifted code.
        self.target_context = tgt_ctx
        self.fndesc = cres.fndesc
        self.environment = cres.environment
        self._referenced_environments = []
        self.lifted = []

    def maybe_link_nrt(self, link, tgt_ctx, asm):
        """
        Add the NRT source code to the link if the neccesary conditions are met.
        NRT must be enabled for the CUDATargetContext, and either NRT functions
        must be detected in the kernel asm or an NRT enabled LinkableCode object
        must be passed.
        """

        if not tgt_ctx.enable_nrt:
            return

        all_nrt = "|".join(self.NRT_functions)
        pattern = (
            r"\.extern\s+\.func\s+(?:\s*\(.+\)\s*)?("
            + all_nrt
            + r")\s*\([^)]*\)\s*;"
        )
        link_nrt = False
        nrt_in_asm = re.findall(pattern, asm)
        if len(nrt_in_asm) > 0:
            link_nrt = True
        if not link_nrt:
            for file in link:
                if isinstance(file, LinkableCode):
                    if file.nrt:
                        link_nrt = True
                        break

        if link_nrt:
            link.append(NRT_LIBRARY)

    @property
    def library(self):
        return self._codelibrary

    @property
    def type_annotation(self):
        return self._type_annotation

    def _find_referenced_environments(self):
        return self._referenced_environments

    @property
    def codegen(self):
        return self.target_context.codegen()

    @property
    def argument_types(self):
        return tuple(self.signature.args)

    @classmethod
    def _rebuild(
        cls,
        cooperative,
        name,
        signature,
        codelibrary,
        debug,
        lineinfo,
        call_helper,
        extensions,
    ):
        """
        Rebuild an instance.
        """
        instance = cls.__new__(cls)
        # invoke parent constructor
        super(cls, instance).__init__()
        # populate members
        instance.entry_point = None
        instance.cooperative = cooperative
        instance.entry_name = name
        instance.signature = signature
        instance._type_annotation = None
        instance._codelibrary = codelibrary
        instance.debug = debug
        instance.lineinfo = lineinfo
        instance.call_helper = call_helper
        instance.extensions = extensions
        return instance

    def _reduce_states(self):
        """
        Reduce the instance for serialization.
        Compiled definitions are serialized in PTX form.
        Type annotation are discarded.
        Thread, block and shared memory configuration are serialized.
        Stream information is discarded.
        """
        return dict(
            cooperative=self.cooperative,
            name=self.entry_name,
            signature=self.signature,
            codelibrary=self._codelibrary,
            debug=self.debug,
            lineinfo=self.lineinfo,
            call_helper=self.call_helper,
            extensions=self.extensions,
        )

    @module_init_lock
    def initialize_once(self, mod):
        if not mod.initialized:
            mod.setup()

    def bind(self):
        """
        Force binding to current CUDA context
        """
        cufunc = self._codelibrary.get_cufunc()

        self.initialize_once(cufunc.module)

        if (
            hasattr(self, "target_context")
            and self.target_context.enable_nrt
            and config.CUDA_NRT_STATS
        ):
            rtsys.ensure_initialized()
            rtsys.set_memsys_to_module(cufunc.module)
            # We don't know which stream the kernel will be launched on, so
            # we force synchronize here.
            cuda.synchronize()

    @property
    def regs_per_thread(self):
        """
        The number of registers used by each thread for this kernel.
        """
        return self._codelibrary.get_cufunc().attrs.regs

    @property
    def const_mem_size(self):
        """
        The amount of constant memory used by this kernel.
        """
        return self._codelibrary.get_cufunc().attrs.const

    @property
    def shared_mem_per_block(self):
        """
        The amount of shared memory used per block for this kernel.
        """
        return self._codelibrary.get_cufunc().attrs.shared

    @property
    def max_threads_per_block(self):
        """
        The maximum allowable threads per block.
        """
        return self._codelibrary.get_cufunc().attrs.maxthreads

    @property
    def local_mem_per_thread(self):
        """
        The amount of local memory used per thread for this kernel.
        """
        return self._codelibrary.get_cufunc().attrs.local

    def inspect_llvm(self):
        """
        Returns the LLVM IR for this kernel.
        """
        return self._codelibrary.get_llvm_str()

    def inspect_asm(self, cc):
        """
        Returns the PTX code for this kernel.
        """
        return self._codelibrary.get_asm_str(cc=cc)

    def inspect_lto_ptx(self, cc):
        """
        Returns the PTX code for the external functions linked to this kernel.
        """
        return self._codelibrary.get_lto_ptx(cc=cc)

    def inspect_sass_cfg(self):
        """
        Returns the CFG of the SASS for this kernel.

        Requires nvdisasm to be available on the PATH.
        """
        return self._codelibrary.get_sass_cfg()

    def inspect_sass(self):
        """
        Returns the SASS code for this kernel.

        Requires nvdisasm to be available on the PATH.
        """
        return self._codelibrary.get_sass()

    def inspect_types(self, file=None):
        """
        Produce a dump of the Python source of this function annotated with the
        corresponding Numba IR and type information. The dump is written to
        *file*, or *sys.stdout* if *file* is *None*.
        """
        if self._type_annotation is None:
            raise ValueError("Type annotation is not available")

        if file is None:
            file = sys.stdout

        print("%s %s" % (self.entry_name, self.argument_types), file=file)
        print("-" * 80, file=file)
        print(self._type_annotation, file=file)
        print("=" * 80, file=file)

    def max_cooperative_grid_blocks(self, blockdim, dynsmemsize=0):
        """
        Calculates the maximum number of blocks that can be launched for this
        kernel in a cooperative grid in the current context, for the given block
        and dynamic shared memory sizes.

        :param blockdim: Block dimensions, either as a scalar for a 1D block, or
                         a tuple for 2D or 3D blocks.
        :param dynsmemsize: Dynamic shared memory size in bytes.
        :return: The maximum number of blocks in the grid.
        """
        ctx = get_context()
        cufunc = self._codelibrary.get_cufunc()

        if isinstance(blockdim, tuple):
            blockdim = functools.reduce(lambda x, y: x * y, blockdim)
        active_per_sm = ctx.get_active_blocks_per_multiprocessor(
            cufunc, blockdim, dynsmemsize
        )
        sm_count = ctx.device.MULTIPROCESSOR_COUNT
        return active_per_sm * sm_count

    def launch(self, args, griddim, blockdim, stream=0, sharedmem=0):
        # Prepare kernel
        cufunc = self._codelibrary.get_cufunc()

        if self.debug:
            excname = cufunc.name + "__errcode__"
            excmem, excsz = cufunc.module.get_global_symbol(excname)
            assert excsz == ctypes.sizeof(ctypes.c_int)
            excval = ctypes.c_int()
            excmem.memset(0, stream=stream)

        # Prepare arguments
        retr = []  # hold functors for writeback

        kernelargs = []
        for t, v in zip(self.argument_types, args):
            self._prepare_args(t, v, stream, retr, kernelargs)

        if driver.USE_NV_BINDING:
            stream_handle = stream and stream.handle.value or 0
        else:
            zero_stream = None
            stream_handle = stream and stream.handle or zero_stream

        # Invoke kernel
        driver.launch_kernel(
            cufunc.handle,
            *griddim,
            *blockdim,
            sharedmem,
            stream_handle,
            kernelargs,
            cooperative=self.cooperative,
        )

        if self.debug:
            driver.device_to_host(ctypes.addressof(excval), excmem, excsz)
            if excval.value != 0:
                # An error occurred
                def load_symbol(name):
                    mem, sz = cufunc.module.get_global_symbol(
                        "%s__%s__" % (cufunc.name, name)
                    )
                    val = ctypes.c_int()
                    driver.device_to_host(ctypes.addressof(val), mem, sz)
                    return val.value

                tid = [load_symbol("tid" + i) for i in "zyx"]
                ctaid = [load_symbol("ctaid" + i) for i in "zyx"]
                code = excval.value
                exccls, exc_args, loc = self.call_helper.get_exception(code)
                # Prefix the exception message with the source location
                if loc is None:
                    locinfo = ""
                else:
                    sym, filepath, lineno = loc
                    filepath = os.path.abspath(filepath)
                    locinfo = "In function %r, file %s, line %s, " % (
                        sym,
                        filepath,
                        lineno,
                    )
                # Prefix the exception message with the thread position
                prefix = "%stid=%s ctaid=%s" % (locinfo, tid, ctaid)
                if exc_args:
                    exc_args = ("%s: %s" % (prefix, exc_args[0]),) + exc_args[
                        1:
                    ]
                else:
                    exc_args = (prefix,)
                raise exccls(*exc_args)

        # retrieve auto converted arrays
        for wb in retr:
            wb()

    def _prepare_args(self, ty, val, stream, retr, kernelargs):
        """
        Convert arguments to ctypes and append to kernelargs
        """

        # map the arguments using any extension you've registered
        for extension in reversed(self.extensions):
            ty, val = extension.prepare_args(ty, val, stream=stream, retr=retr)

        if isinstance(ty, types.Array):
            devary = wrap_arg(val).to_device(retr, stream)
            c_intp = ctypes.c_ssize_t

            meminfo = ctypes.c_void_p(0)
            parent = ctypes.c_void_p(0)
            nitems = c_intp(devary.size)
            itemsize = c_intp(devary.dtype.itemsize)

            ptr = driver.device_pointer(devary)

            if driver.USE_NV_BINDING:
                ptr = int(ptr)

            data = ctypes.c_void_p(ptr)

            kernelargs.append(meminfo)
            kernelargs.append(parent)
            kernelargs.append(nitems)
            kernelargs.append(itemsize)
            kernelargs.append(data)
            for ax in range(devary.ndim):
                kernelargs.append(c_intp(devary.shape[ax]))
            for ax in range(devary.ndim):
                kernelargs.append(c_intp(devary.strides[ax]))

        elif isinstance(ty, types.CPointer):
            # Pointer arguments should be a pointer-sized integer
            kernelargs.append(ctypes.c_uint64(val))

        elif isinstance(ty, types.Integer):
            cval = getattr(ctypes, "c_%s" % ty)(val)
            kernelargs.append(cval)

        elif ty == types.float16:
            cval = ctypes.c_uint16(np.float16(val).view(np.uint16))
            kernelargs.append(cval)

        elif ty == types.float64:
            cval = ctypes.c_double(val)
            kernelargs.append(cval)

        elif ty == types.float32:
            cval = ctypes.c_float(val)
            kernelargs.append(cval)

        elif ty == types.boolean:
            cval = ctypes.c_uint8(int(val))
            kernelargs.append(cval)

        elif ty == types.complex64:
            kernelargs.append(ctypes.c_float(val.real))
            kernelargs.append(ctypes.c_float(val.imag))

        elif ty == types.complex128:
            kernelargs.append(ctypes.c_double(val.real))
            kernelargs.append(ctypes.c_double(val.imag))

        elif isinstance(ty, (types.NPDatetime, types.NPTimedelta)):
            kernelargs.append(ctypes.c_int64(val.view(np.int64)))

        elif isinstance(ty, types.Record):
            devrec = wrap_arg(val).to_device(retr, stream)
            ptr = devrec.device_ctypes_pointer
            kernelargs.append(ptr)

        elif isinstance(ty, types.BaseTuple):
            assert len(ty) == len(val)
            for t, v in zip(ty, val):
                self._prepare_args(t, v, stream, retr, kernelargs)

        elif isinstance(ty, types.EnumMember):
            try:
                self._prepare_args(
                    ty.dtype, val.value, stream, retr, kernelargs
                )
            except NotImplementedError:
                raise NotImplementedError(ty, val)

        else:
            raise NotImplementedError(ty, val)


class ForAll(object):
    def __init__(self, dispatcher, ntasks, tpb, stream, sharedmem):
        if ntasks < 0:
            raise ValueError(
                "Can't create ForAll with negative task count: %s" % ntasks
            )
        self.dispatcher = dispatcher
        self.ntasks = ntasks
        self.thread_per_block = tpb
        self.stream = stream
        self.sharedmem = sharedmem

    def __call__(self, *args):
        if self.ntasks == 0:
            return

        if self.dispatcher.specialized:
            specialized = self.dispatcher
        else:
            specialized = self.dispatcher.specialize(*args)
        blockdim = self._compute_thread_per_block(specialized)
        griddim = (self.ntasks + blockdim - 1) // blockdim

        return specialized[griddim, blockdim, self.stream, self.sharedmem](
            *args
        )

    def _compute_thread_per_block(self, dispatcher):
        tpb = self.thread_per_block
        # Prefer user-specified config
        if tpb != 0:
            return tpb
        # Else, ask the driver to give a good config
        else:
            ctx = get_context()
            # Dispatcher is specialized, so there's only one definition - get
            # it so we can get the cufunc from the code library
            kernel = next(iter(dispatcher.overloads.values()))
            kwargs = dict(
                func=kernel._codelibrary.get_cufunc(),
                b2d_func=0,  # dynamic-shared memory is constant to blksz
                memsize=self.sharedmem,
                blocksizelimit=1024,
            )
            _, tpb = ctx.get_max_potential_block_size(**kwargs)
            return tpb


class _LaunchConfiguration:
    def __init__(self, dispatcher, griddim, blockdim, stream, sharedmem):
        self.dispatcher = dispatcher
        self.griddim = griddim
        self.blockdim = blockdim
        self.stream = stream
        self.sharedmem = sharedmem

        if (
            config.CUDA_LOW_OCCUPANCY_WARNINGS
            and not config.DISABLE_PERFORMANCE_WARNINGS
        ):
            # Warn when the grid has fewer than 128 blocks. This number is
            # chosen somewhat heuristically - ideally the minimum is 2 times
            # the number of SMs, but the number of SMs varies between devices -
            # some very small GPUs might only have 4 SMs, but an H100-SXM5 has
            # 132. In general kernels should be launched with large grids
            # (hundreds or thousands of blocks), so warning when fewer than 128
            # blocks are used will likely catch most beginner errors, where the
            # grid tends to be very small (single-digit or low tens of blocks).
            min_grid_size = 128
            grid_size = griddim[0] * griddim[1] * griddim[2]
            if grid_size < min_grid_size:
                msg = (
                    f"Grid size {grid_size} will likely result in GPU "
                    "under-utilization due to low occupancy."
                )
                warn(errors.NumbaPerformanceWarning(msg))

    def __call__(self, *args):
        return self.dispatcher.call(
            args, self.griddim, self.blockdim, self.stream, self.sharedmem
        )


class CUDACacheImpl(CacheImpl):
    def reduce(self, kernel):
        return kernel._reduce_states()

    def rebuild(self, target_context, payload):
        return _Kernel._rebuild(**payload)

    def check_cachable(self, cres):
        # CUDA Kernels are always cachable - the reasons for an entity not to
        # be cachable are:
        #
        # - The presence of lifted loops, or
        # - The presence of dynamic globals.
        #
        # neither of which apply to CUDA kernels.
        return True


class CUDACache(Cache):
    """
    Implements a cache that saves and loads CUDA kernels and compile results.
    """

    _impl_class = CUDACacheImpl

    def load_overload(self, sig, target_context):
        # Loading an overload refreshes the context to ensure it is
        # initialized. To initialize the correct (i.e. CUDA) target, we need to
        # enforce that the current target is the CUDA target.
        from numba.core.target_extension import target_override

        with target_override("cuda"):
            return super().load_overload(sig, target_context)


class OmittedArg(object):
    """
    A placeholder for omitted arguments with a default value.
    """

    def __init__(self, value):
        self.value = value

    def __repr__(self):
        return "omitted arg(%r)" % (self.value,)

    @property
    def _numba_type_(self):
        return types.Omitted(self.value)


class CompilingCounter(object):
    """
    A simple counter that increment in __enter__ and decrement in __exit__.
    """

    def __init__(self):
        self.counter = 0

    def __enter__(self):
        assert self.counter >= 0
        self.counter += 1

    def __exit__(self, *args, **kwargs):
        self.counter -= 1
        assert self.counter >= 0

    def __bool__(self):
        return self.counter > 0

    __nonzero__ = __bool__


class _DispatcherBase(_dispatcher.Dispatcher):
    """
    Common base class for dispatcher Implementations.
    """

    __numba__ = "py_func"

    def __init__(
        self, arg_count, py_func, pysig, can_fallback, exact_match_required
    ):
        self._tm = default_type_manager

        # A mapping of signatures to compile results
        self.overloads = collections.OrderedDict()

        self.py_func = py_func
        # other parts of Numba assume the old Python 2 name for code object
        self.func_code = get_code_object(py_func)
        # but newer python uses a different name
        self.__code__ = self.func_code
        # a place to keep an active reference to the types of the active call
        self._types_active_call = set()
        # Default argument values match the py_func
        self.__defaults__ = py_func.__defaults__

        argnames = tuple(pysig.parameters)
        default_values = self.py_func.__defaults__ or ()
        defargs = tuple(OmittedArg(val) for val in default_values)
        try:
            lastarg = list(pysig.parameters.values())[-1]
        except IndexError:
            has_stararg = False
        else:
            has_stararg = lastarg.kind == lastarg.VAR_POSITIONAL
        _dispatcher.Dispatcher.__init__(
            self,
            self._tm.get_pointer(),
            arg_count,
            self._fold_args,
            argnames,
            defargs,
            can_fallback,
            has_stararg,
            exact_match_required,
        )

        self.doc = py_func.__doc__
        self._compiling_counter = CompilingCounter()
        weakref.finalize(self, self._make_finalizer())

    def _compilation_chain_init_hook(self):
        """
        This will be called ahead of any part of compilation taking place (this
        even includes being ahead of working out the types of the arguments).
        This permits activities such as initialising extension entry points so
        that the compiler knows about additional externally defined types etc
        before it does anything.
        """
        entrypoints.init_all()

    def _reset_overloads(self):
        self._clear()
        self.overloads.clear()

    def _make_finalizer(self):
        """
        Return a finalizer function that will release references to
        related compiled functions.
        """
        overloads = self.overloads
        targetctx = self.targetctx

        # Early-bind utils.shutting_down() into the function's local namespace
        # (see issue #689)
        def finalizer(shutting_down=utils.shutting_down):
            # The finalizer may crash at shutdown, skip it (resources
            # will be cleared by the process exiting, anyway).
            if shutting_down():
                return
            # This function must *not* hold any reference to self:
            # we take care to bind the necessary objects in the closure.
            for cres in overloads.values():
                try:
                    targetctx.remove_user_function(cres.entry_point)
                except KeyError:
                    pass

        return finalizer

    @property
    def signatures(self):
        """
        Returns a list of compiled function signatures.
        """
        return list(self.overloads)

    @property
    def nopython_signatures(self):
        return [
            cres.signature
            for cres in self.overloads.values()
            if not cres.objectmode
        ]

    def disable_compile(self, val=True):
        """Disable the compilation of new signatures at call time."""
        # If disabling compilation then there must be at least one signature
        assert (not val) or len(self.signatures) > 0
        self._can_compile = not val

    def add_overload(self, cres):
        args = tuple(cres.signature.args)
        sig = [a._code for a in args]
        self._insert(sig, cres.entry_point, cres.objectmode)
        self.overloads[args] = cres

    def fold_argument_types(self, args, kws):
        return self._compiler.fold_argument_types(args, kws)

    def get_call_template(self, args, kws):
        """
        Get a typing.ConcreteTemplate for this dispatcher and the given
        *args* and *kws* types.  This allows to resolve the return type.

        A (template, pysig, args, kws) tuple is returned.
        """
        # XXX how about a dispatcher template class automating the
        # following?

        # Fold keyword arguments and resolve default values
        pysig, args = self._compiler.fold_argument_types(args, kws)
        kws = {}
        # Ensure an overload is available
        if self._can_compile:
            self.compile(tuple(args))

        # Create function type for typing
        func_name = self.py_func.__name__
        name = "CallTemplate({0})".format(func_name)
        # The `key` isn't really used except for diagnosis here,
        # so avoid keeping a reference to `cfunc`.
        call_template = typing.make_concrete_template(
            name, key=func_name, signatures=self.nopython_signatures
        )
        return call_template, pysig, args, kws

    def get_overload(self, sig):
        """
        Return the compiled function for the given signature.
        """
        args, return_type = sigutils.normalize_signature(sig)
        return self.overloads[tuple(args)].entry_point

    @property
    def is_compiling(self):
        """
        Whether a specialization is currently being compiled.
        """
        return self._compiling_counter

    def _compile_for_args(self, *args, **kws):
        """
        For internal use.  Compile a specialized version of the function
        for the given *args* and *kws*, and return the resulting callable.
        """
        assert not kws
        # call any initialisation required for the compilation chain (e.g.
        # extension point registration).
        self._compilation_chain_init_hook()

        def error_rewrite(e, issue_type):
            """
            Rewrite and raise Exception `e` with help supplied based on the
            specified issue_type.
            """
            if config.SHOW_HELP:
                help_msg = errors.error_extras[issue_type]
                e.patch_message("\n".join((str(e).rstrip(), help_msg)))
            if config.FULL_TRACEBACKS:
                raise e
            else:
                raise e.with_traceback(None)

        argtypes = []
        for a in args:
            if isinstance(a, OmittedArg):
                argtypes.append(types.Omitted(a.value))
            else:
                argtypes.append(self.typeof_pyval(a))

        return_val = None
        try:
            return_val = self.compile(tuple(argtypes))
        except errors.ForceLiteralArg as e:
            # Received request for compiler re-entry with the list of arguments
            # indicated by e.requested_args.
            # First, check if any of these args are already Literal-ized
            already_lit_pos = [
                i
                for i in e.requested_args
                if isinstance(args[i], types.Literal)
            ]
            if already_lit_pos:
                # Abort compilation if any argument is already a Literal.
                # Letting this continue will cause infinite compilation loop.
                m = (
                    "Repeated literal typing request.\n"
                    "{}.\n"
                    "This is likely caused by an error in typing. "
                    "Please see nested and suppressed exceptions."
                )
                info = ", ".join(
                    "Arg #{} is {}".format(i, args[i])
                    for i in sorted(already_lit_pos)
                )
                raise errors.CompilerError(m.format(info))
            # Convert requested arguments into a Literal.
            args = [
                (types.literal if i in e.requested_args else lambda x: x)(
                    args[i]
                )
                for i, v in enumerate(args)
            ]
            # Re-enter compilation with the Literal-ized arguments
            return_val = self._compile_for_args(*args)

        except errors.TypingError as e:
            # Intercept typing error that may be due to an argument
            # that failed inferencing as a Numba type
            failed_args = []
            for i, arg in enumerate(args):
                val = arg.value if isinstance(arg, OmittedArg) else arg
                try:
                    tp = typeof(val, Purpose.argument)
                except (errors.NumbaValueError, ValueError) as typeof_exc:
                    failed_args.append((i, str(typeof_exc)))
                else:
                    if tp is None:
                        failed_args.append(
                            (i, f"cannot determine Numba type of value {val}")
                        )
            if failed_args:
                # Patch error message to ease debugging
                args_str = "\n".join(
                    f"- argument {i}: {err}" for i, err in failed_args
                )
                msg = (
                    f"{str(e).rstrip()} \n\nThis error may have been caused "
                    f"by the following argument(s):\n{args_str}\n"
                )
                e.patch_message(msg)

            error_rewrite(e, "typing")
        except errors.UnsupportedError as e:
            # Something unsupported is present in the user code, add help info
            error_rewrite(e, "unsupported_error")
        except (
            errors.NotDefinedError,
            errors.RedefinedError,
            errors.VerificationError,
        ) as e:
            # These errors are probably from an issue with either the code
            # supplied being syntactically or otherwise invalid
            error_rewrite(e, "interpreter")
        except errors.ConstantInferenceError as e:
            # this is from trying to infer something as constant when it isn't
            # or isn't supported as a constant
            error_rewrite(e, "constant_inference")
        except Exception as e:
            if config.SHOW_HELP:
                if hasattr(e, "patch_message"):
                    help_msg = errors.error_extras["reportable"]
                    e.patch_message("\n".join((str(e).rstrip(), help_msg)))
            # ignore the FULL_TRACEBACKS config, this needs reporting!
            raise e
        finally:
            self._types_active_call.clear()
        return return_val

    def inspect_llvm(self, signature=None):
        """Get the LLVM intermediate representation generated by compilation.

        Parameters
        ----------
        signature : tuple of numba types, optional
            Specify a signature for which to obtain the LLVM IR. If None, the
            IR is returned for all available signatures.

        Returns
        -------
        llvm : dict[signature, str] or str
            Either the LLVM IR string for the specified signature, or, if no
            signature was given, a dictionary mapping signatures to LLVM IR
            strings.
        """
        if signature is not None:
            lib = self.overloads[signature].library
            return lib.get_llvm_str()

        return dict((sig, self.inspect_llvm(sig)) for sig in self.signatures)

    def inspect_asm(self, signature=None):
        """Get the generated assembly code.

        Parameters
        ----------
        signature : tuple of numba types, optional
            Specify a signature for which to obtain the assembly code. If
            None, the assembly code is returned for all available signatures.

        Returns
        -------
        asm : dict[signature, str] or str
            Either the assembly code for the specified signature, or, if no
            signature was given, a dictionary mapping signatures to assembly
            code.
        """
        if signature is not None:
            lib = self.overloads[signature].library
            return lib.get_asm_str()

        return dict((sig, self.inspect_asm(sig)) for sig in self.signatures)

    def inspect_types(
        self, file=None, signature=None, pretty=False, style="default", **kwargs
    ):
        """Print/return Numba intermediate representation (IR)-annotated code.

        Parameters
        ----------
        file : file-like object, optional
            File to which to print. Defaults to sys.stdout if None. Must be
            None if ``pretty=True``.
        signature : tuple of numba types, optional
            Print/return the intermediate representation for only the given
            signature. If None, the IR is printed for all available signatures.
        pretty : bool, optional
            If True, an Annotate object will be returned that can render the
            IR with color highlighting in Jupyter and IPython. ``file`` must
            be None if ``pretty`` is True. Additionally, the ``pygments``
            library must be installed for ``pretty=True``.
        style : str, optional
            Choose a style for rendering. Ignored if ``pretty`` is ``False``.
            This is directly consumed by ``pygments`` formatters. To see a
            list of available styles, import ``pygments`` and run
            ``list(pygments.styles.get_all_styles())``.

        Returns
        -------
        annotated : Annotate object, optional
            Only returned if ``pretty=True``, otherwise this function is only
            used for its printing side effect. If ``pretty=True``, an Annotate
            object is returned that can render itself in Jupyter and IPython.
        """
        overloads = self.overloads
        if signature is not None:
            overloads = {signature: self.overloads[signature]}

        if not pretty:
            if file is None:
                file = sys.stdout

            for ver, res in overloads.items():
                print("%s %s" % (self.py_func.__name__, ver), file=file)
                print("-" * 80, file=file)
                print(res.type_annotation, file=file)
                print("=" * 80, file=file)
        else:
            if file is not None:
                raise ValueError("`file` must be None if `pretty=True`")
            from numba.core.annotations.pretty_annotate import Annotate

            return Annotate(self, signature=signature, style=style)

    def inspect_cfg(self, signature=None, show_wrapper=None, **kwargs):
        """
        For inspecting the CFG of the function.

        By default the CFG of the user function is shown.  The *show_wrapper*
        option can be set to "python" or "cfunc" to show the python wrapper
        function or the *cfunc* wrapper function, respectively.

        Parameters accepted in kwargs
        -----------------------------
        filename : string, optional
            the name of the output file, if given this will write the output to
            filename
        view : bool, optional
            whether to immediately view the optional output file
        highlight : bool, set, dict, optional
            what, if anything, to highlight, options are:
            { incref : bool, # highlight NRT_incref calls
              decref : bool, # highlight NRT_decref calls
              returns : bool, # highlight exits which are normal returns
              raises : bool, # highlight exits which are from raise
              meminfo : bool, # highlight calls to NRT*meminfo
              branches : bool, # highlight true/false branches
             }
            Default is True which sets all of the above to True. Supplying a set
            of strings is also accepted, these are interpreted as key:True with
            respect to the above dictionary. e.g. {'incref', 'decref'} would
            switch on highlighting on increfs and decrefs.
        interleave: bool, set, dict, optional
            what, if anything, to interleave in the LLVM IR, options are:
            { python: bool # interleave python source code with the LLVM IR
              lineinfo: bool # interleave line information markers with the LLVM
                             # IR
            }
            Default is True which sets all of the above to True. Supplying a set
            of strings is also accepted, these are interpreted as key:True with
            respect to the above dictionary. e.g. {'python',} would
            switch on interleaving of python source code in the LLVM IR.
        strip_ir : bool, optional
            Default is False. If set to True all LLVM IR that is superfluous to
            that requested in kwarg `highlight` will be removed.
        show_key : bool, optional
            Default is True. Create a "key" for the highlighting in the rendered
            CFG.
        fontsize : int, optional
            Default is 8. Set the fontsize in the output to this value.
        """
        if signature is not None:
            cres = self.overloads[signature]
            lib = cres.library
            if show_wrapper == "python":
                fname = cres.fndesc.llvm_cpython_wrapper_name
            elif show_wrapper == "cfunc":
                fname = cres.fndesc.llvm_cfunc_wrapper_name
            else:
                fname = cres.fndesc.mangled_name
            return lib.get_function_cfg(fname, py_func=self.py_func, **kwargs)

        return dict(
            (sig, self.inspect_cfg(sig, show_wrapper=show_wrapper))
            for sig in self.signatures
        )

    def inspect_disasm_cfg(self, signature=None):
        """
        For inspecting the CFG of the disassembly of the function.

        Requires python package: r2pipe
        Requires radare2 binary on $PATH.
        Notebook rendering requires python package: graphviz

        signature : tuple of Numba types, optional
            Print/return the disassembly CFG for only the given signatures.
            If None, the IR is printed for all available signatures.
        """
        if signature is not None:
            cres = self.overloads[signature]
            lib = cres.library
            return lib.get_disasm_cfg(cres.fndesc.mangled_name)

        return dict(
            (sig, self.inspect_disasm_cfg(sig)) for sig in self.signatures
        )

    def get_annotation_info(self, signature=None):
        """
        Gets the annotation information for the function specified by
        signature. If no signature is supplied a dictionary of signature to
        annotation information is returned.
        """
        signatures = self.signatures if signature is None else [signature]
        out = collections.OrderedDict()
        for sig in signatures:
            cres = self.overloads[sig]
            ta = cres.type_annotation
            key = (
                ta.func_id.filename + ":" + str(ta.func_id.firstlineno + 1),
                ta.signature,
            )
            out[key] = ta.annotate_raw()[key]
        return out

    def _explain_ambiguous(self, *args, **kws):
        """
        Callback for the C _Dispatcher object.
        """
        assert not kws, "kwargs not handled"
        args = tuple([self.typeof_pyval(a) for a in args])
        # The order here must be deterministic for testing purposes, which
        # is ensured by the OrderedDict.
        sigs = self.nopython_signatures
        # This will raise
        self.typingctx.resolve_overload(
            self.py_func, sigs, args, kws, allow_ambiguous=False
        )

    def _explain_matching_error(self, *args, **kws):
        """
        Callback for the C _Dispatcher object.
        """
        assert not kws, "kwargs not handled"
        args = [self.typeof_pyval(a) for a in args]
        msg = "No matching definition for argument type(s) %s" % ", ".join(
            map(str, args)
        )
        raise TypeError(msg)

    def _search_new_conversions(self, *args, **kws):
        """
        Callback for the C _Dispatcher object.
        Search for approximately matching signatures for the given arguments,
        and ensure the corresponding conversions are registered in the C++
        type manager.
        """
        assert not kws, "kwargs not handled"
        args = [self.typeof_pyval(a) for a in args]
        found = False
        for sig in self.nopython_signatures:
            conv = self.typingctx.install_possible_conversions(args, sig.args)
            if conv:
                found = True
        return found

    def __repr__(self):
        return "%s(%s)" % (type(self).__name__, self.py_func)

    def typeof_pyval(self, val):
        """
        Resolve the Numba type of Python value *val*.
        This is called from numba._dispatcher as a fallback if the native code
        cannot decide the type.
        """
        try:
            tp = typeof(val, Purpose.argument)
        except (errors.NumbaValueError, ValueError):
            tp = types.pyobject
        else:
            if tp is None:
                tp = types.pyobject
        self._types_active_call.add(tp)
        return tp

    def _callback_add_timer(self, duration, cres, lock_name):
        md = cres.metadata
        # md can be None when code is loaded from cache
        if md is not None:
            timers = md.setdefault("timers", {})
            if lock_name not in timers:
                # Only write if the metadata does not exist
                timers[lock_name] = duration
            else:
                msg = f"'{lock_name} metadata is already defined."
                raise AssertionError(msg)

    def _callback_add_compiler_timer(self, duration, cres):
        return self._callback_add_timer(
            duration, cres, lock_name="compiler_lock"
        )

    def _callback_add_llvm_timer(self, duration, cres):
        return self._callback_add_timer(duration, cres, lock_name="llvm_lock")


class _MemoMixin:
    __uuid = None
    # A {uuid -> instance} mapping, for deserialization
    _memo = weakref.WeakValueDictionary()
    # hold refs to last N functions deserialized, retaining them in _memo
    # regardless of whether there is another reference
    _recent = collections.deque(maxlen=config.FUNCTION_CACHE_SIZE)

    @property
    def _uuid(self):
        """
        An instance-specific UUID, to avoid multiple deserializations of
        a given instance.

        Note: this is lazily-generated, for performance reasons.
        """
        u = self.__uuid
        if u is None:
            u = str(uuid.uuid4())
            self._set_uuid(u)
        return u

    def _set_uuid(self, u):
        assert self.__uuid is None
        self.__uuid = u
        self._memo[u] = self
        self._recent.append(self)


_CompileStats = collections.namedtuple(
    "_CompileStats", ("cache_path", "cache_hits", "cache_misses")
)


class _FunctionCompiler(object):
    def __init__(self, py_func, targetdescr, targetoptions, pipeline_class):
        self.py_func = py_func
        self.targetdescr = targetdescr
        self.targetoptions = targetoptions
        self.locals = {}
        self.pysig = utils.pysignature(self.py_func)
        self.pipeline_class = pipeline_class
        # Remember key=(args, return_type) combinations that will fail
        # compilation to avoid compilation attempt on them.  The values are
        # the exceptions.
        self._failed_cache = {}

    def fold_argument_types(self, args, kws):
        """
        Given positional and named argument types, fold keyword arguments
        and resolve defaults by inserting types.Omitted() instances.

        A (pysig, argument types) tuple is returned.
        """

        def normal_handler(index, param, value):
            return value

        def default_handler(index, param, default):
            return types.Omitted(default)

        def stararg_handler(index, param, values):
            return types.StarArgTuple(values)

        # For now, we take argument values from the @jit function
        args = fold_arguments(
            self.pysig,
            args,
            kws,
            normal_handler,
            default_handler,
            stararg_handler,
        )
        return self.pysig, args

    def compile(self, args, return_type):
        status, retval = self._compile_cached(args, return_type)
        if status:
            return retval
        else:
            raise retval

    def _compile_cached(self, args, return_type):
        key = tuple(args), return_type
        try:
            return False, self._failed_cache[key]
        except KeyError:
            pass

        try:
            retval = self._compile_core(args, return_type)
        except errors.TypingError as e:
            self._failed_cache[key] = e
            return False, e
        else:
            return True, retval

    def _compile_core(self, args, return_type):
        flags = Flags()
        self.targetdescr.options.parse_as_flags(flags, self.targetoptions)
        flags = self._customize_flags(flags)

        impl = self._get_implementation(args, {})
        cres = compile_extra(
            self.targetdescr.typing_context,
            self.targetdescr.target_context,
            impl,
            args=args,
            return_type=return_type,
            flags=flags,
            locals=self.locals,
            pipeline_class=self.pipeline_class,
        )
        # Check typing error if object mode is used
        if cres.typing_error is not None and not flags.enable_pyobject:
            raise cres.typing_error
        return cres

    def get_globals_for_reduction(self):
        return serialize._get_function_globals_for_reduction(self.py_func)

    def _get_implementation(self, args, kws):
        return self.py_func

    def _customize_flags(self, flags):
        return flags


class CUDADispatcher(serialize.ReduceMixin, _MemoMixin, _DispatcherBase):
    """
    CUDA Dispatcher object. When configured and called, the dispatcher will
    specialize itself for the given arguments (if no suitable specialized
    version already exists) & compute capability, and launch on the device
    associated with the current context.

    Dispatcher objects are not to be constructed by the user, but instead are
    created using the :func:`numba.cuda.jit` decorator.
    """

    # Whether to fold named arguments and default values. Default values are
    # presently unsupported on CUDA, so we can leave this as False in all
    # cases.
    _fold_args = False

    targetdescr = cuda_target

    def __init__(self, py_func, targetoptions, pipeline_class=CUDACompiler):
        """
        Parameters
        ----------
        py_func: function object to be compiled
        targetoptions: dict, optional
            Target-specific config options.
        pipeline_class: type numba.compiler.CompilerBase
            The compiler pipeline type.
        """
        self.typingctx = self.targetdescr.typing_context
        self.targetctx = self.targetdescr.target_context

        pysig = utils.pysignature(py_func)
        arg_count = len(pysig.parameters)
        can_fallback = not targetoptions.get("nopython", False)

        _DispatcherBase.__init__(
            self,
            arg_count,
            py_func,
            pysig,
            can_fallback,
            exact_match_required=False,
        )

        functools.update_wrapper(self, py_func)

        self.targetoptions = targetoptions
        self._cache = NullCache()
        compiler_class = _FunctionCompiler
        self._compiler = compiler_class(
            py_func, self.targetdescr, targetoptions, pipeline_class
        )
        self._cache_hits = collections.Counter()
        self._cache_misses = collections.Counter()

        # The following properties are for specialization of CUDADispatchers. A
        # specialized CUDADispatcher is one that is compiled for exactly one
        # set of argument types, and bypasses some argument type checking for
        # faster kernel launches.

        # Is this a specialized dispatcher?
        self._specialized = False

        # If we produced specialized dispatchers, we cache them for each set of
        # argument types
        self.specializations = {}

    def dump(self, tab=""):
        print(
            f"{tab}DUMP {type(self).__name__}[{self.py_func.__name__}"
            f", type code={self._type._code}]"
        )
        for cres in self.overloads.values():
            cres.dump(tab=tab + "  ")
        print(f"{tab}END DUMP {type(self).__name__}[{self.py_func.__name__}]")

    @property
    def _numba_type_(self):
        return cuda_types.CUDADispatcher(self)

    def enable_caching(self):
        self._cache = CUDACache(self.py_func)

    def __get__(self, obj, objtype=None):
        """Allow a JIT function to be bound as a method to an object"""
        if obj is None:  # Unbound method
            return self
        else:  # Bound method
            return pytypes.MethodType(self, obj)

    @functools.lru_cache(maxsize=128)
    def configure(self, griddim, blockdim, stream=0, sharedmem=0):
        griddim, blockdim = normalize_kernel_dimensions(griddim, blockdim)
        return _LaunchConfiguration(self, griddim, blockdim, stream, sharedmem)

    def __getitem__(self, args):
        if len(args) not in [2, 3, 4]:
            raise ValueError("must specify at least the griddim and blockdim")
        return self.configure(*args)

    def forall(self, ntasks, tpb=0, stream=0, sharedmem=0):
        """Returns a 1D-configured dispatcher for a given number of tasks.

        This assumes that:

        - the kernel maps the Global Thread ID ``cuda.grid(1)`` to tasks on a
          1-1 basis.
        - the kernel checks that the Global Thread ID is upper-bounded by
          ``ntasks``, and does nothing if it is not.

        :param ntasks: The number of tasks.
        :param tpb: The size of a block. An appropriate value is chosen if this
                    parameter is not supplied.
        :param stream: The stream on which the configured dispatcher will be
                       launched.
        :param sharedmem: The number of bytes of dynamic shared memory required
                          by the kernel.
        :return: A configured dispatcher, ready to launch on a set of
                 arguments."""

        return ForAll(self, ntasks, tpb=tpb, stream=stream, sharedmem=sharedmem)

    @property
    def extensions(self):
        """
        A list of objects that must have a `prepare_args` function. When a
        specialized kernel is called, each argument will be passed through
        to the `prepare_args` (from the last object in this list to the
        first). The arguments to `prepare_args` are:

        - `ty` the numba type of the argument
        - `val` the argument value itself
        - `stream` the CUDA stream used for the current call to the kernel
        - `retr` a list of zero-arg functions that you may want to append
          post-call cleanup work to.

        The `prepare_args` function must return a tuple `(ty, val)`, which
        will be passed in turn to the next right-most `extension`. After all
        the extensions have been called, the resulting `(ty, val)` will be
        passed into Numba's default argument marshalling logic.
        """
        return self.targetoptions.get("extensions")

    def __call__(self, *args, **kwargs):
        # An attempt to launch an unconfigured kernel
        raise ValueError(missing_launch_config_msg)

    def call(self, args, griddim, blockdim, stream, sharedmem):
        """
        Compile if necessary and invoke this kernel with *args*.
        """
        if self.specialized:
            kernel = next(iter(self.overloads.values()))
        else:
            kernel = _dispatcher.Dispatcher._cuda_call(self, *args)

        kernel.launch(args, griddim, blockdim, stream, sharedmem)

    def _compile_for_args(self, *args, **kws):
        # Based on _DispatcherBase._compile_for_args.
        assert not kws
        argtypes = [self.typeof_pyval(a) for a in args]
        return self.compile(tuple(argtypes))

    def typeof_pyval(self, val):
        # Based on _DispatcherBase.typeof_pyval, but differs from it to support
        # the CUDA Array Interface.
        try:
            return typeof(val, Purpose.argument)
        except ValueError:
            if cuda.is_cuda_array(val):
                # When typing, we don't need to synchronize on the array's
                # stream - this is done when the kernel is launched.
                return typeof(
                    cuda.as_cuda_array(val, sync=False), Purpose.argument
                )
            else:
                raise

    def specialize(self, *args):
        """
        Create a new instance of this dispatcher specialized for the given
        *args*.
        """
        cc = get_current_device().compute_capability
        argtypes = tuple(self.typeof_pyval(a) for a in args)
        if self.specialized:
            raise RuntimeError("Dispatcher already specialized")

        specialization = self.specializations.get((cc, argtypes))
        if specialization:
            return specialization

        targetoptions = self.targetoptions
        specialization = CUDADispatcher(
            self.py_func, targetoptions=targetoptions
        )
        specialization.compile(argtypes)
        specialization.disable_compile()
        specialization._specialized = True
        self.specializations[cc, argtypes] = specialization
        return specialization

    @property
    def specialized(self):
        """
        True if the Dispatcher has been specialized.
        """
        return self._specialized

    def get_regs_per_thread(self, signature=None):
        """
        Returns the number of registers used by each thread in this kernel for
        the device in the current context.

        :param signature: The signature of the compiled kernel to get register
                          usage for. This may be omitted for a specialized
                          kernel.
        :return: The number of registers used by the compiled variant of the
                 kernel for the given signature and current device.
        """
        if signature is not None:
            return self.overloads[signature.args].regs_per_thread
        if self.specialized:
            return next(iter(self.overloads.values())).regs_per_thread
        else:
            return {
                sig: overload.regs_per_thread
                for sig, overload in self.overloads.items()
            }

    def get_const_mem_size(self, signature=None):
        """
        Returns the size in bytes of constant memory used by this kernel for
        the device in the current context.

        :param signature: The signature of the compiled kernel to get constant
                          memory usage for. This may be omitted for a
                          specialized kernel.
        :return: The size in bytes of constant memory allocated by the
                 compiled variant of the kernel for the given signature and
                 current device.
        """
        if signature is not None:
            return self.overloads[signature.args].const_mem_size
        if self.specialized:
            return next(iter(self.overloads.values())).const_mem_size
        else:
            return {
                sig: overload.const_mem_size
                for sig, overload in self.overloads.items()
            }

    def get_shared_mem_per_block(self, signature=None):
        """
        Returns the size in bytes of statically allocated shared memory
        for this kernel.

        :param signature: The signature of the compiled kernel to get shared
                          memory usage for. This may be omitted for a
                          specialized kernel.
        :return: The amount of shared memory allocated by the compiled variant
                 of the kernel for the given signature and current device.
        """
        if signature is not None:
            return self.overloads[signature.args].shared_mem_per_block
        if self.specialized:
            return next(iter(self.overloads.values())).shared_mem_per_block
        else:
            return {
                sig: overload.shared_mem_per_block
                for sig, overload in self.overloads.items()
            }

    def get_max_threads_per_block(self, signature=None):
        """
        Returns the maximum allowable number of threads per block
        for this kernel. Exceeding this threshold will result in
        the kernel failing to launch.

        :param signature: The signature of the compiled kernel to get the max
                          threads per block for. This may be omitted for a
                          specialized kernel.
        :return: The maximum allowable threads per block for the compiled
                 variant of the kernel for the given signature and current
                 device.
        """
        if signature is not None:
            return self.overloads[signature.args].max_threads_per_block
        if self.specialized:
            return next(iter(self.overloads.values())).max_threads_per_block
        else:
            return {
                sig: overload.max_threads_per_block
                for sig, overload in self.overloads.items()
            }

    def get_local_mem_per_thread(self, signature=None):
        """
        Returns the size in bytes of local memory per thread
        for this kernel.

        :param signature: The signature of the compiled kernel to get local
                          memory usage for. This may be omitted for a
                          specialized kernel.
        :return: The amount of local memory allocated by the compiled variant
                 of the kernel for the given signature and current device.
        """
        if signature is not None:
            return self.overloads[signature.args].local_mem_per_thread
        if self.specialized:
            return next(iter(self.overloads.values())).local_mem_per_thread
        else:
            return {
                sig: overload.local_mem_per_thread
                for sig, overload in self.overloads.items()
            }

    def get_call_template(self, args, kws):
        # Originally copied from _DispatcherBase.get_call_template. This
        # version deviates slightly from the _DispatcherBase version in order
        # to force casts when calling device functions. See e.g.
        # TestDeviceFunc.test_device_casting, added in PR #7496.
        """
        Get a typing.ConcreteTemplate for this dispatcher and the given
        *args* and *kws* types.  This allows resolution of the return type.

        A (template, pysig, args, kws) tuple is returned.
        """
        # Fold keyword arguments and resolve default values
        pysig, args = self.fold_argument_types(args, kws)
        kws = {}

        # Ensure an exactly-matching overload is available if we can
        # compile. We proceed with the typing even if we can't compile
        # because we may be able to force a cast on the caller side.
        if self._can_compile:
            self.compile_device(tuple(args))

        # Create function type for typing
        func_name = self.py_func.__name__
        name = "CallTemplate({0})".format(func_name)

        call_template = typing.make_concrete_template(
            name, key=func_name, signatures=self.nopython_signatures
        )
        pysig = utils.pysignature(self.py_func)

        return call_template, pysig, args, kws

    def compile_device(self, args, return_type=None):
        """Compile the device function for the given argument types.

        Each signature is compiled once by caching the compiled function inside
        this object.

        Returns the `CompileResult`.
        """
        if args not in self.overloads:
            with self._compiling_counter:
                debug = self.targetoptions.get("debug")
                lineinfo = self.targetoptions.get("lineinfo")
                forceinline = self.targetoptions.get("forceinline")
                fastmath = self.targetoptions.get("fastmath")

                nvvm_options = {
                    "opt": 3 if self.targetoptions.get("opt") else 0,
                    "fastmath": fastmath,
                }

                if debug:
                    nvvm_options["g"] = None

                cc = get_current_device().compute_capability
                cres = compile_cuda(
                    self.py_func,
                    return_type,
                    args,
                    debug=debug,
                    lineinfo=lineinfo,
                    forceinline=forceinline,
                    fastmath=fastmath,
                    nvvm_options=nvvm_options,
                    cc=cc,
                )
                self.overloads[args] = cres

                cres.target_context.insert_user_function(
                    cres.entry_point, cres.fndesc, [cres.library]
                )
        else:
            cres = self.overloads[args]

        return cres

    def add_overload(self, kernel, argtypes):
        c_sig = [a._code for a in argtypes]
        self._insert(c_sig, kernel, cuda=True)
        self.overloads[argtypes] = kernel

    @global_compiler_lock
    def compile(self, sig):
        """
        Compile and bind to the current context a version of this kernel
        specialized for the given signature.
        """
        argtypes, return_type = sigutils.normalize_signature(sig)
        assert return_type is None or return_type == types.none

        # Do we already have an in-memory compiled kernel?
        if self.specialized:
            return next(iter(self.overloads.values()))
        else:
            kernel = self.overloads.get(argtypes)
            if kernel is not None:
                return kernel

        # Can we load from the disk cache?
        kernel = self._cache.load_overload(sig, self.targetctx)

        if kernel is not None:
            self._cache_hits[sig] += 1
        else:
            # We need to compile a new kernel
            self._cache_misses[sig] += 1
            if not self._can_compile:
                raise RuntimeError("Compilation disabled")

            kernel = _Kernel(self.py_func, argtypes, **self.targetoptions)
            # We call bind to force codegen, so that there is a cubin to cache
            kernel.bind()
            self._cache.save_overload(sig, kernel)

        self.add_overload(kernel, argtypes)

        return kernel

    def get_compile_result(self, sig):
        """Compile (if needed) and return the compilation result with the
        given signature.

        Returns ``CompileResult``.
        Raises ``NumbaError`` if the signature is incompatible.
        """
        atypes = tuple(sig.args)
        if atypes not in self.overloads:
            if self._can_compile:
                # Compiling may raise any NumbaError
                self.compile(atypes)
            else:
                msg = f"{sig} not available and compilation disabled"
                raise errors.TypingError(msg)
        return self.overloads[atypes]

    def recompile(self):
        """
        Recompile all signatures afresh.
        """
        sigs = list(self.overloads)
        old_can_compile = self._can_compile
        # Ensure the old overloads are disposed of,
        # including compiled functions.
        self._make_finalizer()()
        self._reset_overloads()
        self._cache.flush()
        self._can_compile = True
        try:
            for sig in sigs:
                self.compile(sig)
        finally:
            self._can_compile = old_can_compile

    @property
    def stats(self):
        return _CompileStats(
            cache_path=self._cache.cache_path,
            cache_hits=self._cache_hits,
            cache_misses=self._cache_misses,
        )

    def get_metadata(self, signature=None):
        """
        Obtain the compilation metadata for a given signature.
        """
        if signature is not None:
            return self.overloads[signature].metadata
        else:
            return dict(
                (sig, self.overloads[sig].metadata) for sig in self.signatures
            )

    def get_function_type(self):
        """Return unique function type of dispatcher when possible, otherwise
        return None.

        A Dispatcher instance has unique function type when it
        contains exactly one compilation result and its compilation
        has been disabled (via its disable_compile method).
        """
        if not self._can_compile and len(self.overloads) == 1:
            cres = tuple(self.overloads.values())[0]
            return types.FunctionType(cres.signature)

    def inspect_llvm(self, signature=None):
        """
        Return the LLVM IR for this kernel.

        :param signature: A tuple of argument types.
        :return: The LLVM IR for the given signature, or a dict of LLVM IR
                 for all previously-encountered signatures.

        """
        device = self.targetoptions.get("device")
        if signature is not None:
            if device:
                return self.overloads[signature].library.get_llvm_str()
            else:
                return self.overloads[signature].inspect_llvm()
        else:
            if device:
                return {
                    sig: overload.library.get_llvm_str()
                    for sig, overload in self.overloads.items()
                }
            else:
                return {
                    sig: overload.inspect_llvm()
                    for sig, overload in self.overloads.items()
                }

    def inspect_asm(self, signature=None):
        """
        Return this kernel's PTX assembly code for for the device in the
        current context.

        :param signature: A tuple of argument types.
        :return: The PTX code for the given signature, or a dict of PTX codes
                 for all previously-encountered signatures.
        """
        cc = get_current_device().compute_capability
        device = self.targetoptions.get("device")
        if signature is not None:
            if device:
                return self.overloads[signature].library.get_asm_str(cc)
            else:
                return self.overloads[signature].inspect_asm(cc)
        else:
            if device:
                return {
                    sig: overload.library.get_asm_str(cc)
                    for sig, overload in self.overloads.items()
                }
            else:
                return {
                    sig: overload.inspect_asm(cc)
                    for sig, overload in self.overloads.items()
                }

    def inspect_lto_ptx(self, signature=None):
        """
        Return link-time optimized PTX code for the given signature.

        :param signature: A tuple of argument types.
        :return: The PTX code for the given signature, or a dict of PTX codes
                 for all previously-encountered signatures.
        """
        cc = get_current_device().compute_capability
        device = self.targetoptions.get("device")

        if signature is not None:
            if device:
                return self.overloads[signature].library.get_lto_ptx(cc)
            else:
                return self.overloads[signature].inspect_lto_ptx(cc)
        else:
            if device:
                return {
                    sig: overload.library.get_lto_ptx(cc)
                    for sig, overload in self.overloads.items()
                }
            else:
                return {
                    sig: overload.inspect_lto_ptx(cc)
                    for sig, overload in self.overloads.items()
                }

    def inspect_sass_cfg(self, signature=None):
        """
        Return this kernel's CFG for the device in the current context.

        :param signature: A tuple of argument types.
        :return: The CFG for the given signature, or a dict of CFGs
                 for all previously-encountered signatures.

        The CFG for the device in the current context is returned.

        Requires nvdisasm to be available on the PATH.
        """
        if self.targetoptions.get("device"):
            raise RuntimeError("Cannot get the CFG of a device function")

        if signature is not None:
            return self.overloads[signature].inspect_sass_cfg()
        else:
            return {
                sig: defn.inspect_sass_cfg()
                for sig, defn in self.overloads.items()
            }

    def inspect_sass(self, signature=None):
        """
        Return this kernel's SASS assembly code for for the device in the
        current context.

        :param signature: A tuple of argument types.
        :return: The SASS code for the given signature, or a dict of SASS codes
                 for all previously-encountered signatures.

        SASS for the device in the current context is returned.

        Requires nvdisasm to be available on the PATH.
        """
        if self.targetoptions.get("device"):
            raise RuntimeError("Cannot inspect SASS of a device function")

        if signature is not None:
            return self.overloads[signature].inspect_sass()
        else:
            return {
                sig: defn.inspect_sass() for sig, defn in self.overloads.items()
            }

    def inspect_types(self, file=None):
        """
        Produce a dump of the Python source of this function annotated with the
        corresponding Numba IR and type information. The dump is written to
        *file*, or *sys.stdout* if *file* is *None*.
        """
        if file is None:
            file = sys.stdout

        for _, defn in self.overloads.items():
            defn.inspect_types(file=file)

    @classmethod
    def _rebuild(cls, py_func, targetoptions):
        """
        Rebuild an instance.
        """
        instance = cls(py_func, targetoptions)
        return instance

    def _reduce_states(self):
        """
        Reduce the instance for serialization.
        Compiled definitions are discarded.
        """
        return dict(py_func=self.py_func, targetoptions=self.targetoptions)


# Initialize typeof machinery
_dispatcher.typeof_init(
    OmittedArg, dict((str(t), t._code) for t in types.number_domain)
)<|MERGE_RESOLUTION|>--- conflicted
+++ resolved
@@ -13,14 +13,10 @@
 import re
 from warnings import warn
 
-from numba.core import types, config, errors, entrypoints
+from numba.core import types, errors, entrypoints
 from numba.cuda import serialize, utils
 from numba import cuda
 
-<<<<<<< HEAD
-=======
-from numba.core import types
->>>>>>> fc8b0502
 from numba.core.compiler_lock import global_compiler_lock
 from numba.core.typeconv.rules import default_type_manager
 from numba.cuda.typing.templates import fold_arguments
