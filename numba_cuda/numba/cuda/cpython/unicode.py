# SPDX-FileCopyrightText: Copyright (c) 2025 NVIDIA CORPORATION & AFFILIATES. All rights reserved.
# SPDX-License-Identifier: BSD-2-Clause

import sys
import operator

import numpy as np
from llvmlite.ir import IntType, Constant

from numba.cuda.cgutils import is_nonelike
from numba.cuda.extending import (
    NativeValue,
    overload,
    overload_method,
    register_jitable,
    core_models,
)
from numba.cuda.core.pythonapi import box, unbox
from numba.cuda.extending import make_attribute_wrapper, intrinsic
from numba.cuda.models import register_model
from numba.core.imputils import (
    iternext_impl,
    impl_ret_new_ref,
    RefType,
    Registry,
)
from numba.core.datamodel import register_default, StructModel
from numba.core import types
from numba.cuda import cgutils
from numba.cuda.utils import PYVERSION
from numba.cuda.core.pythonapi import (
    PY_UNICODE_1BYTE_KIND,
    PY_UNICODE_2BYTE_KIND,
    PY_UNICODE_4BYTE_KIND,
)
<<<<<<< HEAD
from numba.cuda.cext._helperlib import c_helpers
from numba.cpython.hashing import _Py_hash_t
=======
from numba._helperlib import c_helpers
>>>>>>> 5667cf85
from numba.cuda.core.unsafe.bytes import memcpy_region
from numba.core.errors import TypingError
from numba.cuda.cpython.unicode_support import (
    _Py_TOUPPER,
    _Py_TOLOWER,
    _Py_UCS4,
    _Py_ISALNUM,
    _PyUnicode_ToUpperFull,
    _PyUnicode_ToLowerFull,
    _PyUnicode_ToFoldedFull,
    _PyUnicode_ToTitleFull,
    _PyUnicode_IsPrintable,
    _PyUnicode_IsSpace,
    _Py_ISSPACE,
    _PyUnicode_IsXidStart,
    _PyUnicode_IsXidContinue,
    _PyUnicode_IsCased,
    _PyUnicode_IsCaseIgnorable,
    _PyUnicode_IsUppercase,
    _PyUnicode_IsLowercase,
    _PyUnicode_IsLineBreak,
    _Py_ISLINEBREAK,
    _Py_ISLINEFEED,
    _Py_ISCARRIAGERETURN,
    _PyUnicode_IsTitlecase,
    _Py_ISLOWER,
    _Py_ISUPPER,
    _Py_TAB,
    _Py_LINEFEED,
    _Py_CARRIAGE_RETURN,
    _Py_SPACE,
    _PyUnicode_IsAlpha,
    _PyUnicode_IsNumeric,
    _Py_ISALPHA,
    _PyUnicode_IsDigit,
    _PyUnicode_IsDecimalDigit,
)
from numba.cuda.cpython import slicing

_hash_width = sys.hash_info.width
_Py_hash_t = getattr(types, "int%s" % _hash_width)

registry = Registry("unicode")
lower = registry.lower
lower_cast = registry.lower_cast
lower_constant = registry.lower_constant
lower_getattr = registry.lower_getattr

if PYVERSION in ((3, 9), (3, 10), (3, 11)):
    from numba.core.pythonapi import PY_UNICODE_WCHAR_KIND

# https://github.com/python/cpython/blob/1d4b6ba19466aba0eb91c4ba01ba509acf18c723/Objects/unicodeobject.c#L84-L85    # noqa: E501
_MAX_UNICODE = 0x10FFFF

# https://github.com/python/cpython/blob/1960eb005e04b7ad8a91018088cfdb0646bc1ca0/Objects/stringlib/fastsearch.h#L31    # noqa: E501
_BLOOM_WIDTH = types.intp.bitwidth

# DATA MODEL


@register_model(types.UnicodeType)
class UnicodeModel(core_models.StructModel):
    def __init__(self, dmm, fe_type):
        members = [
            ("data", types.voidptr),
            ("length", types.intp),
            ("kind", types.int32),
            ("is_ascii", types.uint32),
            ("hash", _Py_hash_t),
            ("meminfo", types.MemInfoPointer(types.voidptr)),
            # A pointer to the owner python str/unicode object
            ("parent", types.pyobject),
        ]
        core_models.StructModel.__init__(self, dmm, fe_type, members)


make_attribute_wrapper(types.UnicodeType, "data", "_data")
make_attribute_wrapper(types.UnicodeType, "length", "_length")
make_attribute_wrapper(types.UnicodeType, "kind", "_kind")
make_attribute_wrapper(types.UnicodeType, "is_ascii", "_is_ascii")
make_attribute_wrapper(types.UnicodeType, "hash", "_hash")


@register_default(types.UnicodeIteratorType)
class UnicodeIteratorModel(StructModel):
    def __init__(self, dmm, fe_type):
        members = [
            ("index", types.EphemeralPointer(types.uintp)),
            ("data", fe_type.data),
        ]
        super(UnicodeIteratorModel, self).__init__(dmm, fe_type, members)


# CAST


def compile_time_get_string_data(obj):
    """Get string data from a python string for use at compile-time to embed
    the string data into the LLVM module.
    """
    from ctypes import (
        CFUNCTYPE,
        c_void_p,
        c_int,
        c_uint,
        c_ssize_t,
        c_ubyte,
        py_object,
        POINTER,
        byref,
    )

    extract_unicode_fn = c_helpers["extract_unicode"]
    proto = CFUNCTYPE(
        c_void_p,
        py_object,
        POINTER(c_ssize_t),
        POINTER(c_int),
        POINTER(c_uint),
        POINTER(c_ssize_t),
    )
    fn = proto(extract_unicode_fn)
    length = c_ssize_t()
    kind = c_int()
    is_ascii = c_uint()
    hashv = c_ssize_t()
    data = fn(obj, byref(length), byref(kind), byref(is_ascii), byref(hashv))
    if data is None:
        raise ValueError("cannot extract unicode data from the given string")
    length = length.value
    kind = kind.value
    is_ascii = is_ascii.value
    nbytes = (length + 1) * _kind_to_byte_width(kind)
    out = (c_ubyte * nbytes).from_address(data)
    return bytes(out), length, kind, is_ascii, hashv.value


def make_string_from_constant(context, builder, typ, literal_string):
    """
    Get string data by `compile_time_get_string_data()` and return a
    unicode_type LLVM value
    """
    databytes, length, kind, is_ascii, hashv = compile_time_get_string_data(
        literal_string
    )
    mod = builder.module
    gv = context.insert_const_bytes(mod, databytes)
    uni_str = cgutils.create_struct_proxy(typ)(context, builder)
    uni_str.data = gv
    uni_str.length = uni_str.length.type(length)
    uni_str.kind = uni_str.kind.type(kind)
    uni_str.is_ascii = uni_str.is_ascii.type(is_ascii)
    # Set hash to -1 to indicate that it should be computed.
    # We cannot bake in the hash value because of hashseed randomization.
    uni_str.hash = uni_str.hash.type(-1)
    return uni_str._getvalue()


@lower_cast(types.StringLiteral, types.unicode_type)
def cast_from_literal(context, builder, fromty, toty, val):
    return make_string_from_constant(
        context,
        builder,
        toty,
        fromty.literal_value,
    )


# CONSTANT


@lower_constant(types.unicode_type)
def constant_unicode(context, builder, typ, pyval):
    return make_string_from_constant(context, builder, typ, pyval)


# BOXING


@unbox(types.UnicodeType)
def unbox_unicode_str(typ, obj, c):
    """
    Convert a unicode str object to a native unicode structure.
    """
    ok, data, length, kind, is_ascii, hashv = (
        c.pyapi.string_as_string_size_and_kind(obj)
    )
    uni_str = cgutils.create_struct_proxy(typ)(c.context, c.builder)
    uni_str.data = data
    uni_str.length = length
    uni_str.kind = kind
    uni_str.is_ascii = is_ascii
    uni_str.hash = hashv
    uni_str.meminfo = c.pyapi.nrt_meminfo_new_from_pyobject(
        data,  # the borrowed data pointer
        obj,  # the owner pyobject; the call will incref it.
    )
    uni_str.parent = obj

    is_error = cgutils.is_not_null(c.builder, c.pyapi.err_occurred())
    return NativeValue(uni_str._getvalue(), is_error=is_error)


@box(types.UnicodeType)
def box_unicode_str(typ, val, c):
    """
    Convert a native unicode structure to a unicode string
    """
    uni_str = cgutils.create_struct_proxy(typ)(c.context, c.builder, value=val)
    res = c.pyapi.string_from_kind_and_data(
        uni_str.kind, uni_str.data, uni_str.length
    )
    # hash isn't needed now, just compute it so it ends up in the unicodeobject
    # hash cache, cpython doesn't always do this, depends how a string was
    # created it's safe, just burns the cycles required to hash on @box
    c.pyapi.object_hash(res)
    c.context.nrt.decref(c.builder, typ, val)
    return res


# HELPER FUNCTIONS


def make_deref_codegen(bitsize):
    def codegen(context, builder, signature, args):
        data, idx = args
        ptr = builder.bitcast(data, IntType(bitsize).as_pointer())
        ch = builder.load(builder.gep(ptr, [idx]))
        return builder.zext(ch, IntType(32))

    return codegen


@intrinsic
def deref_uint8(typingctx, data, offset):
    sig = types.uint32(types.voidptr, types.intp)
    return sig, make_deref_codegen(8)


@intrinsic
def deref_uint16(typingctx, data, offset):
    sig = types.uint32(types.voidptr, types.intp)
    return sig, make_deref_codegen(16)


@intrinsic
def deref_uint32(typingctx, data, offset):
    sig = types.uint32(types.voidptr, types.intp)
    return sig, make_deref_codegen(32)


@intrinsic
def _malloc_string(typingctx, kind, char_bytes, length, is_ascii):
    """make empty string with data buffer of size alloc_bytes.

    Must set length and kind values for string after it is returned
    """

    def details(context, builder, signature, args):
        [kind_val, char_bytes_val, length_val, is_ascii_val] = args

        # fill the struct
        uni_str_ctor = cgutils.create_struct_proxy(types.unicode_type)
        uni_str = uni_str_ctor(context, builder)
        # add null padding character
        nbytes_val = builder.mul(
            char_bytes_val,
            builder.add(length_val, Constant(length_val.type, 1)),
        )
        uni_str.meminfo = context.nrt.meminfo_alloc(builder, nbytes_val)
        uni_str.kind = kind_val
        uni_str.is_ascii = is_ascii_val
        uni_str.length = length_val
        # empty string has hash value -1 to indicate "need to compute hash"
        uni_str.hash = context.get_constant(_Py_hash_t, -1)
        uni_str.data = context.nrt.meminfo_data(builder, uni_str.meminfo)
        # Set parent to NULL
        uni_str.parent = cgutils.get_null_value(uni_str.parent.type)
        return uni_str._getvalue()

    sig = types.unicode_type(types.int32, types.intp, types.intp, types.uint32)
    return sig, details


@register_jitable
def _empty_string(kind, length, is_ascii=0):
    char_width = _kind_to_byte_width(kind)
    s = _malloc_string(kind, char_width, length, is_ascii)
    _set_code_point(s, length, np.uint32(0))  # Write NULL character
    return s


# Disable RefCt for performance.
@register_jitable(_nrt=False)
def _get_code_point(a, i):
    if a._kind == PY_UNICODE_1BYTE_KIND:
        return deref_uint8(a._data, i)
    elif a._kind == PY_UNICODE_2BYTE_KIND:
        return deref_uint16(a._data, i)
    elif a._kind == PY_UNICODE_4BYTE_KIND:
        return deref_uint32(a._data, i)
    else:
        # there's also a wchar kind, but that's one of the above,
        # so skipping for this example
        return 0


####


def make_set_codegen(bitsize):
    def codegen(context, builder, signature, args):
        data, idx, ch = args
        if bitsize < 32:
            ch = builder.trunc(ch, IntType(bitsize))
        ptr = builder.bitcast(data, IntType(bitsize).as_pointer())
        builder.store(ch, builder.gep(ptr, [idx]))
        return context.get_dummy_value()

    return codegen


@intrinsic
def set_uint8(typingctx, data, idx, ch):
    sig = types.void(types.voidptr, types.int64, types.uint32)
    return sig, make_set_codegen(8)


@intrinsic
def set_uint16(typingctx, data, idx, ch):
    sig = types.void(types.voidptr, types.int64, types.uint32)
    return sig, make_set_codegen(16)


@intrinsic
def set_uint32(typingctx, data, idx, ch):
    sig = types.void(types.voidptr, types.int64, types.uint32)
    return sig, make_set_codegen(32)


@register_jitable(_nrt=False)
def _set_code_point(a, i, ch):
    # WARNING: This method is very dangerous:
    #   * Assumes that data contents can be changed (only allowed for new
    #     strings)
    #   * Assumes that the kind of unicode string is sufficiently wide to
    #     accept ch.  Will truncate ch to make it fit.
    #   * Assumes that i is within the valid boundaries of the function
    if a._kind == PY_UNICODE_1BYTE_KIND:
        set_uint8(a._data, i, ch)
    elif a._kind == PY_UNICODE_2BYTE_KIND:
        set_uint16(a._data, i, ch)
    elif a._kind == PY_UNICODE_4BYTE_KIND:
        set_uint32(a._data, i, ch)
    else:
        raise AssertionError(
            "Unexpected unicode representation in _set_code_point"
        )


if PYVERSION in ((3, 12), (3, 13)):

    @register_jitable
    def _pick_kind(kind1, kind2):
        if kind1 == PY_UNICODE_1BYTE_KIND:
            return kind2
        elif kind1 == PY_UNICODE_2BYTE_KIND:
            if kind2 == PY_UNICODE_4BYTE_KIND:
                return kind2
            else:
                return kind1
        elif kind1 == PY_UNICODE_4BYTE_KIND:
            return kind1
        else:
            raise AssertionError(
                "Unexpected unicode representation in _pick_kind"
            )
elif PYVERSION in ((3, 9), (3, 10), (3, 11)):

    @register_jitable
    def _pick_kind(kind1, kind2):
        if kind1 == PY_UNICODE_WCHAR_KIND or kind2 == PY_UNICODE_WCHAR_KIND:
            raise AssertionError("PY_UNICODE_WCHAR_KIND unsupported")

        if kind1 == PY_UNICODE_1BYTE_KIND:
            return kind2
        elif kind1 == PY_UNICODE_2BYTE_KIND:
            if kind2 == PY_UNICODE_4BYTE_KIND:
                return kind2
            else:
                return kind1
        elif kind1 == PY_UNICODE_4BYTE_KIND:
            return kind1
        else:
            raise AssertionError(
                "Unexpected unicode representation in _pick_kind"
            )
else:
    raise NotImplementedError(PYVERSION)


@register_jitable
def _pick_ascii(is_ascii1, is_ascii2):
    if is_ascii1 == 1 and is_ascii2 == 1:
        return types.uint32(1)
    return types.uint32(0)


if PYVERSION in ((3, 12), (3, 13)):

    @register_jitable
    def _kind_to_byte_width(kind):
        if kind == PY_UNICODE_1BYTE_KIND:
            return 1
        elif kind == PY_UNICODE_2BYTE_KIND:
            return 2
        elif kind == PY_UNICODE_4BYTE_KIND:
            return 4
        else:
            raise AssertionError("Unexpected unicode encoding encountered")
elif PYVERSION in ((3, 9), (3, 10), (3, 11)):

    @register_jitable
    def _kind_to_byte_width(kind):
        if kind == PY_UNICODE_1BYTE_KIND:
            return 1
        elif kind == PY_UNICODE_2BYTE_KIND:
            return 2
        elif kind == PY_UNICODE_4BYTE_KIND:
            return 4
        elif kind == PY_UNICODE_WCHAR_KIND:
            raise AssertionError("PY_UNICODE_WCHAR_KIND unsupported")
        else:
            raise AssertionError("Unexpected unicode encoding encountered")
else:
    raise NotImplementedError(PYVERSION)


@register_jitable(_nrt=False)
def _cmp_region(a, a_offset, b, b_offset, n):
    if n == 0:
        return 0
    elif a_offset + n > a._length:
        return -1
    elif b_offset + n > b._length:
        return 1

    for i in range(n):
        a_chr = _get_code_point(a, a_offset + i)
        b_chr = _get_code_point(b, b_offset + i)
        if a_chr < b_chr:
            return -1
        elif a_chr > b_chr:
            return 1

    return 0


@register_jitable
def _codepoint_to_kind(cp):
    """
    Compute the minimum unicode kind needed to hold a given codepoint
    """
    if cp < 256:
        return PY_UNICODE_1BYTE_KIND
    elif cp < 65536:
        return PY_UNICODE_2BYTE_KIND
    else:
        # Maximum code point of Unicode 6.0: 0x10ffff (1,114,111)
        MAX_UNICODE = 0x10FFFF
        if cp > MAX_UNICODE:
            msg = "Invalid codepoint. Found value greater than Unicode maximum"
            raise ValueError(msg)
        return PY_UNICODE_4BYTE_KIND


@register_jitable
def _codepoint_is_ascii(ch):
    """
    Returns true if a codepoint is in the ASCII range
    """
    return ch < 128


# PUBLIC API


@overload(len)
def unicode_len(s):
    if isinstance(s, types.UnicodeType):

        def len_impl(s):
            return s._length

        return len_impl


@overload(operator.eq)
def unicode_eq(a, b):
    if not (a.is_internal and b.is_internal):
        return
    if isinstance(a, types.Optional):
        check_a = a.type
    else:
        check_a = a
    if isinstance(b, types.Optional):
        check_b = b.type
    else:
        check_b = b
    accept = (types.UnicodeType, types.StringLiteral, types.UnicodeCharSeq)
    a_unicode = isinstance(check_a, accept)
    b_unicode = isinstance(check_b, accept)
    if a_unicode and b_unicode:

        def eq_impl(a, b):
            # handle Optionals at runtime
            a_none = a is None
            b_none = b is None
            if a_none or b_none:
                if a_none and b_none:
                    return True
                else:
                    return False
            # the str() is for UnicodeCharSeq, it's a nop else
            a = str(a)
            b = str(b)
            if len(a) != len(b):
                return False
            return _cmp_region(a, 0, b, 0, len(a)) == 0

        return eq_impl
    elif a_unicode ^ b_unicode:
        # one of the things is unicode, everything compares False
        def eq_impl(a, b):
            return False

        return eq_impl


@overload(operator.ne)
def unicode_ne(a, b):
    if not (a.is_internal and b.is_internal):
        return
    accept = (types.UnicodeType, types.StringLiteral, types.UnicodeCharSeq)
    a_unicode = isinstance(a, accept)
    b_unicode = isinstance(b, accept)
    if a_unicode and b_unicode:

        def ne_impl(a, b):
            return not (a == b)

        return ne_impl
    elif a_unicode ^ b_unicode:
        # one of the things is unicode, everything compares True
        def eq_impl(a, b):
            return True

        return eq_impl


@overload(operator.lt)
def unicode_lt(a, b):
    a_unicode = isinstance(a, (types.UnicodeType, types.StringLiteral))
    b_unicode = isinstance(b, (types.UnicodeType, types.StringLiteral))
    if a_unicode and b_unicode:

        def lt_impl(a, b):
            minlen = min(len(a), len(b))
            eqcode = _cmp_region(a, 0, b, 0, minlen)
            if eqcode == -1:
                return True
            elif eqcode == 0:
                return len(a) < len(b)
            return False

        return lt_impl


@overload(operator.gt)
def unicode_gt(a, b):
    a_unicode = isinstance(a, (types.UnicodeType, types.StringLiteral))
    b_unicode = isinstance(b, (types.UnicodeType, types.StringLiteral))
    if a_unicode and b_unicode:

        def gt_impl(a, b):
            minlen = min(len(a), len(b))
            eqcode = _cmp_region(a, 0, b, 0, minlen)
            if eqcode == 1:
                return True
            elif eqcode == 0:
                return len(a) > len(b)
            return False

        return gt_impl


@overload(operator.le)
def unicode_le(a, b):
    a_unicode = isinstance(a, (types.UnicodeType, types.StringLiteral))
    b_unicode = isinstance(b, (types.UnicodeType, types.StringLiteral))
    if a_unicode and b_unicode:

        def le_impl(a, b):
            return not (a > b)

        return le_impl


@overload(operator.ge)
def unicode_ge(a, b):
    a_unicode = isinstance(a, (types.UnicodeType, types.StringLiteral))
    b_unicode = isinstance(b, (types.UnicodeType, types.StringLiteral))
    if a_unicode and b_unicode:

        def ge_impl(a, b):
            return not (a < b)

        return ge_impl


@overload(operator.contains)
def unicode_contains(a, b):
    if isinstance(a, types.UnicodeType) and isinstance(b, types.UnicodeType):

        def contains_impl(a, b):
            # note parameter swap: contains(a, b) == b in a
            return _find(a, b) > -1

        return contains_impl


def unicode_idx_check_type(ty, name):
    """Check object belongs to one of specific types
    ty: type
        Type of the object
    name: str
        Name of the object
    """
    thety = ty
    # if the type is omitted, the concrete type is the value
    if isinstance(ty, types.Omitted):
        thety = ty.value
    # if the type is optional, the concrete type is the captured type
    elif isinstance(ty, types.Optional):
        thety = ty.type

    accepted = (types.Integer, types.NoneType)
    if thety is not None and not isinstance(thety, accepted):
        raise TypingError('"{}" must be {}, not {}'.format(name, accepted, ty))


def unicode_sub_check_type(ty, name):
    """Check object belongs to unicode type"""
    if not isinstance(ty, types.UnicodeType):
        msg = '"{}" must be {}, not {}'.format(name, types.UnicodeType, ty)
        raise TypingError(msg)


# FAST SEARCH algorithm implementation from cpython


@register_jitable
def _bloom_add(mask, ch):
    mask |= 1 << (ch & (_BLOOM_WIDTH - 1))
    return mask


@register_jitable
def _bloom_check(mask, ch):
    return mask & (1 << (ch & (_BLOOM_WIDTH - 1)))


# https://github.com/python/cpython/blob/1960eb005e04b7ad8a91018088cfdb0646bc1ca0/Objects/stringlib/fastsearch.h#L550    # noqa: E501
@register_jitable
def _default_find(data, substr, start, end):
    """Left finder."""
    m = len(substr)
    if m == 0:
        return start

    gap = mlast = m - 1
    last = _get_code_point(substr, mlast)

    zero = types.intp(0)
    mask = _bloom_add(zero, last)
    for i in range(mlast):
        ch = _get_code_point(substr, i)
        mask = _bloom_add(mask, ch)
        if ch == last:
            gap = mlast - i - 1

    i = start
    while i <= end - m:
        ch = _get_code_point(data, mlast + i)
        if ch == last:
            j = 0
            while j < mlast:
                haystack_ch = _get_code_point(data, i + j)
                needle_ch = _get_code_point(substr, j)
                if haystack_ch != needle_ch:
                    break
                j += 1
            if j == mlast:
                # got a match
                return i

            ch = _get_code_point(data, mlast + i + 1)
            if _bloom_check(mask, ch) == 0:
                i += m
            else:
                i += gap
        else:
            ch = _get_code_point(data, mlast + i + 1)
            if _bloom_check(mask, ch) == 0:
                i += m
        i += 1

    return -1


@register_jitable
def _default_rfind(data, substr, start, end):
    """Right finder."""
    m = len(substr)
    if m == 0:
        return end

    skip = mlast = m - 1
    mfirst = _get_code_point(substr, 0)
    mask = _bloom_add(0, mfirst)
    i = mlast
    while i > 0:
        ch = _get_code_point(substr, i)
        mask = _bloom_add(mask, ch)
        if ch == mfirst:
            skip = i - 1
        i -= 1

    i = end - m
    while i >= start:
        ch = _get_code_point(data, i)
        if ch == mfirst:
            j = mlast
            while j > 0:
                haystack_ch = _get_code_point(data, i + j)
                needle_ch = _get_code_point(substr, j)
                if haystack_ch != needle_ch:
                    break
                j -= 1

            if j == 0:
                # got a match
                return i

            ch = _get_code_point(data, i - 1)
            if i > start and _bloom_check(mask, ch) == 0:
                i -= m
            else:
                i -= skip

        else:
            ch = _get_code_point(data, i - 1)
            if i > start and _bloom_check(mask, ch) == 0:
                i -= m
        i -= 1

    return -1


def generate_finder(find_func):
    """Generate finder either left or right."""

    def impl(data, substr, start=None, end=None):
        length = len(data)
        sub_length = len(substr)
        if start is None:
            start = 0
        if end is None:
            end = length

        start, end = _adjust_indices(length, start, end)
        if end - start < sub_length:
            return -1

        return find_func(data, substr, start, end)

    return impl


_find = register_jitable(generate_finder(_default_find))
_rfind = register_jitable(generate_finder(_default_rfind))


@overload_method(types.UnicodeType, "find")
def unicode_find(data, substr, start=None, end=None):
    """Implements str.find()"""
    if isinstance(substr, types.UnicodeCharSeq):

        def find_impl(data, substr, start=None, end=None):
            return data.find(str(substr))

        return find_impl

    unicode_idx_check_type(start, "start")
    unicode_idx_check_type(end, "end")
    unicode_sub_check_type(substr, "substr")

    return _find


@overload_method(types.UnicodeType, "rfind")
def unicode_rfind(data, substr, start=None, end=None):
    """Implements str.rfind()"""
    if isinstance(substr, types.UnicodeCharSeq):

        def rfind_impl(data, substr, start=None, end=None):
            return data.rfind(str(substr))

        return rfind_impl

    unicode_idx_check_type(start, "start")
    unicode_idx_check_type(end, "end")
    unicode_sub_check_type(substr, "substr")

    return _rfind


# https://github.com/python/cpython/blob/1d4b6ba19466aba0eb91c4ba01ba509acf18c723/Objects/unicodeobject.c#L12831-L12857    # noqa: E501
@overload_method(types.UnicodeType, "rindex")
def unicode_rindex(s, sub, start=None, end=None):
    """Implements str.rindex()"""
    unicode_idx_check_type(start, "start")
    unicode_idx_check_type(end, "end")
    unicode_sub_check_type(sub, "sub")

    def rindex_impl(s, sub, start=None, end=None):
        result = s.rfind(sub, start, end)
        if result < 0:
            raise ValueError("substring not found")

        return result

    return rindex_impl


# https://github.com/python/cpython/blob/1d4b6ba19466aba0eb91c4ba01ba509acf18c723/Objects/unicodeobject.c#L11692-L11718    # noqa: E501
@overload_method(types.UnicodeType, "index")
def unicode_index(s, sub, start=None, end=None):
    """Implements str.index()"""
    unicode_idx_check_type(start, "start")
    unicode_idx_check_type(end, "end")
    unicode_sub_check_type(sub, "sub")

    def index_impl(s, sub, start=None, end=None):
        result = s.find(sub, start, end)
        if result < 0:
            raise ValueError("substring not found")

        return result

    return index_impl


# https://github.com/python/cpython/blob/1d4b6ba19466aba0eb91c4ba01ba509acf18c723/Objects/unicodeobject.c#L12922-L12976    # noqa: E501
@overload_method(types.UnicodeType, "partition")
def unicode_partition(data, sep):
    """Implements str.partition()"""
    thety = sep
    # if the type is omitted, the concrete type is the value
    if isinstance(sep, types.Omitted):
        thety = sep.value
    # if the type is optional, the concrete type is the captured type
    elif isinstance(sep, types.Optional):
        thety = sep.type

    accepted = (types.UnicodeType, types.UnicodeCharSeq)
    if thety is not None and not isinstance(thety, accepted):
        msg = '"{}" must be {}, not {}'.format("sep", accepted, sep)
        raise TypingError(msg)

    def impl(data, sep):
        # https://github.com/python/cpython/blob/1d4b6ba19466aba0eb91c4ba01ba509acf18c723/Objects/stringlib/partition.h#L7-L60    # noqa: E501
        sep = str(sep)
        empty_str = _empty_string(data._kind, 0, data._is_ascii)
        sep_length = len(sep)
        if data._kind < sep._kind or len(data) < sep_length:
            return data, empty_str, empty_str

        if sep_length == 0:
            raise ValueError("empty separator")

        pos = data.find(sep)
        if pos < 0:
            return data, empty_str, empty_str

        return data[0:pos], sep, data[pos + sep_length : len(data)]

    return impl


@overload_method(types.UnicodeType, "count")
def unicode_count(src, sub, start=None, end=None):
    _count_args_types_check(start)
    _count_args_types_check(end)

    if isinstance(sub, types.UnicodeType):

        def count_impl(src, sub, start=None, end=None):
            count = 0
            src_len = len(src)
            sub_len = len(sub)

            start = _normalize_slice_idx_count(start, src_len, 0)
            end = _normalize_slice_idx_count(end, src_len, src_len)

            if end - start < 0 or start > src_len:
                return 0

            src = src[start:end]
            src_len = len(src)
            start, end = 0, src_len
            if sub_len == 0:
                return src_len + 1

            while start + sub_len <= src_len:
                if src[start : start + sub_len] == sub:
                    count += 1
                    start += sub_len
                else:
                    start += 1
            return count

        return count_impl
    error_msg = "The substring must be a UnicodeType, not {}"
    raise TypingError(error_msg.format(type(sub)))


# https://github.com/python/cpython/blob/1d4b6ba19466aba0eb91c4ba01ba509acf18c723/Objects/unicodeobject.c#L12979-L13033    # noqa: E501
@overload_method(types.UnicodeType, "rpartition")
def unicode_rpartition(data, sep):
    """Implements str.rpartition()"""
    thety = sep
    # if the type is omitted, the concrete type is the value
    if isinstance(sep, types.Omitted):
        thety = sep.value
    # if the type is optional, the concrete type is the captured type
    elif isinstance(sep, types.Optional):
        thety = sep.type

    accepted = (types.UnicodeType, types.UnicodeCharSeq)
    if thety is not None and not isinstance(thety, accepted):
        msg = '"{}" must be {}, not {}'.format("sep", accepted, sep)
        raise TypingError(msg)

    def impl(data, sep):
        # https://github.com/python/cpython/blob/1d4b6ba19466aba0eb91c4ba01ba509acf18c723/Objects/stringlib/partition.h#L62-L115    # noqa: E501
        sep = str(sep)
        empty_str = _empty_string(data._kind, 0, data._is_ascii)
        sep_length = len(sep)
        if data._kind < sep._kind or len(data) < sep_length:
            return empty_str, empty_str, data

        if sep_length == 0:
            raise ValueError("empty separator")

        pos = data.rfind(sep)
        if pos < 0:
            return empty_str, empty_str, data

        return data[0:pos], sep, data[pos + sep_length : len(data)]

    return impl


# https://github.com/python/cpython/blob/201c8f79450628241574fba940e08107178dc3a5/Objects/unicodeobject.c#L9342-L9354    # noqa: E501
@register_jitable
def _adjust_indices(length, start, end):
    if end > length:
        end = length
    if end < 0:
        end += length
        if end < 0:
            end = 0
    if start < 0:
        start += length
        if start < 0:
            start = 0

    return start, end


@overload_method(types.UnicodeType, "startswith")
def unicode_startswith(s, prefix, start=None, end=None):
    if not is_nonelike(start) and not isinstance(start, types.Integer):
        raise TypingError(
            "When specified, the arg 'start' must be an Integer or None"
        )

    if not is_nonelike(end) and not isinstance(end, types.Integer):
        raise TypingError(
            "When specified, the arg 'end' must be an Integer or None"
        )

    if isinstance(prefix, types.UniTuple) and isinstance(
        prefix.dtype, types.UnicodeType
    ):

        def startswith_tuple_impl(s, prefix, start=None, end=None):
            for item in prefix:
                if s.startswith(item, start, end):
                    return True
            return False

        return startswith_tuple_impl

    elif isinstance(prefix, types.UnicodeCharSeq):

        def startswith_char_seq_impl(s, prefix, start=None, end=None):
            return s.startswith(str(prefix), start, end)

        return startswith_char_seq_impl

    elif isinstance(prefix, types.UnicodeType):

        def startswith_unicode_impl(s, prefix, start=None, end=None):
            length, prefix_length = len(s), len(prefix)
            if start is None:
                start = 0
            if end is None:
                end = length

            start, end = _adjust_indices(length, start, end)
            if end - start < prefix_length:
                return False

            if prefix_length == 0:
                return True

            s_slice = s[start:end]

            return _cmp_region(s_slice, 0, prefix, 0, prefix_length) == 0

        return startswith_unicode_impl

    else:
        raise TypingError(
            "The arg 'prefix' should be a string or a tuple of strings"
        )


@overload_method(types.UnicodeType, "endswith")
def unicode_endswith(s, substr, start=None, end=None):
    if not (
        start is None
        or isinstance(start, (types.Omitted, types.Integer, types.NoneType))
    ):
        raise TypingError("The arg must be a Integer or None")

    if not (
        end is None
        or isinstance(end, (types.Omitted, types.Integer, types.NoneType))
    ):
        raise TypingError("The arg must be a Integer or None")

    if isinstance(substr, (types.Tuple, types.UniTuple)):

        def endswith_impl(s, substr, start=None, end=None):
            for item in substr:
                if s.endswith(item, start, end) is True:
                    return True

            return False

        return endswith_impl

    if isinstance(substr, types.UnicodeType):

        def endswith_impl(s, substr, start=None, end=None):
            length = len(s)
            sub_length = len(substr)
            if start is None:
                start = 0
            if end is None:
                end = length

            start, end = _adjust_indices(length, start, end)
            if end - start < sub_length:
                return False

            if sub_length == 0:
                return True

            s = s[start:end]
            offset = len(s) - sub_length

            return _cmp_region(s, offset, substr, 0, sub_length) == 0

        return endswith_impl

    if isinstance(substr, types.UnicodeCharSeq):

        def endswith_impl(s, substr, start=None, end=None):
            return s.endswith(str(substr), start, end)

        return endswith_impl


# https://github.com/python/cpython/blob/1d4b6ba19466aba0eb91c4ba01ba509acf18c723/Objects/unicodeobject.c#L11519-L11595    # noqa: E501
@overload_method(types.UnicodeType, "expandtabs")
def unicode_expandtabs(data, tabsize=8):
    """Implements str.expandtabs()"""
    thety = tabsize
    # if the type is omitted, the concrete type is the value
    if isinstance(tabsize, types.Omitted):
        thety = tabsize.value
    # if the type is optional, the concrete type is the captured type
    elif isinstance(tabsize, types.Optional):
        thety = tabsize.type

    accepted = (types.Integer, int)
    if thety is not None and not isinstance(thety, accepted):
        raise TypingError(
            '"tabsize" must be {}, not {}'.format(accepted, tabsize)
        )

    def expandtabs_impl(data, tabsize=8):
        length = len(data)
        j = line_pos = 0
        found = False
        for i in range(length):
            code_point = _get_code_point(data, i)
            if code_point == _Py_TAB:
                found = True
                if tabsize > 0:
                    # cannot overflow
                    incr = tabsize - (line_pos % tabsize)
                    if j > sys.maxsize - incr:
                        raise OverflowError("new string is too long")
                    line_pos += incr
                    j += incr
            else:
                if j > sys.maxsize - 1:
                    raise OverflowError("new string is too long")
                line_pos += 1
                j += 1
                if code_point in (_Py_LINEFEED, _Py_CARRIAGE_RETURN):
                    line_pos = 0

        if not found:
            return data

        res = _empty_string(data._kind, j, data._is_ascii)
        j = line_pos = 0
        for i in range(length):
            code_point = _get_code_point(data, i)
            if code_point == _Py_TAB:
                if tabsize > 0:
                    incr = tabsize - (line_pos % tabsize)
                    line_pos += incr
                    for idx in range(j, j + incr):
                        _set_code_point(res, idx, _Py_SPACE)
                    j += incr
            else:
                line_pos += 1
                _set_code_point(res, j, code_point)
                j += 1
                if code_point in (_Py_LINEFEED, _Py_CARRIAGE_RETURN):
                    line_pos = 0

        return res

    return expandtabs_impl


@overload_method(types.UnicodeType, "split")
def unicode_split(a, sep=None, maxsplit=-1):
    if not (
        maxsplit == -1
        or isinstance(
            maxsplit, (types.Omitted, types.Integer, types.IntegerLiteral)
        )
    ):
        return None  # fail typing if maxsplit is not an integer

    if isinstance(sep, types.UnicodeCharSeq):

        def split_impl(a, sep=None, maxsplit=-1):
            return a.split(str(sep), maxsplit=maxsplit)

        return split_impl

    if isinstance(sep, types.UnicodeType):

        def split_impl(a, sep=None, maxsplit=-1):
            a_len = len(a)
            sep_len = len(sep)

            if sep_len == 0:
                raise ValueError("empty separator")

            parts = []
            last = 0
            idx = 0

            if sep_len == 1 and maxsplit == -1:
                sep_code_point = _get_code_point(sep, 0)
                for idx in range(a_len):
                    if _get_code_point(a, idx) == sep_code_point:
                        parts.append(a[last:idx])
                        last = idx + 1
            else:
                split_count = 0

                while idx < a_len and (
                    maxsplit == -1 or split_count < maxsplit
                ):
                    if _cmp_region(a, idx, sep, 0, sep_len) == 0:
                        parts.append(a[last:idx])
                        idx += sep_len
                        last = idx
                        split_count += 1
                    else:
                        idx += 1

            if last <= a_len:
                parts.append(a[last:])

            return parts

        return split_impl
    elif (
        sep is None
        or isinstance(sep, types.NoneType)
        or getattr(sep, "value", False) is None
    ):

        def split_whitespace_impl(a, sep=None, maxsplit=-1):
            a_len = len(a)

            parts = []
            last = 0
            idx = 0
            split_count = 0
            in_whitespace_block = True

            for idx in range(a_len):
                code_point = _get_code_point(a, idx)
                is_whitespace = _PyUnicode_IsSpace(code_point)
                if in_whitespace_block:
                    if is_whitespace:
                        pass  # keep consuming space
                    else:
                        last = idx  # this is the start of the next string
                        in_whitespace_block = False
                else:
                    if not is_whitespace:
                        pass  # keep searching for whitespace transition
                    else:
                        parts.append(a[last:idx])
                        in_whitespace_block = True
                        split_count += 1
                        if maxsplit != -1 and split_count == maxsplit:
                            break

            if last <= a_len and not in_whitespace_block:
                parts.append(a[last:])

            return parts

        return split_whitespace_impl


def generate_rsplit_whitespace_impl(isspace_func):
    """Generate whitespace rsplit func based on either ascii or unicode"""

    def rsplit_whitespace_impl(data, sep=None, maxsplit=-1):
        # https://github.com/python/cpython/blob/1d4b6ba19466aba0eb91c4ba01ba509acf18c723/Objects/stringlib/split.h#L192-L240    # noqa: E501
        if maxsplit < 0:
            maxsplit = sys.maxsize

        result = []
        i = len(data) - 1
        while maxsplit > 0:
            while i >= 0:
                code_point = _get_code_point(data, i)
                if not isspace_func(code_point):
                    break
                i -= 1
            if i < 0:
                break
            j = i
            i -= 1
            while i >= 0:
                code_point = _get_code_point(data, i)
                if isspace_func(code_point):
                    break
                i -= 1
            result.append(data[i + 1 : j + 1])
            maxsplit -= 1

        if i >= 0:
            # Only occurs when maxsplit was reached
            # Skip any remaining whitespace and copy to beginning of string
            while i >= 0:
                code_point = _get_code_point(data, i)
                if not isspace_func(code_point):
                    break
                i -= 1
            if i >= 0:
                result.append(data[0 : i + 1])

        return result[::-1]

    return rsplit_whitespace_impl


unicode_rsplit_whitespace_impl = register_jitable(
    generate_rsplit_whitespace_impl(_PyUnicode_IsSpace)
)
ascii_rsplit_whitespace_impl = register_jitable(
    generate_rsplit_whitespace_impl(_Py_ISSPACE)
)


# https://github.com/python/cpython/blob/1d4b6ba19466aba0eb91c4ba01ba509acf18c723/Objects/unicodeobject.c#L13095-L13108    # noqa: E501
@overload_method(types.UnicodeType, "rsplit")
def unicode_rsplit(data, sep=None, maxsplit=-1):
    """Implements str.unicode_rsplit()"""

    def _unicode_rsplit_check_type(ty, name, accepted):
        """Check object belongs to one of specified types"""
        thety = ty
        # if the type is omitted, the concrete type is the value
        if isinstance(ty, types.Omitted):
            thety = ty.value
        # if the type is optional, the concrete type is the captured type
        elif isinstance(ty, types.Optional):
            thety = ty.type

        if thety is not None and not isinstance(thety, accepted):
            raise TypingError(
                '"{}" must be {}, not {}'.format(name, accepted, ty)
            )

    _unicode_rsplit_check_type(
        sep, "sep", (types.UnicodeType, types.UnicodeCharSeq, types.NoneType)
    )
    _unicode_rsplit_check_type(maxsplit, "maxsplit", (types.Integer, int))

    if sep is None or isinstance(sep, (types.NoneType, types.Omitted)):

        def rsplit_whitespace_impl(data, sep=None, maxsplit=-1):
            if data._is_ascii:
                return ascii_rsplit_whitespace_impl(data, sep, maxsplit)
            return unicode_rsplit_whitespace_impl(data, sep, maxsplit)

        return rsplit_whitespace_impl

    def rsplit_impl(data, sep=None, maxsplit=-1):
        sep = str(sep)
        # https://github.com/python/cpython/blob/1d4b6ba19466aba0eb91c4ba01ba509acf18c723/Objects/stringlib/split.h#L286-L333    # noqa: E501
        if data._kind < sep._kind or len(data) < len(sep):
            return [data]

        def _rsplit_char(data, ch, maxsplit):
            # https://github.com/python/cpython/blob/1d4b6ba19466aba0eb91c4ba01ba509acf18c723/Objects/stringlib/split.h#L242-L284    # noqa: E501
            result = []
            ch_code_point = _get_code_point(ch, 0)
            i = j = len(data) - 1
            while i >= 0 and maxsplit > 0:
                data_code_point = _get_code_point(data, i)
                if data_code_point == ch_code_point:
                    result.append(data[i + 1 : j + 1])
                    j = i = i - 1
                    maxsplit -= 1
                i -= 1
            if j >= -1:
                result.append(data[0 : j + 1])

            return result[::-1]

        if maxsplit < 0:
            maxsplit = sys.maxsize

        sep_length = len(sep)

        if sep_length == 0:
            raise ValueError("empty separator")
        if sep_length == 1:
            return _rsplit_char(data, sep, maxsplit)

        result = []
        j = len(data)
        while maxsplit > 0:
            pos = data.rfind(sep, start=0, end=j)
            if pos < 0:
                break
            result.append(data[pos + sep_length : j])
            j = pos
            maxsplit -= 1

        result.append(data[0:j])

        return result[::-1]

    return rsplit_impl


@overload_method(types.UnicodeType, "center")
def unicode_center(string, width, fillchar=" "):
    if not isinstance(width, types.Integer):
        raise TypingError("The width must be an Integer")

    if isinstance(fillchar, types.UnicodeCharSeq):

        def center_impl(string, width, fillchar=" "):
            return string.center(width, str(fillchar))

        return center_impl

    if not (
        fillchar == " "
        or isinstance(fillchar, (types.Omitted, types.UnicodeType))
    ):
        raise TypingError("The fillchar must be a UnicodeType")

    def center_impl(string, width, fillchar=" "):
        str_len = len(string)
        fillchar_len = len(fillchar)

        if fillchar_len != 1:
            raise ValueError(
                "The fill character must be exactly one character long"
            )

        if width <= str_len:
            return string

        allmargin = width - str_len
        lmargin = (allmargin // 2) + (allmargin & width & 1)
        rmargin = allmargin - lmargin

        l_string = fillchar * lmargin
        if lmargin == rmargin:
            return l_string + string + l_string
        else:
            return l_string + string + (fillchar * rmargin)

    return center_impl


def gen_unicode_Xjust(STRING_FIRST):
    def unicode_Xjust(string, width, fillchar=" "):
        if not isinstance(width, types.Integer):
            raise TypingError("The width must be an Integer")

        if isinstance(fillchar, types.UnicodeCharSeq):
            if STRING_FIRST:

                def ljust_impl(string, width, fillchar=" "):
                    return string.ljust(width, str(fillchar))

                return ljust_impl
            else:

                def rjust_impl(string, width, fillchar=" "):
                    return string.rjust(width, str(fillchar))

                return rjust_impl

        if not (
            fillchar == " "
            or isinstance(fillchar, (types.Omitted, types.UnicodeType))
        ):
            raise TypingError("The fillchar must be a UnicodeType")

        def impl(string, width, fillchar=" "):
            str_len = len(string)
            fillchar_len = len(fillchar)

            if fillchar_len != 1:
                raise ValueError(
                    "The fill character must be exactly one character long"
                )

            if width <= str_len:
                return string

            newstr = fillchar * (width - str_len)
            if STRING_FIRST:
                return string + newstr
            else:
                return newstr + string

        return impl

    return unicode_Xjust


overload_method(types.UnicodeType, "rjust")(gen_unicode_Xjust(False))
overload_method(types.UnicodeType, "ljust")(gen_unicode_Xjust(True))


def generate_splitlines_func(is_line_break_func):
    """Generate splitlines performer based on ascii or unicode line breaks."""

    def impl(data, keepends):
        # https://github.com/python/cpython/blob/1d4b6ba19466aba0eb91c4ba01ba509acf18c723/Objects/stringlib/split.h#L335-L389    # noqa: E501
        length = len(data)
        result = []
        i = j = 0
        while i < length:
            # find a line and append it
            while i < length:
                code_point = _get_code_point(data, i)
                if is_line_break_func(code_point):
                    break
                i += 1

            # skip the line break reading CRLF as one line break
            eol = i
            if i < length:
                if i + 1 < length:
                    cur_cp = _get_code_point(data, i)
                    next_cp = _get_code_point(data, i + 1)
                    if _Py_ISCARRIAGERETURN(cur_cp) and _Py_ISLINEFEED(next_cp):
                        i += 1
                i += 1
                if keepends:
                    eol = i

            result.append(data[j:eol])
            j = i

        return result

    return impl


_ascii_splitlines = register_jitable(generate_splitlines_func(_Py_ISLINEBREAK))
_unicode_splitlines = register_jitable(
    generate_splitlines_func(_PyUnicode_IsLineBreak)
)


# https://github.com/python/cpython/blob/1d4b6ba19466aba0eb91c4ba01ba509acf18c723/Objects/unicodeobject.c#L10196-L10229    # noqa: E501
@overload_method(types.UnicodeType, "splitlines")
def unicode_splitlines(data, keepends=False):
    """Implements str.splitlines()"""
    thety = keepends
    # if the type is omitted, the concrete type is the value
    if isinstance(keepends, types.Omitted):
        thety = keepends.value
    # if the type is optional, the concrete type is the captured type
    elif isinstance(keepends, types.Optional):
        thety = keepends.type

    accepted = (types.Integer, int, types.Boolean, bool)
    if thety is not None and not isinstance(thety, accepted):
        raise TypingError(
            '"{}" must be {}, not {}'.format("keepends", accepted, keepends)
        )

    def splitlines_impl(data, keepends=False):
        if data._is_ascii:
            return _ascii_splitlines(data, keepends)

        return _unicode_splitlines(data, keepends)

    return splitlines_impl


@register_jitable
def join_list(sep, parts):
    parts_len = len(parts)
    if parts_len == 0:
        return ""

    # Precompute size and char_width of result
    sep_len = len(sep)
    length = (parts_len - 1) * sep_len
    kind = sep._kind
    is_ascii = sep._is_ascii
    for p in parts:
        length += len(p)
        kind = _pick_kind(kind, p._kind)
        is_ascii = _pick_ascii(is_ascii, p._is_ascii)

    result = _empty_string(kind, length, is_ascii)

    # populate string
    part = parts[0]
    _strncpy(result, 0, part, 0, len(part))
    dst_offset = len(part)
    for idx in range(1, parts_len):
        _strncpy(result, dst_offset, sep, 0, sep_len)
        dst_offset += sep_len
        part = parts[idx]
        _strncpy(result, dst_offset, part, 0, len(part))
        dst_offset += len(part)

    return result


@overload_method(types.UnicodeType, "join")
def unicode_join(sep, parts):
    if isinstance(parts, types.List):
        if isinstance(parts.dtype, types.UnicodeType):

            def join_list_impl(sep, parts):
                return join_list(sep, parts)

            return join_list_impl
        elif isinstance(parts.dtype, types.UnicodeCharSeq):

            def join_list_impl(sep, parts):
                _parts = [str(p) for p in parts]
                return join_list(sep, _parts)

            return join_list_impl
        else:
            pass  # lists of any other type not supported
    elif isinstance(parts, types.IterableType):

        def join_iter_impl(sep, parts):
            parts_list = [p for p in parts]
            return sep.join(parts_list)

        return join_iter_impl
    elif isinstance(parts, types.UnicodeType):
        # Temporary workaround until UnicodeType is iterable
        def join_str_impl(sep, parts):
            parts_list = [parts[i] for i in range(len(parts))]
            return join_list(sep, parts_list)

        return join_str_impl


@overload_method(types.UnicodeType, "zfill")
def unicode_zfill(string, width):
    if not isinstance(width, types.Integer):
        raise TypingError("<width> must be an Integer")

    def zfill_impl(string, width):
        str_len = len(string)

        if width <= str_len:
            return string

        first_char = string[0] if str_len else ""
        padding = "0" * (width - str_len)

        if first_char in ["+", "-"]:
            newstr = first_char + padding + string[1:]
        else:
            newstr = padding + string

        return newstr

    return zfill_impl


# ------------------------------------------------------------------------------
# Strip functions
# ------------------------------------------------------------------------------
@register_jitable
def unicode_strip_left_bound(string, chars):
    str_len = len(string)

    i = 0
    if chars is not None:
        for i in range(str_len):
            if string[i] not in chars:
                return i
    else:
        for i in range(str_len):
            if not _PyUnicode_IsSpace(string[i]):
                return i

    return str_len


@register_jitable
def unicode_strip_right_bound(string, chars):
    str_len = len(string)
    i = 0
    if chars is not None:
        for i in range(str_len - 1, -1, -1):
            if string[i] not in chars:
                i += 1
                break
    else:
        for i in range(str_len - 1, -1, -1):
            if not _PyUnicode_IsSpace(string[i]):
                i += 1
                break

    return i


def unicode_strip_types_check(chars):
    if isinstance(chars, types.Optional):
        chars = chars.type  # catch optional type with invalid non-None type
    if not (
        chars is None
        or isinstance(chars, (types.Omitted, types.UnicodeType, types.NoneType))
    ):
        raise TypingError("The arg must be a UnicodeType or None")


def _count_args_types_check(arg):
    if isinstance(arg, types.Optional):
        arg = arg.type
    if not (
        arg is None
        or isinstance(arg, (types.Omitted, types.Integer, types.NoneType))
    ):
        raise TypingError("The slice indices must be an Integer or None")


@overload_method(types.UnicodeType, "lstrip")
def unicode_lstrip(string, chars=None):
    if isinstance(chars, types.UnicodeCharSeq):

        def lstrip_impl(string, chars=None):
            return string.lstrip(str(chars))

        return lstrip_impl

    unicode_strip_types_check(chars)

    def lstrip_impl(string, chars=None):
        return string[unicode_strip_left_bound(string, chars) :]

    return lstrip_impl


@overload_method(types.UnicodeType, "rstrip")
def unicode_rstrip(string, chars=None):
    if isinstance(chars, types.UnicodeCharSeq):

        def rstrip_impl(string, chars=None):
            return string.rstrip(str(chars))

        return rstrip_impl

    unicode_strip_types_check(chars)

    def rstrip_impl(string, chars=None):
        return string[: unicode_strip_right_bound(string, chars)]

    return rstrip_impl


@overload_method(types.UnicodeType, "strip")
def unicode_strip(string, chars=None):
    if isinstance(chars, types.UnicodeCharSeq):

        def strip_impl(string, chars=None):
            return string.strip(str(chars))

        return strip_impl

    unicode_strip_types_check(chars)

    def strip_impl(string, chars=None):
        lb = unicode_strip_left_bound(string, chars)
        rb = unicode_strip_right_bound(string, chars)
        return string[lb:rb]

    return strip_impl


# ------------------------------------------------------------------------------
# Slice functions
# ------------------------------------------------------------------------------


@register_jitable
def normalize_str_idx(idx, length, is_start=True):
    """
    Parameters
    ----------
    idx : int or None
        the index
    length : int
        the string length
    is_start : bool; optional with defaults to True
        Is it the *start* or the *stop* of the slice?

    Returns
    -------
    norm_idx : int
        normalized index
    """
    if idx is None:
        if is_start:
            return 0
        else:
            return length
    elif idx < 0:
        idx += length

    if idx < 0 or idx >= length:
        raise IndexError("string index out of range")

    return idx


@register_jitable
def _normalize_slice_idx_count(arg, slice_len, default):
    """
    Used for unicode_count

    If arg < -slice_len, returns 0 (prevents circle)

    If arg is within slice, e.g -slice_len <= arg < slice_len
    returns its real index via arg % slice_len

    If arg > slice_len, returns arg (in this case count must
    return 0 if it is start index)
    """

    if arg is None:
        return default
    if -slice_len <= arg < slice_len:
        return arg % slice_len
    return 0 if arg < 0 else arg


@intrinsic
def _normalize_slice(typingctx, sliceobj, length):
    """Fix slice object."""
    sig = sliceobj(sliceobj, length)

    def codegen(context, builder, sig, args):
        [slicetype, lengthtype] = sig.args
        [sliceobj, length] = args
        slice = context.make_helper(builder, slicetype, sliceobj)
        slicing.guard_invalid_slice(context, builder, slicetype, slice)
        slicing.fix_slice(builder, slice, length)
        return slice._getvalue()

    return sig, codegen


@intrinsic
def _slice_span(typingctx, sliceobj):
    """Compute the span from the given slice object."""
    sig = types.intp(sliceobj)

    def codegen(context, builder, sig, args):
        [slicetype] = sig.args
        [sliceobj] = args
        slice = context.make_helper(builder, slicetype, sliceobj)
        result_size = slicing.get_slice_length(builder, slice)
        return result_size

    return sig, codegen


@register_jitable(_nrt=False)
def _strncpy(dst, dst_offset, src, src_offset, n):
    if src._kind == dst._kind:
        byte_width = _kind_to_byte_width(src._kind)
        src_byte_offset = byte_width * src_offset
        dst_byte_offset = byte_width * dst_offset
        nbytes = n * byte_width
        memcpy_region(
            dst._data,
            dst_byte_offset,
            src._data,
            src_byte_offset,
            nbytes,
            align=1,
        )
    else:
        for i in range(n):
            _set_code_point(
                dst, dst_offset + i, _get_code_point(src, src_offset + i)
            )


@intrinsic
def _get_str_slice_view(typingctx, src_t, start_t, length_t):
    """Create a slice of a unicode string using a view of its data to avoid
    extra allocation.
    """
    assert src_t == types.unicode_type

    def codegen(context, builder, sig, args):
        src, start, length = args
        in_str = cgutils.create_struct_proxy(types.unicode_type)(
            context, builder, value=src
        )
        view_str = cgutils.create_struct_proxy(types.unicode_type)(
            context, builder
        )
        view_str.meminfo = in_str.meminfo
        view_str.kind = in_str.kind
        view_str.is_ascii = in_str.is_ascii
        view_str.length = length
        # hash value -1 to indicate "need to compute hash"
        view_str.hash = context.get_constant(_Py_hash_t, -1)
        # get a pointer to start of slice data
        bw_typ = context.typing_context.resolve_value_type(_kind_to_byte_width)
        bw_sig = bw_typ.get_call_type(
            context.typing_context, (types.int32,), {}
        )
        bw_impl = context.get_function(bw_typ, bw_sig)
        byte_width = bw_impl(builder, (in_str.kind,))
        offset = builder.mul(start, byte_width)
        view_str.data = builder.gep(in_str.data, [offset])
        # Set parent pyobject to NULL
        view_str.parent = cgutils.get_null_value(view_str.parent.type)
        # incref original string
        if context.enable_nrt:
            context.nrt.incref(builder, sig.args[0], src)
        return view_str._getvalue()

    sig = types.unicode_type(types.unicode_type, types.intp, types.intp)
    return sig, codegen


@overload(operator.getitem)
def unicode_getitem(s, idx):
    if isinstance(s, types.UnicodeType):
        if isinstance(idx, types.Integer):

            def getitem_char(s, idx):
                idx = normalize_str_idx(idx, len(s))
                cp = _get_code_point(s, idx)
                kind = _codepoint_to_kind(cp)
                if kind == s._kind:
                    return _get_str_slice_view(s, idx, 1)
                else:
                    is_ascii = _codepoint_is_ascii(cp)
                    ret = _empty_string(kind, 1, is_ascii)
                    _set_code_point(ret, 0, cp)
                    return ret

            return getitem_char
        elif isinstance(idx, types.SliceType):

            def getitem_slice(s, idx):
                slice_idx = _normalize_slice(idx, len(s))
                span = _slice_span(slice_idx)

                cp = _get_code_point(s, slice_idx.start)
                kind = _codepoint_to_kind(cp)
                is_ascii = _codepoint_is_ascii(cp)

                # Check slice to see if it's homogeneous in kind
                for i in range(
                    slice_idx.start + slice_idx.step,
                    slice_idx.stop,
                    slice_idx.step,
                ):
                    cp = _get_code_point(s, i)
                    is_ascii &= _codepoint_is_ascii(cp)
                    new_kind = _codepoint_to_kind(cp)
                    if kind != new_kind:
                        kind = _pick_kind(kind, new_kind)
                    # TODO: it might be possible to break here if the kind
                    # is PY_UNICODE_4BYTE_KIND but there are potentially
                    # strings coming from other internal functions that are
                    # this wide and also actually ASCII (i.e. kind is larger
                    # than actually required for storing the code point), so
                    # it's necessary to continue.

                if slice_idx.step == 1 and kind == s._kind:
                    # Can return a view, the slice has the same kind as the
                    # string itself and it's a stride slice 1.
                    return _get_str_slice_view(s, slice_idx.start, span)
                else:
                    # It's heterogeneous in kind OR stride != 1
                    ret = _empty_string(kind, span, is_ascii)
                    cur = slice_idx.start
                    for i in range(span):
                        _set_code_point(ret, i, _get_code_point(s, cur))
                        cur += slice_idx.step
                    return ret

            return getitem_slice


# ------------------------------------------------------------------------------
# String operations
# ------------------------------------------------------------------------------


@overload(operator.add)
@overload(operator.iadd)
def unicode_concat(a, b):
    if isinstance(a, types.UnicodeType) and isinstance(b, types.UnicodeType):

        def concat_impl(a, b):
            new_length = a._length + b._length
            new_kind = _pick_kind(a._kind, b._kind)
            new_ascii = _pick_ascii(a._is_ascii, b._is_ascii)
            result = _empty_string(new_kind, new_length, new_ascii)
            for i in range(len(a)):
                _set_code_point(result, i, _get_code_point(a, i))
            for j in range(len(b)):
                _set_code_point(result, len(a) + j, _get_code_point(b, j))
            return result

        return concat_impl

    if isinstance(a, types.UnicodeType) and isinstance(b, types.UnicodeCharSeq):

        def concat_impl(a, b):
            return a + str(b)

        return concat_impl


@register_jitable
def _repeat_impl(str_arg, mult_arg):
    if str_arg == "" or mult_arg < 1:
        return ""
    elif mult_arg == 1:
        return str_arg
    else:
        new_length = str_arg._length * mult_arg
        new_kind = str_arg._kind
        result = _empty_string(new_kind, new_length, str_arg._is_ascii)
        # make initial copy into result
        len_a = len(str_arg)
        _strncpy(result, 0, str_arg, 0, len_a)
        # loop through powers of 2 for efficient copying
        copy_size = len_a
        while 2 * copy_size <= new_length:
            _strncpy(result, copy_size, result, 0, copy_size)
            copy_size *= 2

        if not 2 * copy_size == new_length:
            # if copy_size not an exact multiple it then needs
            # to complete the rest of the copies
            rest = new_length - copy_size
            _strncpy(result, copy_size, result, copy_size - rest, rest)
            return result


@overload(operator.mul)
def unicode_repeat(a, b):
    if isinstance(a, types.UnicodeType) and isinstance(b, types.Integer):

        def wrap(a, b):
            return _repeat_impl(a, b)

        return wrap
    elif isinstance(a, types.Integer) and isinstance(b, types.UnicodeType):

        def wrap(a, b):
            return _repeat_impl(b, a)

        return wrap


@overload(operator.not_)
def unicode_not(a):
    if isinstance(a, types.UnicodeType):

        def impl(a):
            return len(a) == 0

        return impl


@overload_method(types.UnicodeType, "replace")
def unicode_replace(s, old_str, new_str, count=-1):
    thety = count
    if isinstance(count, types.Omitted):
        thety = count.value
    elif isinstance(count, types.Optional):
        thety = count.type

    if not isinstance(thety, (int, types.Integer)):
        raise TypingError(
            "Unsupported parameters. The parameters "
            "must be Integer. Given count: {}".format(count)
        )

    if not isinstance(old_str, (types.UnicodeType, types.NoneType)):
        raise TypingError(
            "The object must be a UnicodeType. Given: {}".format(old_str)
        )

    if not isinstance(new_str, types.UnicodeType):
        raise TypingError(
            "The object must be a UnicodeType. Given: {}".format(new_str)
        )

    def impl(s, old_str, new_str, count=-1):
        if count == 0:
            return s
        if old_str == "":
            schars = list(s)
            if count == -1:
                return new_str + new_str.join(schars) + new_str
            split_result = [new_str]
            min_count = min(len(schars), count)
            for i in range(min_count):
                split_result.append(schars[i])
                if i + 1 != min_count:
                    split_result.append(new_str)
                else:
                    split_result.append("".join(schars[(i + 1) :]))
            if count > len(schars):
                split_result.append(new_str)
            return "".join(split_result)
        schars = s.split(old_str, count)
        result = new_str.join(schars)
        return result

    return impl


# ------------------------------------------------------------------------------
# String `is*()` methods
# ------------------------------------------------------------------------------


# generates isalpha/isalnum
def gen_isAlX(ascii_func, unicode_func):
    def unicode_isAlX(data):
        def impl(data):
            length = len(data)
            if length == 0:
                return False

            if length == 1:
                code_point = _get_code_point(data, 0)
                if data._is_ascii:
                    return ascii_func(code_point)
                else:
                    return unicode_func(code_point)

            if data._is_ascii:
                for i in range(length):
                    code_point = _get_code_point(data, i)
                    if not ascii_func(code_point):
                        return False

            for i in range(length):
                code_point = _get_code_point(data, i)
                if not unicode_func(code_point):
                    return False

            return True

        return impl

    return unicode_isAlX


# https://github.com/python/cpython/blob/1d4b6ba19466aba0eb91c4ba01ba509acf18c723/Objects/unicodeobject.c#L11928-L11964    # noqa: E501
overload_method(types.UnicodeType, "isalpha")(
    gen_isAlX(_Py_ISALPHA, _PyUnicode_IsAlpha)
)

_unicode_is_alnum = register_jitable(
    lambda x: (_PyUnicode_IsNumeric(x) or _PyUnicode_IsAlpha(x))
)

# https://github.com/python/cpython/blob/1d4b6ba19466aba0eb91c4ba01ba509acf18c723/Objects/unicodeobject.c#L11975-L12006    # noqa: E501
overload_method(types.UnicodeType, "isalnum")(
    gen_isAlX(_Py_ISALNUM, _unicode_is_alnum)
)


def _is_upper(is_lower, is_upper, is_title):
    # impl is an approximate translation of:
    # https://github.com/python/cpython/blob/1d4b6ba19466aba0eb91c4ba01ba509acf18c723/Objects/unicodeobject.c#L11794-L11827    # noqa: E501
    # mixed with:
    # https://github.com/python/cpython/blob/1d4b6ba19466aba0eb91c4ba01ba509acf18c723/Objects/bytes_methods.c#L218-L242    # noqa: E501
    def impl(a):
        l = len(a)
        if l == 1:
            return is_upper(_get_code_point(a, 0)) != 0
        if l == 0:
            return False
        cased = False
        for idx in range(l):
            code_point = _get_code_point(a, idx)
            if is_lower(code_point) or is_title(code_point):
                return False
            elif not cased and is_upper(code_point):
                cased = True
        return cased

    return impl


_always_false = register_jitable(lambda x: False)
_ascii_is_upper = register_jitable(
    _is_upper(_Py_ISLOWER, _Py_ISUPPER, _always_false)
)
_unicode_is_upper = register_jitable(
    _is_upper(
        _PyUnicode_IsLowercase, _PyUnicode_IsUppercase, _PyUnicode_IsTitlecase
    )
)


@overload_method(types.UnicodeType, "isupper")
def unicode_isupper(a):
    """
    Implements .isupper()
    """

    def impl(a):
        if a._is_ascii:
            return _ascii_is_upper(a)
        else:
            return _unicode_is_upper(a)

    return impl


@overload_method(types.UnicodeType, "isascii")
def unicode_isascii(data):
    """Implements UnicodeType.isascii()"""

    def impl(data):
        return data._is_ascii

    return impl


@overload_method(types.UnicodeType, "istitle")
def unicode_istitle(data):
    """
    Implements UnicodeType.istitle()
    The algorithm is an approximate translation from CPython:
    https://github.com/python/cpython/blob/1d4b6ba19466aba0eb91c4ba01ba509acf18c723/Objects/unicodeobject.c#L11829-L11885 # noqa: E501
    """

    def impl(data):
        length = len(data)
        if length == 1:
            char = _get_code_point(data, 0)
            return _PyUnicode_IsUppercase(char) or _PyUnicode_IsTitlecase(char)

        if length == 0:
            return False

        cased = False
        previous_is_cased = False
        for idx in range(length):
            char = _get_code_point(data, idx)
            if _PyUnicode_IsUppercase(char) or _PyUnicode_IsTitlecase(char):
                if previous_is_cased:
                    return False
                previous_is_cased = True
                cased = True
            elif _PyUnicode_IsLowercase(char):
                if not previous_is_cased:
                    return False
                previous_is_cased = True
                cased = True
            else:
                previous_is_cased = False

        return cased

    return impl


@overload_method(types.UnicodeType, "islower")
def unicode_islower(data):
    """
    impl is an approximate translation of:
    https://github.com/python/cpython/blob/201c8f79450628241574fba940e08107178dc3a5/Objects/unicodeobject.c#L11900-L11933    # noqa: E501
    mixed with:
    https://github.com/python/cpython/blob/201c8f79450628241574fba940e08107178dc3a5/Objects/bytes_methods.c#L131-L156    # noqa: E501
    """

    def impl(data):
        length = len(data)
        if length == 1:
            return _PyUnicode_IsLowercase(_get_code_point(data, 0))
        if length == 0:
            return False

        cased = False
        for idx in range(length):
            cp = _get_code_point(data, idx)
            if _PyUnicode_IsUppercase(cp) or _PyUnicode_IsTitlecase(cp):
                return False
            elif not cased and _PyUnicode_IsLowercase(cp):
                cased = True
        return cased

    return impl


# https://github.com/python/cpython/blob/1d4b6ba19466aba0eb91c4ba01ba509acf18c723/Objects/unicodeobject.c#L12126-L12161    # noqa: E501
@overload_method(types.UnicodeType, "isidentifier")
def unicode_isidentifier(data):
    """Implements UnicodeType.isidentifier()"""

    def impl(data):
        length = len(data)
        if length == 0:
            return False

        first_cp = _get_code_point(data, 0)
        if not _PyUnicode_IsXidStart(first_cp) and first_cp != 0x5F:
            return False

        for i in range(1, length):
            code_point = _get_code_point(data, i)
            if not _PyUnicode_IsXidContinue(code_point):
                return False

        return True

    return impl


# generator for simple unicode "isX" methods
def gen_isX(_PyUnicode_IS_func, empty_is_false=True):
    def unicode_isX(data):
        def impl(data):
            length = len(data)
            if length == 1:
                return _PyUnicode_IS_func(_get_code_point(data, 0))

            if empty_is_false and length == 0:
                return False

            for i in range(length):
                code_point = _get_code_point(data, i)
                if not _PyUnicode_IS_func(code_point):
                    return False

            return True

        return impl

    return unicode_isX


# https://github.com/python/cpython/blob/1d4b6ba19466aba0eb91c4ba01ba509acf18c723/Objects/unicodeobject.c#L11896-L11925    # noqa: E501
overload_method(types.UnicodeType, "isspace")(gen_isX(_PyUnicode_IsSpace))

# https://github.com/python/cpython/blob/1d4b6ba19466aba0eb91c4ba01ba509acf18c723/Objects/unicodeobject.c#L12096-L12124    # noqa: E501
overload_method(types.UnicodeType, "isnumeric")(gen_isX(_PyUnicode_IsNumeric))

# https://github.com/python/cpython/blob/1d4b6ba19466aba0eb91c4ba01ba509acf18c723/Objects/unicodeobject.c#L12056-L12085    # noqa: E501
overload_method(types.UnicodeType, "isdigit")(gen_isX(_PyUnicode_IsDigit))

# https://github.com/python/cpython/blob/1d4b6ba19466aba0eb91c4ba01ba509acf18c723/Objects/unicodeobject.c#L12017-L12045    # noqa: E501
overload_method(types.UnicodeType, "isdecimal")(
    gen_isX(_PyUnicode_IsDecimalDigit)
)

# https://github.com/python/cpython/blob/1d4b6ba19466aba0eb91c4ba01ba509acf18c723/Objects/unicodeobject.c#L12188-L12213    # noqa: E501
overload_method(types.UnicodeType, "isprintable")(
    gen_isX(_PyUnicode_IsPrintable, False)
)

# ------------------------------------------------------------------------------
# String methods that apply a transformation to the characters themselves
# ------------------------------------------------------------------------------


# https://github.com/python/cpython/blob/1d4b6ba19466aba0eb91c4ba01ba509acf18c723/Objects/unicodeobject.c#L9863-L9908    # noqa: E501
def case_operation(ascii_func, unicode_func):
    """Generate common case operation performer."""

    def impl(data):
        length = len(data)
        if length == 0:
            return _empty_string(data._kind, length, data._is_ascii)

        if data._is_ascii:
            res = _empty_string(data._kind, length, 1)
            ascii_func(data, res)
            return res

        # https://github.com/python/cpython/blob/1d4b6ba19466aba0eb91c4ba01ba509acf18c723/Objects/unicodeobject.c#L9863-L9908    # noqa: E501
        tmp = _empty_string(PY_UNICODE_4BYTE_KIND, 3 * length, data._is_ascii)
        # maxchar should be inside of a list to be pass as argument by reference
        maxchars = [0]
        newlength = unicode_func(data, length, tmp, maxchars)
        maxchar = maxchars[0]
        newkind = _codepoint_to_kind(maxchar)
        res = _empty_string(newkind, newlength, _codepoint_is_ascii(maxchar))
        for i in range(newlength):
            _set_code_point(res, i, _get_code_point(tmp, i))

        return res

    return impl


# https://github.com/python/cpython/blob/201c8f79450628241574fba940e08107178dc3a5/Objects/unicodeobject.c#L9856-L9883    # noqa: E501
@register_jitable
def _handle_capital_sigma(data, length, idx):
    """This is a translation of the function that handles the capital sigma."""
    c = 0
    j = idx - 1
    while j >= 0:
        c = _get_code_point(data, j)
        if not _PyUnicode_IsCaseIgnorable(c):
            break
        j -= 1
    final_sigma = j >= 0 and _PyUnicode_IsCased(c)
    if final_sigma:
        j = idx + 1
        while j < length:
            c = _get_code_point(data, j)
            if not _PyUnicode_IsCaseIgnorable(c):
                break
            j += 1
        final_sigma = j == length or (not _PyUnicode_IsCased(c))

    return 0x3C2 if final_sigma else 0x3C3


# https://github.com/python/cpython/blob/201c8f79450628241574fba940e08107178dc3a5/Objects/unicodeobject.c#L9885-L9895    # noqa: E501
@register_jitable
def _lower_ucs4(code_point, data, length, idx, mapped):
    """This is a translation of the function that lowers a character."""
    if code_point == 0x3A3:
        mapped[0] = _handle_capital_sigma(data, length, idx)
        return 1
    return _PyUnicode_ToLowerFull(code_point, mapped)


# https://github.com/python/cpython/blob/201c8f79450628241574fba940e08107178dc3a5/Objects/unicodeobject.c#L9946-L9965    # noqa: E501
def _gen_unicode_upper_or_lower(lower):
    def _do_upper_or_lower(data, length, res, maxchars):
        k = 0
        for idx in range(length):
            mapped = np.zeros(3, dtype=_Py_UCS4)
            code_point = _get_code_point(data, idx)
            if lower:
                n_res = _lower_ucs4(code_point, data, length, idx, mapped)
            else:
                # might be needed if call _do_upper_or_lower in unicode_upper
                n_res = _PyUnicode_ToUpperFull(code_point, mapped)
            for m in mapped[:n_res]:
                maxchars[0] = max(maxchars[0], m)
                _set_code_point(res, k, m)
                k += 1
        return k

    return _do_upper_or_lower


_unicode_upper = register_jitable(_gen_unicode_upper_or_lower(False))
_unicode_lower = register_jitable(_gen_unicode_upper_or_lower(True))


def _gen_ascii_upper_or_lower(func):
    def _ascii_upper_or_lower(data, res):
        for idx in range(len(data)):
            code_point = _get_code_point(data, idx)
            _set_code_point(res, idx, func(code_point))

    return _ascii_upper_or_lower


_ascii_upper = register_jitable(_gen_ascii_upper_or_lower(_Py_TOUPPER))
_ascii_lower = register_jitable(_gen_ascii_upper_or_lower(_Py_TOLOWER))


@overload_method(types.UnicodeType, "lower")
def unicode_lower(data):
    """Implements .lower()"""
    return case_operation(_ascii_lower, _unicode_lower)


@overload_method(types.UnicodeType, "upper")
def unicode_upper(data):
    """Implements .upper()"""
    return case_operation(_ascii_upper, _unicode_upper)


# https://github.com/python/cpython/blob/1d4b6ba19466aba0eb91c4ba01ba509acf18c723/Objects/unicodeobject.c#L9819-L9834    # noqa: E501
@register_jitable
def _unicode_casefold(data, length, res, maxchars):
    k = 0
    mapped = np.zeros(3, dtype=_Py_UCS4)
    for idx in range(length):
        mapped.fill(0)
        code_point = _get_code_point(data, idx)
        n_res = _PyUnicode_ToFoldedFull(code_point, mapped)
        for m in mapped[:n_res]:
            maxchar = maxchars[0]
            maxchars[0] = max(maxchar, m)
            _set_code_point(res, k, m)
            k += 1

    return k


@register_jitable
def _ascii_casefold(data, res):
    for idx in range(len(data)):
        code_point = _get_code_point(data, idx)
        _set_code_point(res, idx, _Py_TOLOWER(code_point))


@overload_method(types.UnicodeType, "casefold")
def unicode_casefold(data):
    """Implements str.casefold()"""
    return case_operation(_ascii_casefold, _unicode_casefold)


# https://github.com/python/cpython/blob/1d4b6ba19466aba0eb91c4ba01ba509acf18c723/Objects/unicodeobject.c#L9737-L9759    # noqa: E501
@register_jitable
def _unicode_capitalize(data, length, res, maxchars):
    k = 0
    maxchar = 0
    mapped = np.zeros(3, dtype=_Py_UCS4)
    code_point = _get_code_point(data, 0)

    n_res = _PyUnicode_ToTitleFull(code_point, mapped)

    for m in mapped[:n_res]:
        maxchar = max(maxchar, m)
        _set_code_point(res, k, m)
        k += 1
    for idx in range(1, length):
        mapped.fill(0)
        code_point = _get_code_point(data, idx)
        n_res = _lower_ucs4(code_point, data, length, idx, mapped)
        for m in mapped[:n_res]:
            maxchar = max(maxchar, m)
            _set_code_point(res, k, m)
            k += 1
    maxchars[0] = maxchar
    return k


# https://github.com/python/cpython/blob/1d4b6ba19466aba0eb91c4ba01ba509acf18c723/Objects/bytes_methods.c#L361-L382    # noqa: E501
@register_jitable
def _ascii_capitalize(data, res):
    code_point = _get_code_point(data, 0)
    _set_code_point(res, 0, _Py_TOUPPER(code_point))
    for idx in range(1, len(data)):
        code_point = _get_code_point(data, idx)
        _set_code_point(res, idx, _Py_TOLOWER(code_point))


# https://github.com/python/cpython/blob/1d4b6ba19466aba0eb91c4ba01ba509acf18c723/Objects/unicodeobject.c#L10765-L10774    # noqa: E501
@overload_method(types.UnicodeType, "capitalize")
def unicode_capitalize(data):
    return case_operation(_ascii_capitalize, _unicode_capitalize)


# https://github.com/python/cpython/blob/201c8f79450628241574fba940e08107178dc3a5/Objects/unicodeobject.c#L9996-L10021    # noqa: E501
@register_jitable
def _unicode_title(data, length, res, maxchars):
    """This is a translation of the function that titles a unicode string."""
    k = 0
    previous_cased = False
    mapped = np.empty(3, dtype=_Py_UCS4)
    for idx in range(length):
        mapped.fill(0)
        code_point = _get_code_point(data, idx)
        if previous_cased:
            n_res = _lower_ucs4(code_point, data, length, idx, mapped)
        else:
            n_res = _PyUnicode_ToTitleFull(_Py_UCS4(code_point), mapped)
        for m in mapped[:n_res]:
            (maxchar,) = maxchars
            maxchars[0] = max(maxchar, m)
            _set_code_point(res, k, m)
            k += 1
        previous_cased = _PyUnicode_IsCased(_Py_UCS4(code_point))
    return k


# https://github.com/python/cpython/blob/1d4b6ba19466aba0eb91c4ba01ba509acf18c723/Objects/bytes_methods.c#L332-L352    # noqa: E501
@register_jitable
def _ascii_title(data, res):
    """Does .title() on an ASCII string"""
    previous_is_cased = False
    for idx in range(len(data)):
        code_point = _get_code_point(data, idx)
        if _Py_ISLOWER(code_point):
            if not previous_is_cased:
                code_point = _Py_TOUPPER(code_point)
            previous_is_cased = True
        elif _Py_ISUPPER(code_point):
            if previous_is_cased:
                code_point = _Py_TOLOWER(code_point)
            previous_is_cased = True
        else:
            previous_is_cased = False
        _set_code_point(res, idx, code_point)


# https://github.com/python/cpython/blob/201c8f79450628241574fba940e08107178dc3a5/Objects/unicodeobject.c#L10023-L10069    # noqa: E501
@overload_method(types.UnicodeType, "title")
def unicode_title(data):
    """Implements str.title()"""
    # https://docs.python.org/3/library/stdtypes.html#str.title
    return case_operation(_ascii_title, _unicode_title)


# https://github.com/python/cpython/blob/1d4b6ba19466aba0eb91c4ba01ba509acf18c723/Objects/bytes_methods.c#L391-L408    # noqa: E501
@register_jitable
def _ascii_swapcase(data, res):
    for idx in range(len(data)):
        code_point = _get_code_point(data, idx)
        if _Py_ISUPPER(code_point):
            code_point = _Py_TOLOWER(code_point)
        elif _Py_ISLOWER(code_point):
            code_point = _Py_TOUPPER(code_point)
        _set_code_point(res, idx, code_point)


# https://github.com/python/cpython/blob/1d4b6ba19466aba0eb91c4ba01ba509acf18c723/Objects/unicodeobject.c#L9761-L9784    # noqa: E501
@register_jitable
def _unicode_swapcase(data, length, res, maxchars):
    k = 0
    maxchar = 0
    mapped = np.empty(3, dtype=_Py_UCS4)
    for idx in range(length):
        mapped.fill(0)
        code_point = _get_code_point(data, idx)
        if _PyUnicode_IsUppercase(code_point):
            n_res = _lower_ucs4(code_point, data, length, idx, mapped)
        elif _PyUnicode_IsLowercase(code_point):
            n_res = _PyUnicode_ToUpperFull(code_point, mapped)
        else:
            n_res = 1
            mapped[0] = code_point
        for m in mapped[:n_res]:
            maxchar = max(maxchar, m)
            _set_code_point(res, k, m)
            k += 1
    maxchars[0] = maxchar
    return k


@overload_method(types.UnicodeType, "swapcase")
def unicode_swapcase(data):
    return case_operation(_ascii_swapcase, _unicode_swapcase)


# https://github.com/python/cpython/blob/1d4b6ba19466aba0eb91c4ba01ba509acf18c723/Python/bltinmodule.c#L1781-L1824    # noqa: E501
@overload(ord)
def ol_ord(c):
    if isinstance(c, types.UnicodeType):

        def impl(c):
            lc = len(c)
            if lc != 1:
                # CPython does TypeError
                raise TypeError("ord() expected a character")
            return _get_code_point(c, 0)

        return impl


# https://github.com/python/cpython/blob/1d4b6ba19466aba0eb91c4ba01ba509acf18c723/Objects/unicodeobject.c#L2005-L2028    # noqa: E501
# This looks a bit different to the cpython implementation but, with the
# exception of a latin1 fast path is logically the same. It finds the "kind" of
# the codepoint `ch`, creates a length 1 string of that kind and then injects
# the code point into the zero position of that string. Cpython does similar but
# branches for each kind (this is encapsulated in Numba's _set_code_point).
@register_jitable
def _unicode_char(ch):
    assert ch <= _MAX_UNICODE
    kind = _codepoint_to_kind(ch)
    ret = _empty_string(kind, 1, kind == PY_UNICODE_1BYTE_KIND)
    _set_code_point(ret, 0, ch)
    return ret


_out_of_range_msg = "chr() arg not in range(0x%hx)" % _MAX_UNICODE


# https://github.com/python/cpython/blob/1d4b6ba19466aba0eb91c4ba01ba509acf18c723/Objects/unicodeobject.c#L3045-L3055    # noqa: E501
@register_jitable
def _PyUnicode_FromOrdinal(ordinal):
    if ordinal < 0 or ordinal > _MAX_UNICODE:
        raise ValueError(_out_of_range_msg)

    return _unicode_char(_Py_UCS4(ordinal))


# https://github.com/python/cpython/blob/1d4b6ba19466aba0eb91c4ba01ba509acf18c723/Python/bltinmodule.c#L715-L720    # noqa: E501
@overload(chr)
def ol_chr(i):
    if isinstance(i, types.Integer):

        def impl(i):
            return _PyUnicode_FromOrdinal(i)

        return impl


@overload_method(types.UnicodeType, "__str__")
def unicode_str(s):
    return lambda s: s


@overload_method(types.UnicodeType, "__repr__")
def unicode_repr(s):
    # Can't use f-string as the impl ends up calling str and then repr, which
    # then recurses somewhere in imports.
    return lambda s: "'" + s + "'"


@overload_method(types.Integer, "__str__")
def integer_str(n):
    ten = n(10)

    def impl(n):
        flag = False
        if n < 0:
            n = -n
            flag = True
        if n == 0:
            return "0"
        length = flag + 1 + int(np.floor(np.log10(n)))
        kind = PY_UNICODE_1BYTE_KIND
        char_width = _kind_to_byte_width(kind)
        s = _malloc_string(kind, char_width, length, True)
        if flag:
            _set_code_point(s, 0, ord("-"))
        idx = length - 1
        while n > 0:
            n, digit = divmod(n, ten)
            c = ord("0") + digit
            _set_code_point(s, idx, c)
            idx -= 1
        return s

    return impl


@overload_method(types.Integer, "__repr__")
def integer_repr(n):
    return lambda n: n.__str__()


@overload_method(types.Boolean, "__repr__")
@overload_method(types.Boolean, "__str__")
def boolean_str(b):
    return lambda b: "True" if b else "False"


# ------------------------------------------------------------------------------
# iteration
# ------------------------------------------------------------------------------


@lower("getiter", types.UnicodeType)
def getiter_unicode(context, builder, sig, args):
    [ty] = sig.args
    [data] = args

    iterobj = context.make_helper(builder, sig.return_type)

    # set the index to zero
    zero = context.get_constant(types.uintp, 0)
    indexptr = cgutils.alloca_once_value(builder, zero)

    iterobj.index = indexptr

    # wire in the unicode type data
    iterobj.data = data

    # incref as needed
    if context.enable_nrt:
        context.nrt.incref(builder, ty, data)

    res = iterobj._getvalue()
    return impl_ret_new_ref(context, builder, sig.return_type, res)


@lower("iternext", types.UnicodeIteratorType)
# a new ref counted object is put into result._yield so set the new_ref to True!
@iternext_impl(RefType.NEW)
def iternext_unicode(context, builder, sig, args, result):
    [iterty] = sig.args
    [iter] = args

    tyctx = context.typing_context

    # get ref to unicode.__getitem__
    fnty = tyctx.resolve_value_type(operator.getitem)
    getitem_sig = fnty.get_call_type(
        tyctx, (types.unicode_type, types.uintp), {}
    )
    getitem_impl = context.get_function(fnty, getitem_sig)

    # get ref to unicode.__len__
    fnty = tyctx.resolve_value_type(len)
    len_sig = fnty.get_call_type(tyctx, (types.unicode_type,), {})
    len_impl = context.get_function(fnty, len_sig)

    # grab unicode iterator struct
    iterobj = context.make_helper(builder, iterty, value=iter)

    # find the length of the string
    strlen = len_impl(builder, (iterobj.data,))

    # find the current index
    index = builder.load(iterobj.index)

    # see if the index is in range
    is_valid = builder.icmp_unsigned("<", index, strlen)
    result.set_valid(is_valid)

    with builder.if_then(is_valid):
        # return value at index
        gotitem = getitem_impl(
            builder,
            (
                iterobj.data,
                index,
            ),
        )
        result.yield_(gotitem)

        # bump index for next cycle
        nindex = cgutils.increment_index(builder, index)
        builder.store(nindex, iterobj.index)<|MERGE_RESOLUTION|>--- conflicted
+++ resolved
@@ -33,12 +33,7 @@
     PY_UNICODE_2BYTE_KIND,
     PY_UNICODE_4BYTE_KIND,
 )
-<<<<<<< HEAD
 from numba.cuda.cext._helperlib import c_helpers
-from numba.cpython.hashing import _Py_hash_t
-=======
-from numba._helperlib import c_helpers
->>>>>>> 5667cf85
 from numba.cuda.core.unsafe.bytes import memcpy_region
 from numba.core.errors import TypingError
 from numba.cuda.cpython.unicode_support import (
