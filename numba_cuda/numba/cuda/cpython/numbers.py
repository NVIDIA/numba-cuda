# SPDX-FileCopyrightText: Copyright (c) 2024 NVIDIA CORPORATION & AFFILIATES. All rights reserved.
# SPDX-License-Identifier: BSD-2-Clause

import math
import numbers

import numpy as np
import operator

from llvmlite import ir
from llvmlite.ir import Constant

<<<<<<< HEAD
from numba.core.imputils import impl_ret_untracked, Registry
from numba.core import types, errors
=======
from numba.cuda.core.imputils import impl_ret_untracked, Registry
from numba.core import typing, types, errors
>>>>>>> e55679c8
from numba.cuda.extending import overload_method
from numba.cuda.cpython.unsafe.numbers import viewer
from numba.cuda import cgutils, typing

registry = Registry("numbers")
lower_builtin = registry.lower
lower_cast = registry.lower_cast
lower_constant = registry.lower_constant
lower_getattr = registry.lower_getattr


def _int_arith_flags(rettype):
    """
    Return the modifier flags for integer arithmetic.
    """
    if rettype.signed:
        # Ignore the effects of signed overflow.  This is important for
        # optimization of some indexing operations.  For example
        # array[i+1] could see `i+1` trigger a signed overflow and
        # give a negative number.  With Python's indexing, a negative
        # index is treated differently: its resolution has a runtime cost.
        # Telling LLVM to ignore signed overflows allows it to optimize
        # away the check for a negative `i+1` if it knows `i` is positive.
        return ["nsw"]
    else:
        return []


def int_add_impl(context, builder, sig, args):
    [va, vb] = args
    [ta, tb] = sig.args
    a = context.cast(builder, va, ta, sig.return_type)
    b = context.cast(builder, vb, tb, sig.return_type)
    res = builder.add(a, b, flags=_int_arith_flags(sig.return_type))
    return impl_ret_untracked(context, builder, sig.return_type, res)


def int_sub_impl(context, builder, sig, args):
    [va, vb] = args
    [ta, tb] = sig.args
    a = context.cast(builder, va, ta, sig.return_type)
    b = context.cast(builder, vb, tb, sig.return_type)
    res = builder.sub(a, b, flags=_int_arith_flags(sig.return_type))
    return impl_ret_untracked(context, builder, sig.return_type, res)


def int_mul_impl(context, builder, sig, args):
    [va, vb] = args
    [ta, tb] = sig.args
    a = context.cast(builder, va, ta, sig.return_type)
    b = context.cast(builder, vb, tb, sig.return_type)
    res = builder.mul(a, b, flags=_int_arith_flags(sig.return_type))
    return impl_ret_untracked(context, builder, sig.return_type, res)


def int_divmod_signed(context, builder, ty, x, y):
    """
    Reference Objects/intobject.c
    xdivy = x / y;
    xmody = (long)(x - (unsigned long)xdivy * y);
    /* If the signs of x and y differ, and the remainder is non-0,
     * C89 doesn't define whether xdivy is now the floor or the
     * ceiling of the infinitely precise quotient.  We want the floor,
     * and we have it iff the remainder's sign matches y's.
     */
    if (xmody && ((y ^ xmody) < 0) /* i.e. and signs differ */) {
        xmody += y;
        --xdivy;
        assert(xmody && ((y ^ xmody) >= 0));
    }
    *p_xdivy = xdivy;
    *p_xmody = xmody;
    """
    assert x.type == y.type

    ZERO = y.type(0)
    ONE = y.type(1)

    # NOTE: On x86 at least, dividing the lowest representable integer
    # (e.g. 0x80000000 for int32) by -1 causes a SIFGPE (division overflow),
    # causing the process to crash.
    # We return 0, 0 instead (more or less like Numpy).

    resdiv = cgutils.alloca_once_value(builder, ZERO)
    resmod = cgutils.alloca_once_value(builder, ZERO)

    is_overflow = builder.and_(
        builder.icmp_signed("==", x, x.type(ty.minval)),
        builder.icmp_signed("==", y, y.type(-1)),
    )

    with builder.if_then(builder.not_(is_overflow), likely=True):
        # Note LLVM will optimize this to a single divmod instruction,
        # if available on the target CPU (e.g. x86).
        xdivy = builder.sdiv(x, y)
        xmody = builder.srem(x, y)

        y_xor_xmody_ltz = builder.icmp_signed("<", builder.xor(y, xmody), ZERO)
        xmody_istrue = builder.icmp_signed("!=", xmody, ZERO)
        cond = builder.and_(xmody_istrue, y_xor_xmody_ltz)

        with builder.if_else(cond) as (if_different_signs, if_same_signs):
            with if_same_signs:
                builder.store(xdivy, resdiv)
                builder.store(xmody, resmod)

            with if_different_signs:
                builder.store(builder.sub(xdivy, ONE), resdiv)
                builder.store(builder.add(xmody, y), resmod)

    return builder.load(resdiv), builder.load(resmod)


def int_divmod(context, builder, ty, x, y):
    """
    Integer divmod(x, y).  The caller must ensure that y != 0.
    """
    if ty.signed:
        return int_divmod_signed(context, builder, ty, x, y)
    else:
        return builder.udiv(x, y), builder.urem(x, y)


def _int_divmod_impl(context, builder, sig, args, zerodiv_message):
    va, vb = args
    ta, tb = sig.args

    ty = sig.return_type
    if isinstance(ty, types.UniTuple):
        ty = ty.dtype
    a = context.cast(builder, va, ta, ty)
    b = context.cast(builder, vb, tb, ty)
    quot = cgutils.alloca_once(builder, a.type, name="quot")
    rem = cgutils.alloca_once(builder, a.type, name="rem")

    with builder.if_else(cgutils.is_scalar_zero(builder, b), likely=False) as (
        if_zero,
        if_non_zero,
    ):
        with if_zero:
            if not context.error_model.fp_zero_division(
                builder, (zerodiv_message,)
            ):
                # No exception raised => return 0
                # XXX We should also set the FPU exception status, but
                # there's no easy way to do that from LLVM.
                builder.store(b, quot)
                builder.store(b, rem)
        with if_non_zero:
            q, r = int_divmod(context, builder, ty, a, b)
            builder.store(q, quot)
            builder.store(r, rem)

    return quot, rem


@lower_builtin(divmod, types.Integer, types.Integer)
def int_divmod_impl(context, builder, sig, args):
    quot, rem = _int_divmod_impl(
        context, builder, sig, args, "integer divmod by zero"
    )

    return cgutils.pack_array(builder, (builder.load(quot), builder.load(rem)))


@lower_builtin(operator.floordiv, types.Integer, types.Integer)
@lower_builtin(operator.ifloordiv, types.Integer, types.Integer)
def int_floordiv_impl(context, builder, sig, args):
    quot, rem = _int_divmod_impl(
        context, builder, sig, args, "integer division by zero"
    )
    return builder.load(quot)


@lower_builtin(operator.truediv, types.Integer, types.Integer)
@lower_builtin(operator.itruediv, types.Integer, types.Integer)
def int_truediv_impl(context, builder, sig, args):
    [va, vb] = args
    [ta, tb] = sig.args
    a = context.cast(builder, va, ta, sig.return_type)
    b = context.cast(builder, vb, tb, sig.return_type)
    with cgutils.if_zero(builder, b):
        context.error_model.fp_zero_division(builder, ("division by zero",))
    res = builder.fdiv(a, b)
    return impl_ret_untracked(context, builder, sig.return_type, res)


@lower_builtin(operator.mod, types.Integer, types.Integer)
@lower_builtin(operator.imod, types.Integer, types.Integer)
def int_rem_impl(context, builder, sig, args):
    quot, rem = _int_divmod_impl(
        context, builder, sig, args, "integer modulo by zero"
    )
    return builder.load(rem)


def _get_power_zerodiv_return(context, return_type):
    if (
        isinstance(return_type, types.Integer)
        and not context.error_model.raise_on_fp_zero_division
    ):
        # If not raising, return 0x8000... when computing 0 ** <negative number>
        return -1 << (return_type.bitwidth - 1)
    else:
        return False


def int_power_impl(context, builder, sig, args):
    """
    a ^ b, where a is an integer or real, and b an integer
    """
    is_integer = isinstance(sig.args[0], types.Integer)
    tp = sig.return_type
    zerodiv_return = _get_power_zerodiv_return(context, tp)

    def int_power(a, b):
        # Ensure computations are done with a large enough width
        r = tp(1)
        a = tp(a)
        if b < 0:
            invert = True
            exp = -b
            if exp < 0:
                raise OverflowError
            if is_integer:
                if a == 0:
                    if zerodiv_return:
                        return zerodiv_return
                    else:
                        raise ZeroDivisionError(
                            "0 cannot be raised to a negative power"
                        )
                if a != 1 and a != -1:
                    return 0
        else:
            invert = False
            exp = b
        if exp > 0x10000:
            # Optimization cutoff: fallback on the generic algorithm
            return math.pow(a, float(b))
        while exp != 0:
            if exp & 1:
                r *= a
            exp >>= 1
            a *= a

        return 1.0 / r if invert else r

    res = context.compile_internal(builder, int_power, sig, args)
    return impl_ret_untracked(context, builder, sig.return_type, res)


@lower_builtin(operator.pow, types.Integer, types.IntegerLiteral)
@lower_builtin(operator.ipow, types.Integer, types.IntegerLiteral)
@lower_builtin(operator.pow, types.Float, types.IntegerLiteral)
@lower_builtin(operator.ipow, types.Float, types.IntegerLiteral)
def static_power_impl(context, builder, sig, args):
    """
    a ^ b, where a is an integer or real, and b a constant integer
    """
    exp = sig.args[1].value
    if not isinstance(exp, numbers.Integral):
        raise NotImplementedError
    if abs(exp) > 0x10000:
        # Optimization cutoff: fallback on the generic algorithm above
        raise NotImplementedError
    invert = exp < 0
    exp = abs(exp)

    tp = sig.return_type
    is_integer = isinstance(tp, types.Integer)
    zerodiv_return = _get_power_zerodiv_return(context, tp)

    val = context.cast(builder, args[0], sig.args[0], tp)
    lty = val.type

    def mul(a, b):
        if is_integer:
            return builder.mul(a, b)
        else:
            return builder.fmul(a, b)

    # Unroll the exponentiation loop
    res = lty(1)
    while exp != 0:
        if exp & 1:
            res = mul(res, val)
        exp >>= 1
        val = mul(val, val)

    if invert:
        # If the exponent was negative, fix the result by inverting it
        if is_integer:
            # Integer inversion
            def invert_impl(a):
                if a == 0:
                    if zerodiv_return:
                        return zerodiv_return
                    else:
                        raise ZeroDivisionError(
                            "0 cannot be raised to a negative power"
                        )
                if a != 1 and a != -1:
                    return 0
                else:
                    return a

        else:
            # Real inversion
            def invert_impl(a):
                return 1.0 / a

        res = context.compile_internal(
            builder, invert_impl, typing.signature(tp, tp), (res,)
        )

    return res


def int_slt_impl(context, builder, sig, args):
    res = builder.icmp_signed("<", *args)
    return impl_ret_untracked(context, builder, sig.return_type, res)


def int_sle_impl(context, builder, sig, args):
    res = builder.icmp_signed("<=", *args)
    return impl_ret_untracked(context, builder, sig.return_type, res)


def int_sgt_impl(context, builder, sig, args):
    res = builder.icmp_signed(">", *args)
    return impl_ret_untracked(context, builder, sig.return_type, res)


def int_sge_impl(context, builder, sig, args):
    res = builder.icmp_signed(">=", *args)
    return impl_ret_untracked(context, builder, sig.return_type, res)


def int_ult_impl(context, builder, sig, args):
    res = builder.icmp_unsigned("<", *args)
    return impl_ret_untracked(context, builder, sig.return_type, res)


def int_ule_impl(context, builder, sig, args):
    res = builder.icmp_unsigned("<=", *args)
    return impl_ret_untracked(context, builder, sig.return_type, res)


def int_ugt_impl(context, builder, sig, args):
    res = builder.icmp_unsigned(">", *args)
    return impl_ret_untracked(context, builder, sig.return_type, res)


def int_uge_impl(context, builder, sig, args):
    res = builder.icmp_unsigned(">=", *args)
    return impl_ret_untracked(context, builder, sig.return_type, res)


def int_eq_impl(context, builder, sig, args):
    res = builder.icmp_unsigned("==", *args)
    return impl_ret_untracked(context, builder, sig.return_type, res)


def int_ne_impl(context, builder, sig, args):
    res = builder.icmp_unsigned("!=", *args)
    return impl_ret_untracked(context, builder, sig.return_type, res)


def int_signed_unsigned_cmp(op):
    def impl(context, builder, sig, args):
        (left, right) = args
        # This code is translated from the NumPy source.
        # What we're going to do is divide the range of a signed value at zero.
        # If the signed value is less than zero, then we can treat zero as the
        # unsigned value since the unsigned value is necessarily zero or larger
        # and any signed comparison between a negative value and zero/infinity
        # will yield the same result. If the signed value is greater than or
        # equal to zero, then we can safely cast it to an unsigned value and do
        # the expected unsigned-unsigned comparison operation.
        # Original: https://github.com/numpy/numpy/pull/23713
        cmp_zero = builder.icmp_signed("<", left, Constant(left.type, 0))
        lt_zero = builder.icmp_signed(op, left, Constant(left.type, 0))
        ge_zero = builder.icmp_unsigned(op, left, right)
        res = builder.select(cmp_zero, lt_zero, ge_zero)
        return impl_ret_untracked(context, builder, sig.return_type, res)

    return impl


def int_unsigned_signed_cmp(op):
    def impl(context, builder, sig, args):
        (left, right) = args
        # See the function `int_signed_unsigned_cmp` for implementation notes.
        cmp_zero = builder.icmp_signed("<", right, Constant(right.type, 0))
        lt_zero = builder.icmp_signed(op, Constant(right.type, 0), right)
        ge_zero = builder.icmp_unsigned(op, left, right)
        res = builder.select(cmp_zero, lt_zero, ge_zero)
        return impl_ret_untracked(context, builder, sig.return_type, res)

    return impl


def int_abs_impl(context, builder, sig, args):
    [x] = args
    ZERO = Constant(x.type, None)
    ltz = builder.icmp_signed("<", x, ZERO)
    negated = builder.neg(x)
    res = builder.select(ltz, negated, x)
    return impl_ret_untracked(context, builder, sig.return_type, res)


def uint_abs_impl(context, builder, sig, args):
    [x] = args
    return impl_ret_untracked(context, builder, sig.return_type, x)


def int_shl_impl(context, builder, sig, args):
    [valty, amtty] = sig.args
    [val, amt] = args
    val = context.cast(builder, val, valty, sig.return_type)
    amt = context.cast(builder, amt, amtty, sig.return_type)
    res = builder.shl(val, amt)
    return impl_ret_untracked(context, builder, sig.return_type, res)


def int_shr_impl(context, builder, sig, args):
    [valty, amtty] = sig.args
    [val, amt] = args
    val = context.cast(builder, val, valty, sig.return_type)
    amt = context.cast(builder, amt, amtty, sig.return_type)
    if sig.return_type.signed:
        res = builder.ashr(val, amt)
    else:
        res = builder.lshr(val, amt)
    return impl_ret_untracked(context, builder, sig.return_type, res)


def int_and_impl(context, builder, sig, args):
    [at, bt] = sig.args
    [av, bv] = args
    cav = context.cast(builder, av, at, sig.return_type)
    cbc = context.cast(builder, bv, bt, sig.return_type)
    res = builder.and_(cav, cbc)
    return impl_ret_untracked(context, builder, sig.return_type, res)


def int_or_impl(context, builder, sig, args):
    [at, bt] = sig.args
    [av, bv] = args
    cav = context.cast(builder, av, at, sig.return_type)
    cbc = context.cast(builder, bv, bt, sig.return_type)
    res = builder.or_(cav, cbc)
    return impl_ret_untracked(context, builder, sig.return_type, res)


def int_xor_impl(context, builder, sig, args):
    [at, bt] = sig.args
    [av, bv] = args
    cav = context.cast(builder, av, at, sig.return_type)
    cbc = context.cast(builder, bv, bt, sig.return_type)
    res = builder.xor(cav, cbc)
    return impl_ret_untracked(context, builder, sig.return_type, res)


def int_negate_impl(context, builder, sig, args):
    [typ] = sig.args
    [val] = args
    # Negate before upcasting, for unsigned numbers
    res = builder.neg(val)
    res = context.cast(builder, res, typ, sig.return_type)
    return impl_ret_untracked(context, builder, sig.return_type, res)


def int_positive_impl(context, builder, sig, args):
    [typ] = sig.args
    [val] = args
    res = context.cast(builder, val, typ, sig.return_type)
    return impl_ret_untracked(context, builder, sig.return_type, res)


def int_invert_impl(context, builder, sig, args):
    [typ] = sig.args
    [val] = args
    # Invert before upcasting, for unsigned numbers
    res = builder.xor(val, Constant(val.type, int("1" * val.type.width, 2)))
    res = context.cast(builder, res, typ, sig.return_type)
    return impl_ret_untracked(context, builder, sig.return_type, res)


def int_sign_impl(context, builder, sig, args):
    """
    np.sign(int)
    """
    [x] = args
    POS = Constant(x.type, 1)
    NEG = Constant(x.type, -1)
    ZERO = Constant(x.type, 0)

    cmp_zero = builder.icmp_unsigned("==", x, ZERO)
    cmp_pos = builder.icmp_signed(">", x, ZERO)

    presult = cgutils.alloca_once(builder, x.type)

    bb_zero = builder.append_basic_block(".zero")
    bb_postest = builder.append_basic_block(".postest")
    bb_pos = builder.append_basic_block(".pos")
    bb_neg = builder.append_basic_block(".neg")
    bb_exit = builder.append_basic_block(".exit")

    builder.cbranch(cmp_zero, bb_zero, bb_postest)

    with builder.goto_block(bb_zero):
        builder.store(ZERO, presult)
        builder.branch(bb_exit)

    with builder.goto_block(bb_postest):
        builder.cbranch(cmp_pos, bb_pos, bb_neg)

    with builder.goto_block(bb_pos):
        builder.store(POS, presult)
        builder.branch(bb_exit)

    with builder.goto_block(bb_neg):
        builder.store(NEG, presult)
        builder.branch(bb_exit)

    builder.position_at_end(bb_exit)
    res = builder.load(presult)
    return impl_ret_untracked(context, builder, sig.return_type, res)


def bool_negate_impl(context, builder, sig, args):
    [typ] = sig.args
    [val] = args
    res = context.cast(builder, val, typ, sig.return_type)
    res = builder.neg(res)
    return impl_ret_untracked(context, builder, sig.return_type, res)


def bool_unary_positive_impl(context, builder, sig, args):
    [typ] = sig.args
    [val] = args
    res = context.cast(builder, val, typ, sig.return_type)
    return impl_ret_untracked(context, builder, sig.return_type, res)


lower_builtin(operator.eq, types.boolean, types.boolean)(int_eq_impl)
lower_builtin(operator.ne, types.boolean, types.boolean)(int_ne_impl)
lower_builtin(operator.lt, types.boolean, types.boolean)(int_ult_impl)
lower_builtin(operator.le, types.boolean, types.boolean)(int_ule_impl)
lower_builtin(operator.gt, types.boolean, types.boolean)(int_ugt_impl)
lower_builtin(operator.ge, types.boolean, types.boolean)(int_uge_impl)
lower_builtin(operator.neg, types.boolean)(bool_negate_impl)
lower_builtin(operator.pos, types.boolean)(bool_unary_positive_impl)


def _implement_integer_operators():
    ty = types.Integer

    lower_builtin(operator.add, ty, ty)(int_add_impl)
    lower_builtin(operator.iadd, ty, ty)(int_add_impl)
    lower_builtin(operator.sub, ty, ty)(int_sub_impl)
    lower_builtin(operator.isub, ty, ty)(int_sub_impl)
    lower_builtin(operator.mul, ty, ty)(int_mul_impl)
    lower_builtin(operator.imul, ty, ty)(int_mul_impl)
    lower_builtin(operator.eq, ty, ty)(int_eq_impl)
    lower_builtin(operator.ne, ty, ty)(int_ne_impl)

    lower_builtin(operator.lshift, ty, ty)(int_shl_impl)
    lower_builtin(operator.ilshift, ty, ty)(int_shl_impl)
    lower_builtin(operator.rshift, ty, ty)(int_shr_impl)
    lower_builtin(operator.irshift, ty, ty)(int_shr_impl)

    lower_builtin(operator.neg, ty)(int_negate_impl)
    lower_builtin(operator.pos, ty)(int_positive_impl)

    lower_builtin(operator.pow, ty, ty)(int_power_impl)
    lower_builtin(operator.ipow, ty, ty)(int_power_impl)
    lower_builtin(pow, ty, ty)(int_power_impl)

    for ty in types.unsigned_domain:
        lower_builtin(operator.lt, ty, ty)(int_ult_impl)
        lower_builtin(operator.le, ty, ty)(int_ule_impl)
        lower_builtin(operator.gt, ty, ty)(int_ugt_impl)
        lower_builtin(operator.ge, ty, ty)(int_uge_impl)
        lower_builtin(operator.pow, types.Float, ty)(int_power_impl)
        lower_builtin(operator.ipow, types.Float, ty)(int_power_impl)
        lower_builtin(pow, types.Float, ty)(int_power_impl)
        lower_builtin(abs, ty)(uint_abs_impl)

    lower_builtin(operator.lt, types.IntegerLiteral, types.IntegerLiteral)(
        int_slt_impl
    )
    lower_builtin(operator.gt, types.IntegerLiteral, types.IntegerLiteral)(
        int_slt_impl
    )
    lower_builtin(operator.le, types.IntegerLiteral, types.IntegerLiteral)(
        int_slt_impl
    )
    lower_builtin(operator.ge, types.IntegerLiteral, types.IntegerLiteral)(
        int_slt_impl
    )
    for ty in types.signed_domain:
        lower_builtin(operator.lt, ty, ty)(int_slt_impl)
        lower_builtin(operator.le, ty, ty)(int_sle_impl)
        lower_builtin(operator.gt, ty, ty)(int_sgt_impl)
        lower_builtin(operator.ge, ty, ty)(int_sge_impl)
        lower_builtin(operator.pow, types.Float, ty)(int_power_impl)
        lower_builtin(operator.ipow, types.Float, ty)(int_power_impl)
        lower_builtin(pow, types.Float, ty)(int_power_impl)
        lower_builtin(abs, ty)(int_abs_impl)


def _implement_bitwise_operators():
    for ty in (types.Boolean, types.Integer):
        lower_builtin(operator.and_, ty, ty)(int_and_impl)
        lower_builtin(operator.iand, ty, ty)(int_and_impl)
        lower_builtin(operator.or_, ty, ty)(int_or_impl)
        lower_builtin(operator.ior, ty, ty)(int_or_impl)
        lower_builtin(operator.xor, ty, ty)(int_xor_impl)
        lower_builtin(operator.ixor, ty, ty)(int_xor_impl)

        lower_builtin(operator.invert, ty)(int_invert_impl)


_implement_integer_operators()

_implement_bitwise_operators()


def real_add_impl(context, builder, sig, args):
    res = builder.fadd(*args)
    return impl_ret_untracked(context, builder, sig.return_type, res)


def real_sub_impl(context, builder, sig, args):
    res = builder.fsub(*args)
    return impl_ret_untracked(context, builder, sig.return_type, res)


def real_mul_impl(context, builder, sig, args):
    res = builder.fmul(*args)
    return impl_ret_untracked(context, builder, sig.return_type, res)


def real_div_impl(context, builder, sig, args):
    with cgutils.if_zero(builder, args[1]):
        context.error_model.fp_zero_division(builder, ("division by zero",))
    res = builder.fdiv(*args)
    return impl_ret_untracked(context, builder, sig.return_type, res)


def real_divmod(context, builder, x, y):
    assert x.type == y.type
    floatty = x.type

    module = builder.module
    fname = context.mangler(".numba.python.rem", [x.type])
    fnty = ir.FunctionType(floatty, (floatty, floatty, ir.PointerType(floatty)))
    fn = cgutils.get_or_insert_function(module, fnty, fname)

    if fn.is_declaration:
        fn.linkage = "linkonce_odr"
        fnbuilder = ir.IRBuilder(fn.append_basic_block("entry"))
        fx, fy, pmod = fn.args
        div, mod = real_divmod_func_body(context, fnbuilder, fx, fy)
        fnbuilder.store(mod, pmod)
        fnbuilder.ret(div)

    pmod = cgutils.alloca_once(builder, floatty)
    quotient = builder.call(fn, (x, y, pmod))
    return quotient, builder.load(pmod)


def real_divmod_func_body(context, builder, vx, wx):
    # Reference Objects/floatobject.c
    #
    # float_divmod(PyObject *v, PyObject *w)
    # {
    #     double vx, wx;
    #     double div, mod, floordiv;
    #     CONVERT_TO_DOUBLE(v, vx);
    #     CONVERT_TO_DOUBLE(w, wx);
    #     mod = fmod(vx, wx);
    #     /* fmod is typically exact, so vx-mod is *mathematically* an
    #        exact multiple of wx.  But this is fp arithmetic, and fp
    #        vx - mod is an approximation; the result is that div may
    #        not be an exact integral value after the division, although
    #        it will always be very close to one.
    #     */
    #     div = (vx - mod) / wx;
    #     if (mod) {
    #         /* ensure the remainder has the same sign as the denominator */
    #         if ((wx < 0) != (mod < 0)) {
    #             mod += wx;
    #             div -= 1.0;
    #         }
    #     }
    #     else {
    #         /* the remainder is zero, and in the presence of signed zeroes
    #            fmod returns different results across platforms; ensure
    #            it has the same sign as the denominator; we'd like to do
    #            "mod = wx * 0.0", but that may get optimized away */
    #         mod *= mod;  /* hide "mod = +0" from optimizer */
    #         if (wx < 0.0)
    #             mod = -mod;
    #     }
    #     /* snap quotient to nearest integral value */
    #     if (div) {
    #         floordiv = floor(div);
    #         if (div - floordiv > 0.5)
    #             floordiv += 1.0;
    #     }
    #     else {
    #         /* div is zero - get the same sign as the true quotient */
    #         div *= div;             /* hide "div = +0" from optimizers */
    #         floordiv = div * vx / wx; /* zero w/ sign of vx/wx */
    #     }
    #     return Py_BuildValue("(dd)", floordiv, mod);
    # }
    pmod = cgutils.alloca_once(builder, vx.type)
    pdiv = cgutils.alloca_once(builder, vx.type)
    pfloordiv = cgutils.alloca_once(builder, vx.type)

    mod = builder.frem(vx, wx)
    div = builder.fdiv(builder.fsub(vx, mod), wx)

    builder.store(mod, pmod)
    builder.store(div, pdiv)

    # Note the use of negative zero for proper negating with `ZERO - x`
    ZERO = vx.type(0.0)
    NZERO = vx.type(-0.0)
    ONE = vx.type(1.0)
    mod_istrue = builder.fcmp_unordered("!=", mod, ZERO)
    wx_ltz = builder.fcmp_ordered("<", wx, ZERO)
    mod_ltz = builder.fcmp_ordered("<", mod, ZERO)

    with builder.if_else(mod_istrue, likely=True) as (
        if_nonzero_mod,
        if_zero_mod,
    ):
        with if_nonzero_mod:
            # `mod` is non-zero or NaN
            # Ensure the remainder has the same sign as the denominator
            wx_ltz_ne_mod_ltz = builder.icmp_unsigned("!=", wx_ltz, mod_ltz)

            with builder.if_then(wx_ltz_ne_mod_ltz):
                builder.store(builder.fsub(div, ONE), pdiv)
                builder.store(builder.fadd(mod, wx), pmod)

        with if_zero_mod:
            # `mod` is zero, select the proper sign depending on
            # the denominator's sign
            mod = builder.select(wx_ltz, NZERO, ZERO)
            builder.store(mod, pmod)

    del mod, div

    div = builder.load(pdiv)
    div_istrue = builder.fcmp_ordered("!=", div, ZERO)

    with builder.if_then(div_istrue):
        realtypemap = {"float": types.float32, "double": types.float64}
        realtype = realtypemap[str(wx.type)]
        floorfn = context.get_function(
            math.floor, typing.signature(realtype, realtype)
        )
        floordiv = floorfn(builder, [div])
        floordivdiff = builder.fsub(div, floordiv)
        floordivincr = builder.fadd(floordiv, ONE)
        HALF = Constant(wx.type, 0.5)
        pred = builder.fcmp_ordered(">", floordivdiff, HALF)
        floordiv = builder.select(pred, floordivincr, floordiv)
        builder.store(floordiv, pfloordiv)

    with cgutils.ifnot(builder, div_istrue):
        div = builder.fmul(div, div)
        builder.store(div, pdiv)
        floordiv = builder.fdiv(builder.fmul(div, vx), wx)
        builder.store(floordiv, pfloordiv)

    return builder.load(pfloordiv), builder.load(pmod)


@lower_builtin(divmod, types.Float, types.Float)
def real_divmod_impl(context, builder, sig, args, loc=None):
    x, y = args
    quot = cgutils.alloca_once(builder, x.type, name="quot")
    rem = cgutils.alloca_once(builder, x.type, name="rem")

    with builder.if_else(cgutils.is_scalar_zero(builder, y), likely=False) as (
        if_zero,
        if_non_zero,
    ):
        with if_zero:
            if not context.error_model.fp_zero_division(
                builder, ("modulo by zero",), loc
            ):
                # No exception raised => compute the nan result,
                # and set the FP exception word for Numpy warnings.
                q = builder.fdiv(x, y)
                r = builder.frem(x, y)
                builder.store(q, quot)
                builder.store(r, rem)
        with if_non_zero:
            q, r = real_divmod(context, builder, x, y)
            builder.store(q, quot)
            builder.store(r, rem)

    return cgutils.pack_array(builder, (builder.load(quot), builder.load(rem)))


def real_mod_impl(context, builder, sig, args, loc=None):
    x, y = args
    res = cgutils.alloca_once(builder, x.type)
    with builder.if_else(cgutils.is_scalar_zero(builder, y), likely=False) as (
        if_zero,
        if_non_zero,
    ):
        with if_zero:
            if not context.error_model.fp_zero_division(
                builder, ("modulo by zero",), loc
            ):
                # No exception raised => compute the nan result,
                # and set the FP exception word for Numpy warnings.
                rem = builder.frem(x, y)
                builder.store(rem, res)
        with if_non_zero:
            _, rem = real_divmod(context, builder, x, y)
            builder.store(rem, res)
    return impl_ret_untracked(
        context, builder, sig.return_type, builder.load(res)
    )


def real_floordiv_impl(context, builder, sig, args, loc=None):
    x, y = args
    res = cgutils.alloca_once(builder, x.type)
    with builder.if_else(cgutils.is_scalar_zero(builder, y), likely=False) as (
        if_zero,
        if_non_zero,
    ):
        with if_zero:
            if not context.error_model.fp_zero_division(
                builder, ("division by zero",), loc
            ):
                # No exception raised => compute the +/-inf or nan result,
                # and set the FP exception word for Numpy warnings.
                quot = builder.fdiv(x, y)
                builder.store(quot, res)
        with if_non_zero:
            quot, _ = real_divmod(context, builder, x, y)
            builder.store(quot, res)
    return impl_ret_untracked(
        context, builder, sig.return_type, builder.load(res)
    )


def real_power_impl(context, builder, sig, args):
    x, y = args
    module = builder.module
    if context.implement_powi_as_math_call:
        imp = context.get_function(math.pow, sig)
        res = imp(builder, args)
    else:
        fn = module.declare_intrinsic("llvm.pow", [y.type])
        res = builder.call(fn, (x, y))
    return impl_ret_untracked(context, builder, sig.return_type, res)


def real_lt_impl(context, builder, sig, args):
    res = builder.fcmp_ordered("<", *args)
    return impl_ret_untracked(context, builder, sig.return_type, res)


def real_le_impl(context, builder, sig, args):
    res = builder.fcmp_ordered("<=", *args)
    return impl_ret_untracked(context, builder, sig.return_type, res)


def real_gt_impl(context, builder, sig, args):
    res = builder.fcmp_ordered(">", *args)
    return impl_ret_untracked(context, builder, sig.return_type, res)


def real_ge_impl(context, builder, sig, args):
    res = builder.fcmp_ordered(">=", *args)
    return impl_ret_untracked(context, builder, sig.return_type, res)


def real_eq_impl(context, builder, sig, args):
    res = builder.fcmp_ordered("==", *args)
    return impl_ret_untracked(context, builder, sig.return_type, res)


def real_ne_impl(context, builder, sig, args):
    res = builder.fcmp_unordered("!=", *args)
    return impl_ret_untracked(context, builder, sig.return_type, res)


def real_abs_impl(context, builder, sig, args):
    [ty] = sig.args
    sig = typing.signature(ty, ty)
    impl = context.get_function(math.fabs, sig)
    return impl(builder, args)


def real_negate_impl(context, builder, sig, args):
    from numba.cuda.cpython import mathimpl

    res = mathimpl.negate_real(builder, args[0])
    return impl_ret_untracked(context, builder, sig.return_type, res)


def real_positive_impl(context, builder, sig, args):
    [typ] = sig.args
    [val] = args
    res = context.cast(builder, val, typ, sig.return_type)
    return impl_ret_untracked(context, builder, sig.return_type, res)


def real_sign_impl(context, builder, sig, args):
    """
    np.sign(float)
    """
    [x] = args
    POS = Constant(x.type, 1)
    NEG = Constant(x.type, -1)
    ZERO = Constant(x.type, 0)

    presult = cgutils.alloca_once(builder, x.type)

    is_pos = builder.fcmp_ordered(">", x, ZERO)
    is_neg = builder.fcmp_ordered("<", x, ZERO)

    with builder.if_else(is_pos) as (gt_zero, not_gt_zero):
        with gt_zero:
            builder.store(POS, presult)
        with not_gt_zero:
            with builder.if_else(is_neg) as (lt_zero, not_lt_zero):
                with lt_zero:
                    builder.store(NEG, presult)
                with not_lt_zero:
                    # For both NaN and 0, the result of sign() is simply
                    # the input value.
                    builder.store(x, presult)

    res = builder.load(presult)
    return impl_ret_untracked(context, builder, sig.return_type, res)


ty = types.Float

lower_builtin(operator.add, ty, ty)(real_add_impl)
lower_builtin(operator.iadd, ty, ty)(real_add_impl)
lower_builtin(operator.sub, ty, ty)(real_sub_impl)
lower_builtin(operator.isub, ty, ty)(real_sub_impl)
lower_builtin(operator.mul, ty, ty)(real_mul_impl)
lower_builtin(operator.imul, ty, ty)(real_mul_impl)
lower_builtin(operator.floordiv, ty, ty)(real_floordiv_impl)
lower_builtin(operator.ifloordiv, ty, ty)(real_floordiv_impl)
lower_builtin(operator.truediv, ty, ty)(real_div_impl)
lower_builtin(operator.itruediv, ty, ty)(real_div_impl)
lower_builtin(operator.mod, ty, ty)(real_mod_impl)
lower_builtin(operator.imod, ty, ty)(real_mod_impl)
lower_builtin(operator.pow, ty, ty)(real_power_impl)
lower_builtin(operator.ipow, ty, ty)(real_power_impl)
lower_builtin(pow, ty, ty)(real_power_impl)

lower_builtin(operator.eq, ty, ty)(real_eq_impl)
lower_builtin(operator.ne, ty, ty)(real_ne_impl)
lower_builtin(operator.lt, ty, ty)(real_lt_impl)
lower_builtin(operator.le, ty, ty)(real_le_impl)
lower_builtin(operator.gt, ty, ty)(real_gt_impl)
lower_builtin(operator.ge, ty, ty)(real_ge_impl)

lower_builtin(abs, ty)(real_abs_impl)

lower_builtin(operator.neg, ty)(real_negate_impl)
lower_builtin(operator.pos, ty)(real_positive_impl)

del ty


@lower_getattr(types.Complex, "real")
def complex_real_impl(context, builder, typ, value):
    cplx = context.make_complex(builder, typ, value=value)
    res = cplx.real
    return impl_ret_untracked(context, builder, typ, res)


@lower_getattr(types.Complex, "imag")
def complex_imag_impl(context, builder, typ, value):
    cplx = context.make_complex(builder, typ, value=value)
    res = cplx.imag
    return impl_ret_untracked(context, builder, typ, res)


@lower_builtin("complex.conjugate", types.Complex)
def complex_conjugate_impl(context, builder, sig, args):
    from numba.cuda.cpython import mathimpl

    z = context.make_complex(builder, sig.args[0], args[0])
    z.imag = mathimpl.negate_real(builder, z.imag)
    res = z._getvalue()
    return impl_ret_untracked(context, builder, sig.return_type, res)


def real_real_impl(context, builder, typ, value):
    return impl_ret_untracked(context, builder, typ, value)


def real_imag_impl(context, builder, typ, value):
    res = cgutils.get_null_value(value.type)
    return impl_ret_untracked(context, builder, typ, res)


def real_conjugate_impl(context, builder, sig, args):
    return impl_ret_untracked(context, builder, sig.return_type, args[0])


for cls in (types.Float, types.Integer):
    lower_getattr(cls, "real")(real_real_impl)
    lower_getattr(cls, "imag")(real_imag_impl)
    lower_builtin("complex.conjugate", cls)(real_conjugate_impl)


@lower_builtin(operator.pow, types.Complex, types.Complex)
@lower_builtin(operator.ipow, types.Complex, types.Complex)
@lower_builtin(pow, types.Complex, types.Complex)
def complex_power_impl(context, builder, sig, args):
    [ca, cb] = args
    ty = sig.args[0]
    fty = ty.underlying_float
    a = context.make_helper(builder, ty, value=ca)
    b = context.make_helper(builder, ty, value=cb)
    c = context.make_helper(builder, ty)
    module = builder.module
    pa = a._getpointer()
    pb = b._getpointer()
    pc = c._getpointer()

    # Optimize for square because cpow loses a lot of precision
    TWO = context.get_constant(fty, 2)
    ZERO = context.get_constant(fty, 0)

    b_real_is_two = builder.fcmp_ordered("==", b.real, TWO)
    b_imag_is_zero = builder.fcmp_ordered("==", b.imag, ZERO)
    b_is_two = builder.and_(b_real_is_two, b_imag_is_zero)

    with builder.if_else(b_is_two) as (then, otherwise):
        with then:
            # Lower as multiplication
            res = complex_mul_impl(context, builder, sig, (ca, ca))
            cres = context.make_helper(builder, ty, value=res)
            c.real = cres.real
            c.imag = cres.imag

        with otherwise:
            # Lower with call to external function
            func_name = {
                types.complex64: "numba_cpowf",
                types.complex128: "numba_cpow",
            }[ty]
            fnty = ir.FunctionType(ir.VoidType(), [pa.type] * 3)
            cpow = cgutils.get_or_insert_function(module, fnty, func_name)
            builder.call(cpow, (pa, pb, pc))

    res = builder.load(pc)
    return impl_ret_untracked(context, builder, sig.return_type, res)


def complex_add_impl(context, builder, sig, args):
    [cx, cy] = args
    ty = sig.args[0]
    x = context.make_complex(builder, ty, value=cx)
    y = context.make_complex(builder, ty, value=cy)
    z = context.make_complex(builder, ty)
    a = x.real
    b = x.imag
    c = y.real
    d = y.imag
    z.real = builder.fadd(a, c)
    z.imag = builder.fadd(b, d)
    res = z._getvalue()
    return impl_ret_untracked(context, builder, sig.return_type, res)


def complex_sub_impl(context, builder, sig, args):
    [cx, cy] = args
    ty = sig.args[0]
    x = context.make_complex(builder, ty, value=cx)
    y = context.make_complex(builder, ty, value=cy)
    z = context.make_complex(builder, ty)
    a = x.real
    b = x.imag
    c = y.real
    d = y.imag
    z.real = builder.fsub(a, c)
    z.imag = builder.fsub(b, d)
    res = z._getvalue()
    return impl_ret_untracked(context, builder, sig.return_type, res)


def complex_mul_impl(context, builder, sig, args):
    """
    (a+bi)(c+di)=(ac-bd)+i(ad+bc)
    """
    [cx, cy] = args
    ty = sig.args[0]
    x = context.make_complex(builder, ty, value=cx)
    y = context.make_complex(builder, ty, value=cy)
    z = context.make_complex(builder, ty)
    a = x.real
    b = x.imag
    c = y.real
    d = y.imag
    ac = builder.fmul(a, c)
    bd = builder.fmul(b, d)
    ad = builder.fmul(a, d)
    bc = builder.fmul(b, c)
    z.real = builder.fsub(ac, bd)
    z.imag = builder.fadd(ad, bc)
    res = z._getvalue()
    return impl_ret_untracked(context, builder, sig.return_type, res)


NAN = float("nan")


def complex_div_impl(context, builder, sig, args):
    def complex_div(a, b):
        # This is CPython's algorithm (in _Py_c_quot()).
        areal = a.real
        aimag = a.imag
        breal = b.real
        bimag = b.imag
        if not breal and not bimag:
            raise ZeroDivisionError("complex division by zero")
        if abs(breal) >= abs(bimag):
            # Divide tops and bottom by b.real
            if not breal:
                return complex(NAN, NAN)
            ratio = bimag / breal
            denom = breal + bimag * ratio
            return complex(
                (areal + aimag * ratio) / denom, (aimag - areal * ratio) / denom
            )
        else:
            # Divide tops and bottom by b.imag
            if not bimag:
                return complex(NAN, NAN)
            ratio = breal / bimag
            denom = breal * ratio + bimag
            return complex(
                (a.real * ratio + a.imag) / denom,
                (a.imag * ratio - a.real) / denom,
            )

    res = context.compile_internal(builder, complex_div, sig, args)
    return impl_ret_untracked(context, builder, sig.return_type, res)


def complex_negate_impl(context, builder, sig, args):
    from numba.cuda.cpython import mathimpl

    [typ] = sig.args
    [val] = args
    cmplx = context.make_complex(builder, typ, value=val)
    res = context.make_complex(builder, typ)
    res.real = mathimpl.negate_real(builder, cmplx.real)
    res.imag = mathimpl.negate_real(builder, cmplx.imag)
    res = res._getvalue()
    return impl_ret_untracked(context, builder, sig.return_type, res)


def complex_positive_impl(context, builder, sig, args):
    [val] = args
    return impl_ret_untracked(context, builder, sig.return_type, val)


def complex_eq_impl(context, builder, sig, args):
    [cx, cy] = args
    typ = sig.args[0]
    x = context.make_complex(builder, typ, value=cx)
    y = context.make_complex(builder, typ, value=cy)

    reals_are_eq = builder.fcmp_ordered("==", x.real, y.real)
    imags_are_eq = builder.fcmp_ordered("==", x.imag, y.imag)
    res = builder.and_(reals_are_eq, imags_are_eq)
    return impl_ret_untracked(context, builder, sig.return_type, res)


def complex_ne_impl(context, builder, sig, args):
    [cx, cy] = args
    typ = sig.args[0]
    x = context.make_complex(builder, typ, value=cx)
    y = context.make_complex(builder, typ, value=cy)

    reals_are_ne = builder.fcmp_unordered("!=", x.real, y.real)
    imags_are_ne = builder.fcmp_unordered("!=", x.imag, y.imag)
    res = builder.or_(reals_are_ne, imags_are_ne)
    return impl_ret_untracked(context, builder, sig.return_type, res)


def complex_abs_impl(context, builder, sig, args):
    """
    abs(z) := hypot(z.real, z.imag)
    """

    def complex_abs(z):
        return math.hypot(z.real, z.imag)

    res = context.compile_internal(builder, complex_abs, sig, args)
    return impl_ret_untracked(context, builder, sig.return_type, res)


ty = types.Complex

lower_builtin(operator.add, ty, ty)(complex_add_impl)
lower_builtin(operator.iadd, ty, ty)(complex_add_impl)
lower_builtin(operator.sub, ty, ty)(complex_sub_impl)
lower_builtin(operator.isub, ty, ty)(complex_sub_impl)
lower_builtin(operator.mul, ty, ty)(complex_mul_impl)
lower_builtin(operator.imul, ty, ty)(complex_mul_impl)
lower_builtin(operator.truediv, ty, ty)(complex_div_impl)
lower_builtin(operator.itruediv, ty, ty)(complex_div_impl)
lower_builtin(operator.neg, ty)(complex_negate_impl)
lower_builtin(operator.pos, ty)(complex_positive_impl)
# Complex modulo is deprecated in python3

lower_builtin(operator.eq, ty, ty)(complex_eq_impl)
lower_builtin(operator.ne, ty, ty)(complex_ne_impl)

lower_builtin(abs, ty)(complex_abs_impl)

del ty


@lower_builtin("number.item", types.Boolean)
@lower_builtin("number.item", types.Number)
def number_item_impl(context, builder, sig, args):
    """
    The no-op .item() method on booleans and numbers.
    """
    return args[0]


# ------------------------------------------------------------------------------


def number_not_impl(context, builder, sig, args):
    [typ] = sig.args
    [val] = args
    istrue = context.cast(builder, val, typ, sig.return_type)
    res = builder.not_(istrue)
    return impl_ret_untracked(context, builder, sig.return_type, res)


@lower_builtin(bool, types.Boolean)
def bool_as_bool(context, builder, sig, args):
    [val] = args
    return val


@lower_builtin(bool, types.Integer)
def int_as_bool(context, builder, sig, args):
    [val] = args
    return builder.icmp_unsigned("!=", val, Constant(val.type, 0))


@lower_builtin(bool, types.Float)
def float_as_bool(context, builder, sig, args):
    [val] = args
    return builder.fcmp_unordered("!=", val, Constant(val.type, 0.0))


@lower_builtin(bool, types.Complex)
def complex_as_bool(context, builder, sig, args):
    [typ] = sig.args
    [val] = args
    cmplx = context.make_complex(builder, typ, val)
    real, imag = cmplx.real, cmplx.imag
    zero = Constant(real.type, 0.0)
    real_istrue = builder.fcmp_unordered("!=", real, zero)
    imag_istrue = builder.fcmp_unordered("!=", imag, zero)
    return builder.or_(real_istrue, imag_istrue)


for ty in (types.Integer, types.Float, types.Complex):
    lower_builtin(operator.not_, ty)(number_not_impl)

lower_builtin(operator.not_, types.boolean)(number_not_impl)


# ------------------------------------------------------------------------------
# Hashing numbers, see hashing.py

# -------------------------------------------------------------------------------
# Implicit casts between numerics


@lower_cast(types.IntegerLiteral, types.Integer)
@lower_cast(types.IntegerLiteral, types.Float)
@lower_cast(types.IntegerLiteral, types.Complex)
def literal_int_to_number(context, builder, fromty, toty, val):
    lit = context.get_constant_generic(
        builder,
        fromty.literal_type,
        fromty.literal_value,
    )
    return context.cast(builder, lit, fromty.literal_type, toty)


@lower_cast(types.Integer, types.Integer)
def integer_to_integer(context, builder, fromty, toty, val):
    if toty.bitwidth == fromty.bitwidth:
        # Just a change of signedness
        return val
    elif toty.bitwidth < fromty.bitwidth:
        # Downcast
        return builder.trunc(val, context.get_value_type(toty))
    elif fromty.signed:
        # Signed upcast
        return builder.sext(val, context.get_value_type(toty))
    else:
        # Unsigned upcast
        return builder.zext(val, context.get_value_type(toty))


@lower_cast(types.Integer, types.voidptr)
def integer_to_voidptr(context, builder, fromty, toty, val):
    return builder.inttoptr(val, context.get_value_type(toty))


@lower_cast(types.Float, types.Float)
def float_to_float(context, builder, fromty, toty, val):
    lty = context.get_value_type(toty)
    if fromty.bitwidth < toty.bitwidth:
        return builder.fpext(val, lty)
    else:
        return builder.fptrunc(val, lty)


@lower_cast(types.Integer, types.Float)
def integer_to_float(context, builder, fromty, toty, val):
    lty = context.get_value_type(toty)
    if fromty.signed:
        return builder.sitofp(val, lty)
    else:
        return builder.uitofp(val, lty)


@lower_cast(types.Float, types.Integer)
def float_to_integer(context, builder, fromty, toty, val):
    lty = context.get_value_type(toty)
    if toty.signed:
        return builder.fptosi(val, lty)
    else:
        return builder.fptoui(val, lty)


@lower_cast(types.Float, types.Complex)
@lower_cast(types.Integer, types.Complex)
def non_complex_to_complex(context, builder, fromty, toty, val):
    real = context.cast(builder, val, fromty, toty.underlying_float)
    imag = context.get_constant(toty.underlying_float, 0)

    cmplx = context.make_complex(builder, toty)
    cmplx.real = real
    cmplx.imag = imag
    return cmplx._getvalue()


@lower_cast(types.Complex, types.Complex)
def complex_to_complex(context, builder, fromty, toty, val):
    srcty = fromty.underlying_float
    dstty = toty.underlying_float

    src = context.make_complex(builder, fromty, value=val)
    dst = context.make_complex(builder, toty)
    dst.real = context.cast(builder, src.real, srcty, dstty)
    dst.imag = context.cast(builder, src.imag, srcty, dstty)
    return dst._getvalue()


@lower_cast(types.Any, types.Boolean)
def any_to_boolean(context, builder, fromty, toty, val):
    return context.is_true(builder, fromty, val)


@lower_cast(types.Boolean, types.Number)
def boolean_to_any(context, builder, fromty, toty, val):
    # Casting from boolean to anything first casts to int32
    asint = builder.zext(val, ir.IntType(32))
    return context.cast(builder, asint, types.int32, toty)


@lower_cast(types.IntegerLiteral, types.Boolean)
@lower_cast(types.BooleanLiteral, types.Boolean)
def literal_int_to_boolean(context, builder, fromty, toty, val):
    lit = context.get_constant_generic(
        builder,
        fromty.literal_type,
        fromty.literal_value,
    )
    return context.is_true(builder, fromty.literal_type, lit)


# -------------------------------------------------------------------------------
# Constants


@lower_constant(types.Complex)
def constant_complex(context, builder, ty, pyval):
    fty = ty.underlying_float
    real = context.get_constant_generic(builder, fty, pyval.real)
    imag = context.get_constant_generic(builder, fty, pyval.imag)
    return Constant.literal_struct((real, imag))


@lower_constant(types.Integer)
@lower_constant(types.Float)
@lower_constant(types.Boolean)
def constant_integer(context, builder, ty, pyval):
    # See https://github.com/numba/numba/issues/6979
    # llvmlite ir.IntType specialises the formatting of the constant for a
    # cpython bool. A NumPy np.bool_ is not a cpython bool so force it to be one
    # so that the constant renders correctly!
    if isinstance(pyval, np.bool_):
        pyval = bool(pyval)
    lty = context.get_value_type(ty)
    return lty(pyval)


# -------------------------------------------------------------------------------
# View


def scalar_view(scalar, viewty):
    """Typing for the np scalar 'view' method."""
    if isinstance(scalar, (types.Float, types.Integer)) and isinstance(
        viewty, types.abstract.DTypeSpec
    ):
        if scalar.bitwidth != viewty.dtype.bitwidth:
            raise errors.TypingError(
                "Changing the dtype of a 0d array is only supported if the "
                "itemsize is unchanged"
            )

        def impl(scalar, viewty):
            return viewer(scalar, viewty)

        return impl


overload_method(types.Float, "view")(scalar_view)
overload_method(types.Integer, "view")(scalar_view)<|MERGE_RESOLUTION|>--- conflicted
+++ resolved
@@ -10,13 +10,8 @@
 from llvmlite import ir
 from llvmlite.ir import Constant
 
-<<<<<<< HEAD
-from numba.core.imputils import impl_ret_untracked, Registry
+from numba.cuda.core.imputils import impl_ret_untracked, Registry
 from numba.core import types, errors
-=======
-from numba.cuda.core.imputils import impl_ret_untracked, Registry
-from numba.core import typing, types, errors
->>>>>>> e55679c8
 from numba.cuda.extending import overload_method
 from numba.cuda.cpython.unsafe.numbers import viewer
 from numba.cuda import cgutils, typing
