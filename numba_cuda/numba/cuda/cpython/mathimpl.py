--- conflicted
+++ resolved
@@ -14,14 +14,9 @@
 from llvmlite.ir import Constant
 
 from numba.core.imputils import impl_ret_untracked, Registry
-<<<<<<< HEAD
-from numba.core import types, config
-from numba.cuda.extending import overload
-=======
 from numba.core import types
 from numba.cuda.core import config
-from numba.core.extending import overload
->>>>>>> ed5d280b
+from numba.cuda.extending import overload
 from numba.core.typing import signature
 from numba.cpython.unsafe.numbers import trailing_zeros
 from numba.cuda import cgutils
