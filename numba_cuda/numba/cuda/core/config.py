--- conflicted
+++ resolved
@@ -124,52 +124,6 @@
         return _OptLevel(opt_level)
 
 
-<<<<<<< HEAD
-=======
-class _EnvVar(object):
-    """Descriptor for configuration values that checks numba.config on access."""
-
-    def __init__(self, value, name):
-        self.name = name
-        if isinstance(value, _EnvVar):
-            self.value = value.__get__()
-        else:
-            self.value = value
-        self.check_numba_config()
-
-    def check_numba_config(self):
-        """Check for conflicting value in numba.config and emit deprecation warning."""
-        try:
-            from numba import config as numba_config
-
-            if hasattr(numba_config, self.name):
-                config_value = getattr(numba_config, self.name)
-                if config_value != self.value:
-                    msg = (
-                        f"Configuration value '{self.name}' is explicitly set "
-                        f"to `{config_value}` in numba.config. "
-                        "numba.config is deprecated for numba-cuda "
-                        "and support for configuration values from it "
-                        "will be removed in a future release. "
-                        "Please use numba.cuda.core.config."
-                    )
-                    warnings.warn(msg, category=DeprecationWarning)
-                    self.value = config_value
-            else:
-                # Initialize any missing variables in numba.config
-                setattr(numba_config, self.name, self.value)
-        except ImportError:
-            pass
-
-    def __get__(self):
-        self.check_numba_config()
-        return self.value
-
-    def __set__(self, value):
-        self.value = value
-
-
->>>>>>> 5667cf85
 class _EnvReloader(object):
     def __init__(self):
         self.reset()
