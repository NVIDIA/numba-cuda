--- conflicted
+++ resolved
@@ -18,12 +18,7 @@
 )
 from numba.cuda import cgutils, debuginfo, utils
 from numba.core import errors
-<<<<<<< HEAD
 from numba.cuda.core import targetconfig, funcdesc, imputils
-from numba import _dynfunc, _helperlib
-=======
-from numba.cuda.core import targetconfig, funcdesc
->>>>>>> c83f3796
 from numba.core.compiler_lock import global_compiler_lock
 from numba.cuda.core.pythonapi import PythonAPI
 from numba.cuda.core.imputils import (
