--- conflicted
+++ resolved
@@ -35,11 +35,7 @@
     compute_cfg_from_blocks,
     is_operator_or_getitem,
 )
-<<<<<<< HEAD
-from numba.cuda.core import postproc, config
-=======
-from numba.cuda.core import postproc, rewrites
->>>>>>> 49f3d885
+from numba.cuda.core import postproc, rewrites, config
 from llvmlite import binding as llvm
 
 
