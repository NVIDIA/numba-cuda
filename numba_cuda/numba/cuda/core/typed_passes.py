--- conflicted
+++ resolved
@@ -13,12 +13,6 @@
     types,
     typing,
     ir,
-<<<<<<< HEAD
-    funcdesc,
-    typeinfer,
-=======
-    config,
->>>>>>> 5b30c4fc
     lowering,
 )
 
@@ -40,12 +34,9 @@
     compute_cfg_from_blocks,
     is_operator_or_getitem,
 )
-<<<<<<< HEAD
-from numba.cuda.core import postproc, rewrites, config
-from llvmlite import binding as llvm
-=======
-from numba.cuda.core import postproc, rewrites, funcdesc
->>>>>>> 5b30c4fc
+
+from numba.cuda.core import postproc, rewrites, funcdesc, config
+
 
 try:
     # llvmlite < 0.45
