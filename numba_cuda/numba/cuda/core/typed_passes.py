# SPDX-FileCopyrightText: Copyright (c) 2025 NVIDIA CORPORATION & AFFILIATES. All rights reserved.
# SPDX-License-Identifier: BSD-2-Clause

import abc
from contextlib import contextmanager
from collections import defaultdict, namedtuple
from copy import copy
import warnings

from numba.cuda.core import typeinfer
from numba.core import (
    errors,
    types,
    typing,
    ir,
<<<<<<< HEAD
    typeinfer,
=======
    funcdesc,
>>>>>>> 65705ada
    config,
    lowering,
)

from numba.cuda.core.compiler_machinery import (
    FunctionPass,
    LoweringPass,
    AnalysisPass,
    register_pass,
)
from numba.core.annotations import type_annotations
from numba.cuda.core.ir_utils import (
    raise_on_unsupported_feature,
    warn_deprecated,
    check_and_legalize_ir,
    guard,
    dead_code_elimination,
    simplify_CFG,
    get_definition,
    compute_cfg_from_blocks,
    is_operator_or_getitem,
)
from numba.cuda.core import postproc, rewrites, funcdesc
from llvmlite import binding as llvm


# Outputs of type inference pass
_TypingResults = namedtuple(
    "_TypingResults",
    [
        "typemap",
        "return_type",
        "calltypes",
        "typing_errors",
    ],
)


@contextmanager
def fallback_context(state, msg):
    """
    Wraps code that would signal a fallback to object mode
    """
    try:
        yield
    except Exception as e:
        if not state.status.can_fallback:
            raise
        else:
            # Clear all references attached to the traceback
            e = e.with_traceback(None)
            # this emits a warning containing the error message body in the
            # case of fallback from npm to objmode
            loop_lift = "" if state.flags.enable_looplift else "OUT"
            msg_rewrite = (
                "\nCompilation is falling back to object mode "
                "WITH%s looplifting enabled because %s" % (loop_lift, msg)
            )
            warnings.warn_explicit(
                "%s due to: %s" % (msg_rewrite, e),
                errors.NumbaWarning,
                state.func_id.filename,
                state.func_id.firstlineno,
            )
            raise


def type_inference_stage(
    typingctx,
    targetctx,
    interp,
    args,
    return_type,
    locals=None,
    raise_errors=True,
):
    if locals is None:
        locals = {}
    if len(args) != interp.arg_count:
        raise TypeError("Mismatch number of argument types")
    warnings = errors.WarningsFixer(errors.NumbaWarning)

    infer = typeinfer.TypeInferer(typingctx, interp, warnings)
    callstack_ctx = typingctx.callstack.register(
        targetctx.target, infer, interp.func_id, args
    )
    # Setup two contexts: 1) callstack setup/teardown 2) flush warnings
    with callstack_ctx, warnings:
        # Seed argument types
        for index, (name, ty) in enumerate(zip(interp.arg_names, args)):
            infer.seed_argument(name, index, ty)

        # Seed return type
        if return_type is not None:
            infer.seed_return(return_type)

        # Seed local types
        for k, v in locals.items():
            infer.seed_type(k, v)

        infer.build_constraint()
        # return errors in case of partial typing
        errs = infer.propagate(raise_errors=raise_errors)
        typemap, restype, calltypes = infer.unify(raise_errors=raise_errors)

    return _TypingResults(typemap, restype, calltypes, errs)


class BaseTypeInference(FunctionPass):
    _raise_errors = True

    def __init__(self):
        FunctionPass.__init__(self)

    def run_pass(self, state):
        """
        Type inference and legalization
        """
        with fallback_context(
            state,
            'Function "%s" failed type inference' % (state.func_id.func_name,),
        ):
            # Type inference
            typemap, return_type, calltypes, errs = type_inference_stage(
                state.typingctx,
                state.targetctx,
                state.func_ir,
                state.args,
                state.return_type,
                state.locals,
                raise_errors=self._raise_errors,
            )
            state.typemap = typemap
            # save errors in case of partial typing
            state.typing_errors = errs
            if self._raise_errors:
                state.return_type = return_type
            state.calltypes = calltypes

        def legalize_return_type(return_type, interp, targetctx):
            """
            Only accept array return type iff it is passed into the function.
            Reject function object return types if in nopython mode.
            """
            if not targetctx.enable_nrt and isinstance(
                return_type, types.Array
            ):
                # Walk IR to discover all arguments and all return statements
                retstmts = []
                caststmts = {}
                argvars = set()
                for bid, blk in interp.blocks.items():
                    for inst in blk.body:
                        if isinstance(inst, ir.Return):
                            retstmts.append(inst.value.name)
                        elif isinstance(inst, ir.Assign):
                            if (
                                isinstance(inst.value, ir.Expr)
                                and inst.value.op == "cast"
                            ):
                                caststmts[inst.target.name] = inst.value
                            elif isinstance(inst.value, ir.Arg):
                                argvars.add(inst.target.name)

                assert retstmts, "No return statements?"

                for var in retstmts:
                    cast = caststmts.get(var)
                    if cast is None or cast.value.name not in argvars:
                        if self._raise_errors:
                            msg = (
                                "Only accept returning of array passed into "
                                "the function as argument"
                            )
                            raise errors.NumbaTypeError(msg)

            elif isinstance(return_type, types.Function) or isinstance(
                return_type, types.Phantom
            ):
                if self._raise_errors:
                    msg = "Can't return function object ({}) in nopython mode"
                    raise errors.NumbaTypeError(msg.format(return_type))

        with fallback_context(
            state,
            'Function "%s" has invalid return type'
            % (state.func_id.func_name,),
        ):
            legalize_return_type(
                state.return_type, state.func_ir, state.targetctx
            )
        return True


@register_pass(mutates_CFG=True, analysis_only=False)
class NopythonTypeInference(BaseTypeInference):
    _name = "nopython_type_inference"


@register_pass(mutates_CFG=True, analysis_only=False)
class PartialTypeInference(BaseTypeInference):
    _name = "partial_type_inference"
    _raise_errors = False


@register_pass(mutates_CFG=False, analysis_only=False)
class AnnotateTypes(AnalysisPass):
    _name = "annotate_types"

    def __init__(self):
        AnalysisPass.__init__(self)

    def get_analysis_usage(self, AU):
        AU.add_required(IRLegalization)

    def run_pass(self, state):
        """
        Create type annotation after type inference
        """
        func_ir = state.func_ir.copy()
        state.type_annotation = type_annotations.TypeAnnotation(
            func_ir=func_ir,
            typemap=state.typemap,
            calltypes=state.calltypes,
            lifted=state.lifted,
            lifted_from=state.lifted_from,
            args=state.args,
            return_type=state.return_type,
            html_output=config.HTML,
        )

        if config.ANNOTATE:
            print("ANNOTATION".center(80, "-"))
            print(state.type_annotation)
            print("=" * 80)
        if config.HTML:
            with open(config.HTML, "w") as fout:
                state.type_annotation.html_annotate(fout)

        return False


@register_pass(mutates_CFG=True, analysis_only=False)
class NopythonRewrites(FunctionPass):
    _name = "nopython_rewrites"

    def __init__(self):
        FunctionPass.__init__(self)

    def run_pass(self, state):
        """
        Perform any intermediate representation rewrites after type
        inference.
        """
        # a bunch of these passes are either making assumptions or rely on some
        # very picky and slightly bizarre state particularly in relation to
        # ir.Del presence. To accommodate, ir.Dels are added ahead of running
        # this pass and stripped at the end.

        # Ensure we have an IR and type information.
        assert state.func_ir
        assert isinstance(getattr(state, "typemap", None), dict)
        assert isinstance(getattr(state, "calltypes", None), dict)
        msg = (
            "Internal error in post-inference rewriting "
            "pass encountered during compilation of "
            'function "%s"' % (state.func_id.func_name,)
        )

        pp = postproc.PostProcessor(state.func_ir)
        pp.run(True)
        with fallback_context(state, msg):
            rewrites.rewrite_registry.apply("after-inference", state)
        pp.remove_dels()
        return True


class BaseNativeLowering(abc.ABC, LoweringPass):
    """The base class for a lowering pass. The lowering functionality must be
    specified in inheriting classes by providing an appropriate lowering class
    implementation in the overridden `lowering_class` property."""

    _name = None

    def __init__(self):
        LoweringPass.__init__(self)

    @property
    @abc.abstractmethod
    def lowering_class(self):
        """Returns the class that performs the lowering of the IR describing the
        function that is the target of the current compilation."""
        pass

    def run_pass(self, state):
        if state.library is None:
            codegen = state.targetctx.codegen()
            state.library = codegen.create_library(state.func_id.func_qualname)
            # Enable object caching upfront, so that the library can
            # be later serialized.
            state.library.enable_object_caching()

        library = state.library
        targetctx = state.targetctx
        interp = state.func_ir  # why is it called this?!
        typemap = state.typemap
        restype = state.return_type
        calltypes = state.calltypes
        flags = state.flags
        metadata = state.metadata
        pre_stats = llvm.passmanagers.dump_refprune_stats()

        msg = "Function %s failed at nopython mode lowering" % (
            state.func_id.func_name,
        )
        with fallback_context(state, msg):
            # Lowering
            fndesc = (
                funcdesc.PythonFunctionDescriptor.from_specialized_function(
                    interp,
                    typemap,
                    restype,
                    calltypes,
                    mangler=targetctx.mangler,
                    inline=flags.forceinline,
                    noalias=flags.noalias,
                    abi_tags=[flags.get_mangle_string()],
                )
            )

            with targetctx.push_code_library(library):
                lower = self.lowering_class(
                    targetctx, library, fndesc, interp, metadata=metadata
                )
                lower.lower()
                if not flags.no_cpython_wrapper:
                    lower.create_cpython_wrapper(flags.release_gil)

                if not flags.no_cfunc_wrapper:
                    # skip cfunc wrapper generation if unsupported
                    # argument or return types are used
                    for t in state.args:
                        if isinstance(t, (types.Omitted, types.Generator)):
                            break
                    else:
                        if isinstance(
                            restype, (types.Optional, types.Generator)
                        ):
                            pass
                        else:
                            lower.create_cfunc_wrapper()

                env = lower.env
                call_helper = lower.call_helper
                del lower

            from numba.cuda.compiler import _LowerResult  # TODO: move this

            if flags.no_compile:
                state["cr"] = _LowerResult(
                    fndesc, call_helper, cfunc=None, env=env
                )
            else:
                # Prepare for execution
                # Insert native function for use by other jitted-functions.
                # We also register its library to allow for inlining.
                cfunc = targetctx.get_executable(library, fndesc, env)
                targetctx.insert_user_function(cfunc, fndesc, [library])
                state["cr"] = _LowerResult(
                    fndesc, call_helper, cfunc=cfunc, env=env
                )

            # capture pruning stats
            post_stats = llvm.passmanagers.dump_refprune_stats()
            metadata["prune_stats"] = post_stats - pre_stats

            # Save the LLVM pass timings
            metadata["llvm_pass_timings"] = library.recorded_timings
        return True


@register_pass(mutates_CFG=True, analysis_only=False)
class NativeLowering(BaseNativeLowering):
    """Lowering pass for a native function IR described solely in terms of
    Numba's standard `numba.core.ir` nodes."""

    _name = "native_lowering"

    @property
    def lowering_class(self):
        return lowering.Lower


@register_pass(mutates_CFG=False, analysis_only=True)
class NoPythonSupportedFeatureValidation(AnalysisPass):
    """NoPython Mode check: Validates the IR to ensure that features in use are
    in a form that is supported"""

    _name = "nopython_supported_feature_validation"

    def __init__(self):
        AnalysisPass.__init__(self)

    def run_pass(self, state):
        raise_on_unsupported_feature(state.func_ir, state.typemap)
        warn_deprecated(state.func_ir, state.typemap)
        return False


@register_pass(mutates_CFG=False, analysis_only=True)
class IRLegalization(AnalysisPass):
    _name = "ir_legalization"

    def __init__(self):
        AnalysisPass.__init__(self)

    def run_pass(self, state):
        # NOTE: this function call must go last, it checks and fixes invalid IR!
        check_and_legalize_ir(state.func_ir, flags=state.flags)
        return True


@register_pass(mutates_CFG=True, analysis_only=False)
class NoPythonBackend(LoweringPass):
    _name = "nopython_backend"

    def __init__(self):
        LoweringPass.__init__(self)

    def run_pass(self, state):
        """
        Back-end: Generate LLVM IR from Numba IR, compile to machine code
        """
        lowered = state["cr"]
        signature = typing.signature(state.return_type, *state.args)

        from numba.cuda.compiler import cuda_compile_result

        state.cr = cuda_compile_result(
            typing_context=state.typingctx,
            target_context=state.targetctx,
            entry_point=lowered.cfunc,
            typing_error=state.status.fail_reason,
            type_annotation=state.type_annotation,
            library=state.library,
            call_helper=lowered.call_helper,
            signature=signature,
            objectmode=False,
            lifted=state.lifted,
            fndesc=lowered.fndesc,
            environment=lowered.env,
            metadata=state.metadata,
            reload_init=state.reload_init,
        )
        return True


@register_pass(mutates_CFG=True, analysis_only=False)
class InlineOverloads(FunctionPass):
    """
    This pass will inline a function wrapped by the numba.extending.overload
    decorator directly into the site of its call depending on the value set in
    the 'inline' kwarg to the decorator.

    This is a typed pass. CFG simplification and DCE are performed on
    completion.
    """

    _name = "inline_overloads"

    def __init__(self):
        FunctionPass.__init__(self)

    _DEBUG = False

    def run_pass(self, state):
        """Run inlining of overloads"""
        if self._DEBUG:
            print("before overload inline".center(80, "-"))
            print(state.func_id.unique_name)
            print(state.func_ir.dump())
            print("".center(80, "-"))
        from numba.cuda.core.inline_closurecall import (
            InlineWorker,
            callee_ir_validator,
        )

        inline_worker = InlineWorker(
            state.typingctx,
            state.targetctx,
            state.locals,
            state.pipeline,
            state.flags,
            callee_ir_validator,
            state.typemap,
            state.calltypes,
        )
        modified = False
        work_list = list(state.func_ir.blocks.items())
        # use a work list, look for call sites via `ir.Expr.op == call` and
        # then pass these to `self._do_work` to make decisions about inlining.
        while work_list:
            label, block = work_list.pop()
            for i, instr in enumerate(block.body):
                # TO-DO: other statements (setitem)
                if isinstance(instr, ir.Assign):
                    expr = instr.value
                    if isinstance(expr, ir.Expr):
                        workfn = self._do_work_expr

                        if guard(
                            workfn,
                            state,
                            work_list,
                            block,
                            i,
                            expr,
                            inline_worker,
                        ):
                            modified = True
                            break  # because block structure changed

        if self._DEBUG:
            print("after overload inline".center(80, "-"))
            print(state.func_id.unique_name)
            print(state.func_ir.dump())
            print("".center(80, "-"))

        if modified:
            # Remove dead blocks, this is safe as it relies on the CFG only.
            cfg = compute_cfg_from_blocks(state.func_ir.blocks)
            for dead in cfg.dead_nodes():
                del state.func_ir.blocks[dead]
            # clean up blocks
            dead_code_elimination(state.func_ir, typemap=state.typemap)
            # clean up unconditional branches that appear due to inlined
            # functions introducing blocks
            state.func_ir.blocks = simplify_CFG(state.func_ir.blocks)

        if self._DEBUG:
            print("after overload inline DCE".center(80, "-"))
            print(state.func_id.unique_name)
            print(state.func_ir.dump())
            print("".center(80, "-"))
        return True

    def _get_attr_info(self, state, expr):
        recv_type = state.typemap[expr.value.name]
        recv_type = types.unliteral(recv_type)
        matched = state.typingctx.find_matching_getattr_template(
            recv_type,
            expr.attr,
        )
        if not matched:
            return None

        template = matched["template"]
        if getattr(template, "is_method", False):
            # The attribute template is representing a method.
            # Don't inline the getattr.
            return None

        templates = [template]
        sig = typing.signature(matched["return_type"], recv_type)
        arg_typs = sig.args
        is_method = False

        return templates, sig, arg_typs, is_method

    def _get_callable_info(self, state, expr):
        def get_func_type(state, expr):
            func_ty = None
            if expr.op == "call":
                # check this is a known and typed function
                try:
                    func_ty = state.typemap[expr.func.name]
                except KeyError:
                    # e.g. Calls to CUDA Intrinsic have no mapped type
                    # so KeyError
                    return None
                if not hasattr(func_ty, "get_call_type"):
                    return None

            elif is_operator_or_getitem(expr):
                func_ty = state.typingctx.resolve_value_type(expr.fn)
            else:
                return None

            return func_ty

        if expr.op == "call":
            # try and get a definition for the call, this isn't always
            # possible as it might be a eval(str)/part generated
            # awaiting update etc. (parfors)
            to_inline = None
            try:
                to_inline = state.func_ir.get_definition(expr.func)
            except Exception:
                return None

            # do not handle closure inlining here, another pass deals with that
            if getattr(to_inline, "op", False) == "make_function":
                return None

        func_ty = get_func_type(state, expr)
        if func_ty is None:
            return None

        sig = state.calltypes[expr]
        if not sig:
            return None

        templates, arg_typs, is_method = None, None, False
        if getattr(func_ty, "template", None) is not None:
            # @overload_method
            is_method = True
            templates = [func_ty.template]
            arg_typs = (func_ty.template.this,) + sig.args
        else:
            # @overload case
            templates = getattr(func_ty, "templates", None)
            arg_typs = sig.args

        return templates, sig, arg_typs, is_method

    def _do_work_expr(self, state, work_list, block, i, expr, inline_worker):
        def select_template(templates, args):
            if templates is None:
                return None

            impl = None
            for template in templates:
                inline_type = getattr(template, "_inline", None)
                if inline_type is None:
                    # inline not defined
                    continue
                if args not in template._inline_overloads:
                    # skip overloads not matching signature
                    continue
                if not inline_type.is_never_inline:
                    try:
                        impl = template._overload_func(*args)
                        if impl is None:
                            raise Exception  # abort for this template
                        break
                    except Exception:
                        continue
            else:
                return None

            return template, inline_type, impl

        inlinee_info = None
        if expr.op == "getattr":
            inlinee_info = self._get_attr_info(state, expr)
        else:
            inlinee_info = self._get_callable_info(state, expr)

        if not inlinee_info:
            return False

        templates, sig, arg_typs, is_method = inlinee_info
        inlinee = select_template(templates, arg_typs)
        if inlinee is None:
            return False
        template, inlinee_type, impl = inlinee

        return self._run_inliner(
            state,
            inlinee_type,
            sig,
            template,
            arg_typs,
            expr,
            i,
            impl,
            block,
            work_list,
            is_method,
            inline_worker,
        )

    def _run_inliner(
        self,
        state,
        inline_type,
        sig,
        template,
        arg_typs,
        expr,
        i,
        impl,
        block,
        work_list,
        is_method,
        inline_worker,
    ):
        do_inline = True
        if not inline_type.is_always_inline:
            from numba.core.typing.templates import _inline_info

            caller_inline_info = _inline_info(
                state.func_ir, state.typemap, state.calltypes, sig
            )

            # must be a cost-model function, run the function
            iinfo = template._inline_overloads[arg_typs]["iinfo"]
            if inline_type.has_cost_model:
                do_inline = inline_type.value(expr, caller_inline_info, iinfo)
            else:
                assert "unreachable"

        if do_inline:
            if is_method:
                if not self._add_method_self_arg(state, expr):
                    return False
            arg_typs = template._inline_overloads[arg_typs]["folded_args"]
            iinfo = template._inline_overloads[arg_typs]["iinfo"]
            freevars = iinfo.func_ir.func_id.func.__code__.co_freevars
            _, _, _, new_blocks = inline_worker.inline_ir(
                state.func_ir,
                block,
                i,
                iinfo.func_ir,
                freevars,
                arg_typs=arg_typs,
            )
            if work_list is not None:
                for blk in new_blocks:
                    work_list.append(blk)
            return True
        else:
            return False

    def _add_method_self_arg(self, state, expr):
        func_def = guard(get_definition, state.func_ir, expr.func)
        if func_def is None:
            return False
        expr.args.insert(0, func_def.value)
        return True


@register_pass(mutates_CFG=False, analysis_only=False)
class DeadCodeElimination(FunctionPass):
    """
    Does dead code elimination
    """

    _name = "dead_code_elimination"

    def __init__(self):
        FunctionPass.__init__(self)

    def run_pass(self, state):
        dead_code_elimination(state.func_ir, state.typemap)
        return True


@register_pass(mutates_CFG=False, analysis_only=False)
class PreLowerStripPhis(FunctionPass):
    """Remove phi nodes (ir.Expr.phi) introduced by SSA.

    This is needed before Lowering because the phi nodes in Numba IR do not
    match the semantics of phi nodes in LLVM IR. In Numba IR, phi nodes may
    expand into multiple LLVM instructions.
    """

    _name = "strip_phis"

    def __init__(self):
        FunctionPass.__init__(self)

    def run_pass(self, state):
        state.func_ir = self._strip_phi_nodes(state.func_ir)

        # Rerun postprocessor to update metadata
        post_proc = postproc.PostProcessor(state.func_ir)
        post_proc.run(emit_dels=False)

        # Ensure we are not in objectmode generator
        if (
            state.func_ir.generator_info is not None
            and state.typemap is not None
        ):
            # Rebuild generator type
            # TODO: move this into PostProcessor
            gentype = state.return_type
            state_vars = state.func_ir.generator_info.state_vars
            state_types = [state.typemap[k] for k in state_vars]
            state.return_type = types.Generator(
                gen_func=gentype.gen_func,
                yield_type=gentype.yield_type,
                arg_types=gentype.arg_types,
                state_types=state_types,
                has_finalizer=gentype.has_finalizer,
            )
        return True

    def _strip_phi_nodes(self, func_ir):
        """Strip Phi nodes from ``func_ir``

        For each phi node, put incoming value to their respective incoming
        basic-block at possibly the latest position (i.e. after the latest
        assignment to the corresponding variable).
        """
        exporters = defaultdict(list)
        phis = set()
        # Find all variables that needs to be exported
        for label, block in func_ir.blocks.items():
            for assign in block.find_insts(ir.Assign):
                if isinstance(assign.value, ir.Expr):
                    if assign.value.op == "phi":
                        phis.add(assign)
                        phi = assign.value
                        for ib, iv in zip(
                            phi.incoming_blocks, phi.incoming_values
                        ):
                            exporters[ib].append((assign.target, iv))

        # Rewrite the blocks with the new exporting assignments
        newblocks = {}
        for label, block in func_ir.blocks.items():
            newblk = copy(block)
            newblocks[label] = newblk

            # strip phis
            newblk.body = [stmt for stmt in block.body if stmt not in phis]

            # insert exporters
            for target, rhs in exporters[label]:
                # If RHS is undefined
                if rhs is ir.UNDEFINED:
                    # Put in a NULL initializer, set the location to be in what
                    # will eventually materialize as the prologue.
                    rhs = ir.Expr.null(loc=func_ir.loc)

                assign = ir.Assign(target=target, value=rhs, loc=rhs.loc)
                # Insert at the earliest possible location; i.e. after the
                # last assignment to rhs
                assignments = [
                    stmt
                    for stmt in newblk.find_insts(ir.Assign)
                    if stmt.target == rhs
                ]
                if assignments:
                    last_assignment = assignments[-1]
                    newblk.insert_after(assign, last_assignment)
                else:
                    newblk.prepend(assign)

        func_ir.blocks = newblocks
        return func_ir<|MERGE_RESOLUTION|>--- conflicted
+++ resolved
@@ -13,11 +13,6 @@
     types,
     typing,
     ir,
-<<<<<<< HEAD
-    typeinfer,
-=======
-    funcdesc,
->>>>>>> 65705ada
     config,
     lowering,
 )
