--- conflicted
+++ resolved
@@ -3,16 +3,10 @@
 
 from numba.cuda.core.tracing import event
 
-from numba.cuda.core import bytecode
-<<<<<<< HEAD
-from numba.core import config, errors
-=======
-from numba.core import callconv, errors
-from numba.cuda.core import config
->>>>>>> ed5d280b
+from numba.core import errors
 from numba.core.errors import CompilerError
 
-from numba.cuda.core import callconv
+from numba.cuda.core import callconv, config, bytecode
 from numba.cuda.core.untyped_passes import ExtractByteCode, FixupArgs
 from numba.cuda.core.targetconfig import ConfigStack
 
