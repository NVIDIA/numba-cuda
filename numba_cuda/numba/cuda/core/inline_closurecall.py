--- conflicted
+++ resolved
@@ -34,13 +34,8 @@
     compute_live_variables,
 )
 from numba.core.imputils import impl_ret_untracked
-<<<<<<< HEAD
-from numba.core.extending import intrinsic
+from numba.cuda.extending import intrinsic
 from numba.cuda.typing import signature
-=======
-from numba.cuda.extending import intrinsic
-from numba.core.typing import signature
->>>>>>> 974a0425
 
 from numba.cuda.core import postproc, rewrites
 from numba.np.unsafe.ndarray import empty_inferred as unsafe_empty_inferred
