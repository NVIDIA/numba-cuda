--- conflicted
+++ resolved
@@ -8,12 +8,8 @@
 
 
 from numba.core.compiler_lock import global_compiler_lock
-<<<<<<< HEAD
-from numba.core import errors, transforms
+from numba.core import errors
 from numba.cuda.core import config
-=======
-from numba.core import errors, config
->>>>>>> 5b30c4fc
 from numba.cuda import utils
 from numba.cuda.core import transforms
 from numba.cuda.core.tracing import event
