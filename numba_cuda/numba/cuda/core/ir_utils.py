# SPDX-FileCopyrightText: Copyright (c) 2017 Intel Corporation
# SPDX-FileCopyrightText: Copyright (c) 2025 NVIDIA CORPORATION & AFFILIATES. All rights reserved.
# SPDX-License-Identifier: BSD-2-Clause

import numpy
import math

import types as pytypes
import collections
import warnings

import numba
from numba.core.extending import _Intrinsic
<<<<<<< HEAD
from numba.core import types, typing, ir, analysis, config
from numba.cuda.core import postproc, rewrites
=======
from numba.core import types, ir, analysis, rewrites, config
from numba.cuda import typing
from numba.cuda.core import postproc
>>>>>>> 06e61030
from numba.core.typing.templates import signature
from numba.core.analysis import (
    compute_live_map,
    compute_use_defs,
    compute_cfg_from_blocks,
)
from numba.core.errors import (
    TypingError,
    UnsupportedError,
    NumbaPendingDeprecationWarning,
    CompilerError,
)

import copy

_unique_var_count = 0


def mk_unique_var(prefix):
    global _unique_var_count
    var = prefix + "." + str(_unique_var_count)
    _unique_var_count = _unique_var_count + 1
    return var


class _MaxLabel:
    def __init__(self, value=0):
        self._value = value

    def next(self):
        self._value += 1
        return self._value

    def update(self, newval):
        self._value = max(newval, self._value)


_the_max_label = _MaxLabel()
del _MaxLabel


def get_unused_var_name(prefix, var_table):
    """Get a new var name with a given prefix and
    make sure it is unused in the given variable table.
    """
    cur = 0
    while True:
        var = prefix + str(cur)
        if var not in var_table:
            return var
        cur += 1


def next_label():
    return _the_max_label.next()


def mk_alloc(
    typingctx, typemap, calltypes, lhs, size_var, dtype, scope, loc, lhs_typ
):
    """generate an array allocation with np.empty() and return list of nodes.
    size_var can be an int variable or tuple of int variables.
    lhs_typ is the type of the array being allocated.
    """
    out = []
    ndims = 1
    size_typ = types.intp
    if isinstance(size_var, tuple):
        if len(size_var) == 1:
            size_var = size_var[0]
            size_var = convert_size_to_var(size_var, typemap, scope, loc, out)
        else:
            # tuple_var = build_tuple([size_var...])
            ndims = len(size_var)
            tuple_var = ir.Var(scope, mk_unique_var("$tuple_var"), loc)
            if typemap:
                typemap[tuple_var.name] = types.containers.UniTuple(
                    types.intp, ndims
                )
            # constant sizes need to be assigned to vars
            new_sizes = [
                convert_size_to_var(s, typemap, scope, loc, out)
                for s in size_var
            ]
            tuple_call = ir.Expr.build_tuple(new_sizes, loc)
            tuple_assign = ir.Assign(tuple_call, tuple_var, loc)
            out.append(tuple_assign)
            size_var = tuple_var
            size_typ = types.containers.UniTuple(types.intp, ndims)
    if hasattr(lhs_typ, "__allocate__"):
        return lhs_typ.__allocate__(
            typingctx,
            typemap,
            calltypes,
            lhs,
            size_var,
            dtype,
            scope,
            loc,
            lhs_typ,
            size_typ,
            out,
        )
    # g_np_var = Global(numpy)
    g_np_var = ir.Var(scope, mk_unique_var("$np_g_var"), loc)
    if typemap:
        typemap[g_np_var.name] = types.misc.Module(numpy)
    g_np = ir.Global("np", numpy, loc)
    g_np_assign = ir.Assign(g_np, g_np_var, loc)
    # attr call: empty_attr = getattr(g_np_var, empty)
    empty_attr_call = ir.Expr.getattr(g_np_var, "empty", loc)
    attr_var = ir.Var(scope, mk_unique_var("$empty_attr_attr"), loc)
    if typemap:
        typemap[attr_var.name] = get_np_ufunc_typ(numpy.empty)
    attr_assign = ir.Assign(empty_attr_call, attr_var, loc)
    # Assume str(dtype) returns a valid type
    dtype_str = str(dtype)
    # alloc call: lhs = empty_attr(size_var, typ_var)
    typ_var = ir.Var(scope, mk_unique_var("$np_typ_var"), loc)
    if typemap:
        typemap[typ_var.name] = types.functions.NumberClass(dtype)
    # If dtype is a datetime/timedelta with a unit,
    # then it won't return a valid type and instead can be created
    # with a string. i.e. "datetime64[ns]")
    if (
        isinstance(dtype, (types.NPDatetime, types.NPTimedelta))
        and dtype.unit != ""
    ):
        typename_const = ir.Const(dtype_str, loc)
        typ_var_assign = ir.Assign(typename_const, typ_var, loc)
    else:
        if dtype_str == "bool":
            # empty doesn't like 'bool' sometimes (e.g. kmeans example)
            dtype_str = "bool_"
        np_typ_getattr = ir.Expr.getattr(g_np_var, dtype_str, loc)
        typ_var_assign = ir.Assign(np_typ_getattr, typ_var, loc)
    alloc_call = ir.Expr.call(attr_var, [size_var, typ_var], (), loc)

    if calltypes:
        cac = typemap[attr_var.name].get_call_type(
            typingctx, [size_typ, types.functions.NumberClass(dtype)], {}
        )
        # By default, all calls to "empty" are typed as returning a standard
        # NumPy ndarray.  If we are allocating a ndarray subclass here then
        # just change the return type to be that of the subclass.
        cac._return_type = (
            lhs_typ.copy(layout="C") if lhs_typ.layout == "F" else lhs_typ
        )
        calltypes[alloc_call] = cac
    if lhs_typ.layout == "F":
        empty_c_typ = lhs_typ.copy(layout="C")
        empty_c_var = ir.Var(scope, mk_unique_var("$empty_c_var"), loc)
        if typemap:
            typemap[empty_c_var.name] = lhs_typ.copy(layout="C")
        empty_c_assign = ir.Assign(alloc_call, empty_c_var, loc)

        # attr call: asfortranarray = getattr(g_np_var, asfortranarray)
        asfortranarray_attr_call = ir.Expr.getattr(
            g_np_var, "asfortranarray", loc
        )
        afa_attr_var = ir.Var(
            scope, mk_unique_var("$asfortran_array_attr"), loc
        )
        if typemap:
            typemap[afa_attr_var.name] = get_np_ufunc_typ(numpy.asfortranarray)
        afa_attr_assign = ir.Assign(asfortranarray_attr_call, afa_attr_var, loc)
        # call asfortranarray
        asfortranarray_call = ir.Expr.call(afa_attr_var, [empty_c_var], (), loc)
        if calltypes:
            calltypes[asfortranarray_call] = typemap[
                afa_attr_var.name
            ].get_call_type(typingctx, [empty_c_typ], {})

        asfortranarray_assign = ir.Assign(asfortranarray_call, lhs, loc)

        out.extend(
            [
                g_np_assign,
                attr_assign,
                typ_var_assign,
                empty_c_assign,
                afa_attr_assign,
                asfortranarray_assign,
            ]
        )
    else:
        alloc_assign = ir.Assign(alloc_call, lhs, loc)
        out.extend([g_np_assign, attr_assign, typ_var_assign, alloc_assign])

    return out


def convert_size_to_var(size_var, typemap, scope, loc, nodes):
    if isinstance(size_var, int):
        new_size = ir.Var(scope, mk_unique_var("$alloc_size"), loc)
        if typemap:
            typemap[new_size.name] = types.intp
        size_assign = ir.Assign(ir.Const(size_var, loc), new_size, loc)
        nodes.append(size_assign)
        return new_size
    assert isinstance(size_var, ir.Var)
    return size_var


def get_np_ufunc_typ(func):
    """get type of the incoming function from builtin registry"""
    for k, v in typing.npydecl.registry.globals:
        if k == func:
            return v
    for k, v in typing.templates.builtin_registry.globals:
        if k == func:
            return v
    raise RuntimeError("type for func ", func, " not found")


def mk_range_block(typemap, start, stop, step, calltypes, scope, loc):
    """make a block that initializes loop range and iteration variables.
    target label in jump needs to be set.
    """
    # g_range_var = Global(range)
    g_range_var = ir.Var(scope, mk_unique_var("$range_g_var"), loc)
    typemap[g_range_var.name] = get_global_func_typ(range)
    g_range = ir.Global("range", range, loc)
    g_range_assign = ir.Assign(g_range, g_range_var, loc)
    arg_nodes, args = _mk_range_args(typemap, start, stop, step, scope, loc)
    # range_call_var = call g_range_var(start, stop, step)
    range_call = ir.Expr.call(g_range_var, args, (), loc)
    calltypes[range_call] = typemap[g_range_var.name].get_call_type(
        typing.Context(), [types.intp] * len(args), {}
    )
    # signature(types.range_state64_type, types.intp)
    range_call_var = ir.Var(scope, mk_unique_var("$range_c_var"), loc)
    typemap[range_call_var.name] = types.iterators.RangeType(types.intp)
    range_call_assign = ir.Assign(range_call, range_call_var, loc)
    # iter_var = getiter(range_call_var)
    iter_call = ir.Expr.getiter(range_call_var, loc)
    calltype_sig = signature(types.range_iter64_type, types.range_state64_type)
    calltypes[iter_call] = calltype_sig
    iter_var = ir.Var(scope, mk_unique_var("$iter_var"), loc)
    typemap[iter_var.name] = types.iterators.RangeIteratorType(types.intp)
    iter_call_assign = ir.Assign(iter_call, iter_var, loc)
    # $phi = iter_var
    phi_var = ir.Var(scope, mk_unique_var("$phi"), loc)
    typemap[phi_var.name] = types.iterators.RangeIteratorType(types.intp)
    phi_assign = ir.Assign(iter_var, phi_var, loc)
    # jump to header
    jump_header = ir.Jump(-1, loc)
    range_block = ir.Block(scope, loc)
    range_block.body = arg_nodes + [
        g_range_assign,
        range_call_assign,
        iter_call_assign,
        phi_assign,
        jump_header,
    ]
    return range_block


def _mk_range_args(typemap, start, stop, step, scope, loc):
    nodes = []
    if isinstance(stop, ir.Var):
        g_stop_var = stop
    else:
        assert isinstance(stop, int)
        g_stop_var = ir.Var(scope, mk_unique_var("$range_stop"), loc)
        if typemap:
            typemap[g_stop_var.name] = types.intp
        stop_assign = ir.Assign(ir.Const(stop, loc), g_stop_var, loc)
        nodes.append(stop_assign)
    if start == 0 and step == 1:
        return nodes, [g_stop_var]

    if isinstance(start, ir.Var):
        g_start_var = start
    else:
        assert isinstance(start, int)
        g_start_var = ir.Var(scope, mk_unique_var("$range_start"), loc)
        if typemap:
            typemap[g_start_var.name] = types.intp
        start_assign = ir.Assign(ir.Const(start, loc), g_start_var, loc)
        nodes.append(start_assign)
    if step == 1:
        return nodes, [g_start_var, g_stop_var]

    if isinstance(step, ir.Var):
        g_step_var = step
    else:
        assert isinstance(step, int)
        g_step_var = ir.Var(scope, mk_unique_var("$range_step"), loc)
        if typemap:
            typemap[g_step_var.name] = types.intp
        step_assign = ir.Assign(ir.Const(step, loc), g_step_var, loc)
        nodes.append(step_assign)

    return nodes, [g_start_var, g_stop_var, g_step_var]


def get_global_func_typ(func):
    """get type variable for func() from builtin registry"""
    for k, v in typing.templates.builtin_registry.globals:
        if k == func:
            return v
    raise RuntimeError("func type not found {}".format(func))


def mk_loop_header(typemap, phi_var, calltypes, scope, loc):
    """make a block that is a loop header updating iteration variables.
    target labels in branch need to be set.
    """
    # iternext_var = iternext(phi_var)
    iternext_var = ir.Var(scope, mk_unique_var("$iternext_var"), loc)
    typemap[iternext_var.name] = types.containers.Pair(
        types.intp, types.boolean
    )
    iternext_call = ir.Expr.iternext(phi_var, loc)
    range_iter_type = types.range_iter64_type
    calltypes[iternext_call] = signature(
        types.containers.Pair(types.intp, types.boolean), range_iter_type
    )
    iternext_assign = ir.Assign(iternext_call, iternext_var, loc)
    # pair_first_var = pair_first(iternext_var)
    pair_first_var = ir.Var(scope, mk_unique_var("$pair_first_var"), loc)
    typemap[pair_first_var.name] = types.intp
    pair_first_call = ir.Expr.pair_first(iternext_var, loc)
    pair_first_assign = ir.Assign(pair_first_call, pair_first_var, loc)
    # pair_second_var = pair_second(iternext_var)
    pair_second_var = ir.Var(scope, mk_unique_var("$pair_second_var"), loc)
    typemap[pair_second_var.name] = types.boolean
    pair_second_call = ir.Expr.pair_second(iternext_var, loc)
    pair_second_assign = ir.Assign(pair_second_call, pair_second_var, loc)
    # phi_b_var = pair_first_var
    phi_b_var = ir.Var(scope, mk_unique_var("$phi"), loc)
    typemap[phi_b_var.name] = types.intp
    phi_b_assign = ir.Assign(pair_first_var, phi_b_var, loc)
    # branch pair_second_var body_block out_block
    branch = ir.Branch(pair_second_var, -1, -1, loc)
    header_block = ir.Block(scope, loc)
    header_block.body = [
        iternext_assign,
        pair_first_assign,
        pair_second_assign,
        phi_b_assign,
        branch,
    ]
    return header_block


def legalize_names(varnames):
    """returns a dictionary for conversion of variable names to legal
    parameter names.
    """
    var_map = {}
    for var in varnames:
        new_name = var.replace("_", "__").replace("$", "_").replace(".", "_")
        assert new_name not in var_map
        var_map[var] = new_name
    return var_map


def get_name_var_table(blocks):
    """create a mapping from variable names to their ir.Var objects"""

    def get_name_var_visit(var, namevar):
        namevar[var.name] = var
        return var

    namevar = {}
    visit_vars(blocks, get_name_var_visit, namevar)
    return namevar


def replace_var_names(blocks, namedict):
    """replace variables (ir.Var to ir.Var) from dictionary (name -> name)"""
    # remove identity values to avoid infinite loop
    new_namedict = {}
    for l, r in namedict.items():
        if l != r:
            new_namedict[l] = r

    def replace_name(var, namedict):
        assert isinstance(var, ir.Var)
        while var.name in namedict:
            var = ir.Var(var.scope, namedict[var.name], var.loc)
        return var

    visit_vars(blocks, replace_name, new_namedict)


def replace_var_callback(var, vardict):
    assert isinstance(var, ir.Var)
    while var.name in vardict.keys():
        assert vardict[var.name].name != var.name
        new_var = vardict[var.name]
        var = ir.Var(new_var.scope, new_var.name, new_var.loc)
    return var


def replace_vars(blocks, vardict):
    """replace variables (ir.Var to ir.Var) from dictionary (name -> ir.Var)"""
    # remove identity values to avoid infinite loop
    new_vardict = {}
    for l, r in vardict.items():
        if l != r.name:
            new_vardict[l] = r
    visit_vars(blocks, replace_var_callback, new_vardict)


def replace_vars_stmt(stmt, vardict):
    visit_vars_stmt(stmt, replace_var_callback, vardict)


def replace_vars_inner(node, vardict):
    return visit_vars_inner(node, replace_var_callback, vardict)


# other packages that define new nodes add calls to visit variables in them
# format: {type:function}
visit_vars_extensions = {}


def visit_vars(blocks, callback, cbdata):
    """go over statements of block bodies and replace variable names with
    dictionary.
    """
    for block in blocks.values():
        for stmt in block.body:
            visit_vars_stmt(stmt, callback, cbdata)
    return


def visit_vars_stmt(stmt, callback, cbdata):
    # let external calls handle stmt if type matches
    for t, f in visit_vars_extensions.items():
        if isinstance(stmt, t):
            f(stmt, callback, cbdata)
            return
    if isinstance(stmt, ir.Assign):
        stmt.target = visit_vars_inner(stmt.target, callback, cbdata)
        stmt.value = visit_vars_inner(stmt.value, callback, cbdata)
    elif isinstance(stmt, ir.Arg):
        stmt.name = visit_vars_inner(stmt.name, callback, cbdata)
    elif isinstance(stmt, ir.Return):
        stmt.value = visit_vars_inner(stmt.value, callback, cbdata)
    elif isinstance(stmt, ir.Raise):
        stmt.exception = visit_vars_inner(stmt.exception, callback, cbdata)
    elif isinstance(stmt, ir.Branch):
        stmt.cond = visit_vars_inner(stmt.cond, callback, cbdata)
    elif isinstance(stmt, ir.Jump):
        stmt.target = visit_vars_inner(stmt.target, callback, cbdata)
    elif isinstance(stmt, ir.Del):
        # Because Del takes only a var name, we make up by
        # constructing a temporary variable.
        var = ir.Var(None, stmt.value, stmt.loc)
        var = visit_vars_inner(var, callback, cbdata)
        stmt.value = var.name
    elif isinstance(stmt, ir.DelAttr):
        stmt.target = visit_vars_inner(stmt.target, callback, cbdata)
        stmt.attr = visit_vars_inner(stmt.attr, callback, cbdata)
    elif isinstance(stmt, ir.SetAttr):
        stmt.target = visit_vars_inner(stmt.target, callback, cbdata)
        stmt.attr = visit_vars_inner(stmt.attr, callback, cbdata)
        stmt.value = visit_vars_inner(stmt.value, callback, cbdata)
    elif isinstance(stmt, ir.DelItem):
        stmt.target = visit_vars_inner(stmt.target, callback, cbdata)
        stmt.index = visit_vars_inner(stmt.index, callback, cbdata)
    elif isinstance(stmt, ir.StaticSetItem):
        stmt.target = visit_vars_inner(stmt.target, callback, cbdata)
        stmt.index_var = visit_vars_inner(stmt.index_var, callback, cbdata)
        stmt.value = visit_vars_inner(stmt.value, callback, cbdata)
    elif isinstance(stmt, ir.SetItem):
        stmt.target = visit_vars_inner(stmt.target, callback, cbdata)
        stmt.index = visit_vars_inner(stmt.index, callback, cbdata)
        stmt.value = visit_vars_inner(stmt.value, callback, cbdata)
    elif isinstance(stmt, ir.Print):
        stmt.args = [visit_vars_inner(x, callback, cbdata) for x in stmt.args]
    else:
        # TODO: raise NotImplementedError("no replacement for IR node: ", stmt)
        pass
    return


def visit_vars_inner(node, callback, cbdata):
    if isinstance(node, ir.Var):
        return callback(node, cbdata)
    elif isinstance(node, list):
        return [visit_vars_inner(n, callback, cbdata) for n in node]
    elif isinstance(node, tuple):
        return tuple([visit_vars_inner(n, callback, cbdata) for n in node])
    elif isinstance(node, ir.Expr):
        # if node.op in ['binop', 'inplace_binop']:
        #     lhs = node.lhs.name
        #     rhs = node.rhs.name
        #     node.lhs.name = callback, cbdata.get(lhs, lhs)
        #     node.rhs.name = callback, cbdata.get(rhs, rhs)
        for arg in node._kws.keys():
            node._kws[arg] = visit_vars_inner(node._kws[arg], callback, cbdata)
    elif isinstance(node, ir.Yield):
        node.value = visit_vars_inner(node.value, callback, cbdata)
    return node


add_offset_to_labels_extensions = {}


def add_offset_to_labels(blocks, offset):
    """add an offset to all block labels and jump/branch targets"""
    new_blocks = {}
    for l, b in blocks.items():
        # some parfor last blocks might be empty
        term = None
        if b.body:
            term = b.body[-1]
            for inst in b.body:
                for T, f in add_offset_to_labels_extensions.items():
                    if isinstance(inst, T):
                        f(inst, offset)
        if isinstance(term, ir.Jump):
            b.body[-1] = ir.Jump(term.target + offset, term.loc)
        if isinstance(term, ir.Branch):
            b.body[-1] = ir.Branch(
                term.cond, term.truebr + offset, term.falsebr + offset, term.loc
            )
        new_blocks[l + offset] = b
    return new_blocks


find_max_label_extensions = {}


def find_max_label(blocks):
    max_label = 0
    for l, b in blocks.items():
        if b.body:
            for inst in b.body:
                for T, f in find_max_label_extensions.items():
                    if isinstance(inst, T):
                        f_max = f(inst)
                        if f_max > max_label:
                            max_label = f_max
        if l > max_label:
            max_label = l
    return max_label


def flatten_labels(blocks):
    """makes the labels in range(0, len(blocks)), useful to compare CFGs"""
    # first bulk move the labels out of the rewrite range
    blocks = add_offset_to_labels(blocks, find_max_label(blocks) + 1)
    # order them in topo order because it's easier to read
    new_blocks = {}
    topo_order = find_topo_order(blocks)
    l_map = dict()
    idx = 0
    for x in topo_order:
        l_map[x] = idx
        idx += 1

    for t_node in topo_order:
        b = blocks[t_node]
        # some parfor last blocks might be empty
        term = None
        if b.body:
            term = b.body[-1]
        if isinstance(term, ir.Jump):
            b.body[-1] = ir.Jump(l_map[term.target], term.loc)
        if isinstance(term, ir.Branch):
            b.body[-1] = ir.Branch(
                term.cond, l_map[term.truebr], l_map[term.falsebr], term.loc
            )
        new_blocks[l_map[t_node]] = b
    return new_blocks


def remove_dels(blocks):
    """remove ir.Del nodes"""
    for block in blocks.values():
        new_body = []
        for stmt in block.body:
            if not isinstance(stmt, ir.Del):
                new_body.append(stmt)
        block.body = new_body
    return


def remove_args(blocks):
    """remove ir.Arg nodes"""
    for block in blocks.values():
        new_body = []
        for stmt in block.body:
            if isinstance(stmt, ir.Assign) and isinstance(stmt.value, ir.Arg):
                continue
            new_body.append(stmt)
        block.body = new_body
    return


def dead_code_elimination(
    func_ir, typemap=None, alias_map=None, arg_aliases=None
):
    """Performs dead code elimination and leaves the IR in a valid state on
    exit
    """
    do_post_proc = False
    while remove_dead(
        func_ir.blocks,
        func_ir.arg_names,
        func_ir,
        typemap,
        alias_map,
        arg_aliases,
    ):
        do_post_proc = True

    if do_post_proc:
        post_proc = postproc.PostProcessor(func_ir)
        post_proc.run()


def remove_dead(
    blocks, args, func_ir, typemap=None, alias_map=None, arg_aliases=None
):
    """dead code elimination using liveness and CFG info.
    Returns True if something has been removed, or False if nothing is removed.
    """
    cfg = compute_cfg_from_blocks(blocks)
    usedefs = compute_use_defs(blocks)
    live_map = compute_live_map(cfg, blocks, usedefs.usemap, usedefs.defmap)
    call_table, _ = get_call_table(blocks)
    if alias_map is None or arg_aliases is None:
        alias_map, arg_aliases = find_potential_aliases(
            blocks, args, typemap, func_ir
        )
    if config.DEBUG_ARRAY_OPT >= 1:
        print("args:", args)
        print("alias map:", alias_map)
        print("arg_aliases:", arg_aliases)
        print("live_map:", live_map)
        print("usemap:", usedefs.usemap)
        print("defmap:", usedefs.defmap)
    # keep set for easier search
    alias_set = set(alias_map.keys())

    removed = False
    for label, block in blocks.items():
        # find live variables at each statement to delete dead assignment
        lives = {v.name for v in block.terminator.list_vars()}
        if config.DEBUG_ARRAY_OPT >= 2:
            print("remove_dead processing block", label, lives)
        # find live variables at the end of block
        for out_blk, _data in cfg.successors(label):
            if config.DEBUG_ARRAY_OPT >= 2:
                print("succ live_map", out_blk, live_map[out_blk])
            lives |= live_map[out_blk]
        removed |= remove_dead_block(
            block,
            lives,
            call_table,
            arg_aliases,
            alias_map,
            alias_set,
            func_ir,
            typemap,
        )

    return removed


# other packages that define new nodes add calls to remove dead code in them
# format: {type:function}
remove_dead_extensions = {}


def remove_dead_block(
    block,
    lives,
    call_table,
    arg_aliases,
    alias_map,
    alias_set,
    func_ir,
    typemap,
):
    """remove dead code using liveness info.
    Mutable arguments (e.g. arrays) that are not definitely assigned are live
    after return of function.
    """
    # TODO: find mutable args that are not definitely assigned instead of
    # assuming all args are live after return
    removed = False

    # add statements in reverse order
    new_body = [block.terminator]
    # for each statement in reverse order, excluding terminator
    for stmt in reversed(block.body[:-1]):
        if config.DEBUG_ARRAY_OPT >= 2:
            print("remove_dead_block", stmt)
        # aliases of lives are also live
        alias_lives = set()
        init_alias_lives = lives & alias_set
        for v in init_alias_lives:
            alias_lives |= alias_map[v]
        lives_n_aliases = lives | alias_lives | arg_aliases

        # let external calls handle stmt if type matches
        if type(stmt) in remove_dead_extensions:
            f = remove_dead_extensions[type(stmt)]
            stmt = f(
                stmt,
                lives,
                lives_n_aliases,
                arg_aliases,
                alias_map,
                func_ir,
                typemap,
            )
            if stmt is None:
                if config.DEBUG_ARRAY_OPT >= 2:
                    print("Statement was removed.")
                removed = True
                continue

        # ignore assignments that their lhs is not live or lhs==rhs
        if isinstance(stmt, ir.Assign):
            lhs = stmt.target
            rhs = stmt.value
            if lhs.name not in lives and has_no_side_effect(
                rhs, lives_n_aliases, call_table
            ):
                if config.DEBUG_ARRAY_OPT >= 2:
                    print("Statement was removed.")
                removed = True
                continue
            if isinstance(rhs, ir.Var) and lhs.name == rhs.name:
                if config.DEBUG_ARRAY_OPT >= 2:
                    print("Statement was removed.")
                removed = True
                continue
            # TODO: remove other nodes like SetItem etc.

        if isinstance(stmt, ir.Del):
            if stmt.value not in lives:
                if config.DEBUG_ARRAY_OPT >= 2:
                    print("Statement was removed.")
                removed = True
                continue

        if isinstance(stmt, ir.SetItem):
            name = stmt.target.name
            if name not in lives_n_aliases:
                if config.DEBUG_ARRAY_OPT >= 2:
                    print("Statement was removed.")
                continue

        if type(stmt) in analysis.ir_extension_usedefs:
            def_func = analysis.ir_extension_usedefs[type(stmt)]
            uses, defs = def_func(stmt)
            lives -= defs
            lives |= uses
        else:
            lives |= {v.name for v in stmt.list_vars()}
            if isinstance(stmt, ir.Assign):
                # make sure lhs is not used in rhs, e.g. a = g(a)
                if isinstance(stmt.value, ir.Expr):
                    rhs_vars = {v.name for v in stmt.value.list_vars()}
                    if lhs.name not in rhs_vars:
                        lives.remove(lhs.name)
                else:
                    lives.remove(lhs.name)

        new_body.append(stmt)
    new_body.reverse()
    block.body = new_body
    return removed


# list of functions
remove_call_handlers = []


def remove_dead_random_call(rhs, lives, call_list):
    if len(call_list) == 3 and call_list[1:] == ["random", numpy]:
        return call_list[0] not in {"seed", "shuffle"}
    return False


remove_call_handlers.append(remove_dead_random_call)


def has_no_side_effect(rhs, lives, call_table):
    """Returns True if this expression has no side effects that
    would prevent re-ordering.
    """

    if isinstance(rhs, ir.Expr) and rhs.op == "call":
        func_name = rhs.func.name
        if func_name not in call_table or call_table[func_name] == []:
            return False
        call_list = call_table[func_name]
        if (
            call_list == ["empty", numpy]
            or call_list == [slice]
            or call_list == ["stencil", numba]
            or call_list == ["log", numpy]
            or call_list == ["dtype", numpy]
            or call_list == ["pndindex", numba]
            or call_list == ["ceil", math]
            or call_list == [max]
            or call_list == [int]
        ):
            return True
        elif isinstance(call_list[0], _Intrinsic) and (
            call_list[0]._name == "empty_inferred"
            or call_list[0]._name == "unsafe_empty_inferred"
        ):
            return True
        from numba.core.registry import CPUDispatcher
        from numba.np.linalg import dot_3_mv_check_args

        if isinstance(call_list[0], CPUDispatcher):
            py_func = call_list[0].py_func
            if py_func == dot_3_mv_check_args:
                return True
        for f in remove_call_handlers:
            if f(rhs, lives, call_list):
                return True
        return False
    if isinstance(rhs, ir.Expr) and rhs.op == "inplace_binop":
        return rhs.lhs.name not in lives
    if isinstance(rhs, ir.Yield):
        return False
    if isinstance(rhs, ir.Expr) and rhs.op == "pair_first":
        # don't remove pair_first since prange looks for it
        return False
    return True


is_pure_extensions = []


def is_pure(rhs, lives, call_table):
    """Returns True if every time this expression is evaluated it
    returns the same result.  This is not the case for things
    like calls to numpy.random.
    """
    if isinstance(rhs, ir.Expr):
        if rhs.op == "call":
            func_name = rhs.func.name
            if func_name not in call_table or call_table[func_name] == []:
                return False
            call_list = call_table[func_name]
            if (
                call_list == [slice]
                or call_list == ["log", numpy]
                or call_list == ["empty", numpy]
                or call_list == ["ceil", math]
                or call_list == [max]
                or call_list == [int]
            ):
                return True
            for f in is_pure_extensions:
                if f(rhs, lives, call_list):
                    return True
            return False
        elif rhs.op == "getiter" or rhs.op == "iternext":
            return False
    if isinstance(rhs, ir.Yield):
        return False
    return True


def is_const_call(module_name, func_name):
    # Returns True if there is no state in the given module changed by the given function.
    if module_name == "numpy":
        if func_name in ["empty"]:
            return True
    return False


alias_analysis_extensions = {}
alias_func_extensions = {}


def get_canonical_alias(v, alias_map):
    if v not in alias_map:
        return v

    v_aliases = sorted(list(alias_map[v]))
    return v_aliases[0]


def find_potential_aliases(
    blocks, args, typemap, func_ir, alias_map=None, arg_aliases=None
):
    "find all array aliases and argument aliases to avoid remove as dead"
    if alias_map is None:
        alias_map = {}
    if arg_aliases is None:
        arg_aliases = set(a for a in args if not is_immutable_type(a, typemap))

    # update definitions since they are not guaranteed to be up-to-date
    # FIXME keep definitions up-to-date to avoid the need for rebuilding
    func_ir._definitions = build_definitions(func_ir.blocks)
    np_alias_funcs = ["ravel", "transpose", "reshape"]

    for bl in blocks.values():
        for instr in bl.body:
            if type(instr) in alias_analysis_extensions:
                f = alias_analysis_extensions[type(instr)]
                f(instr, args, typemap, func_ir, alias_map, arg_aliases)
            if isinstance(instr, ir.Assign):
                expr = instr.value
                lhs = instr.target.name
                # only mutable types can alias
                if is_immutable_type(lhs, typemap):
                    continue
                if isinstance(expr, ir.Var) and lhs != expr.name:
                    _add_alias(lhs, expr.name, alias_map, arg_aliases)
                # subarrays like A = B[0] for 2D B
                if isinstance(expr, ir.Expr) and (
                    expr.op == "cast"
                    or expr.op in ["getitem", "static_getitem"]
                ):
                    _add_alias(lhs, expr.value.name, alias_map, arg_aliases)
                if isinstance(expr, ir.Expr) and expr.op == "inplace_binop":
                    _add_alias(lhs, expr.lhs.name, alias_map, arg_aliases)
                # array attributes like A.T
                if (
                    isinstance(expr, ir.Expr)
                    and expr.op == "getattr"
                    and expr.attr in ["T", "ctypes", "flat"]
                ):
                    _add_alias(lhs, expr.value.name, alias_map, arg_aliases)
                # a = b.c.  a should alias b
                if (
                    isinstance(expr, ir.Expr)
                    and expr.op == "getattr"
                    and expr.attr not in ["shape"]
                    and expr.value.name in arg_aliases
                ):
                    _add_alias(lhs, expr.value.name, alias_map, arg_aliases)
                # calls that can create aliases such as B = A.ravel()
                if isinstance(expr, ir.Expr) and expr.op == "call":
                    fdef = guard(find_callname, func_ir, expr, typemap)
                    # TODO: sometimes gufunc backend creates duplicate code
                    # causing find_callname to fail. Example: test_argmax
                    # ignored here since those cases don't create aliases
                    # but should be fixed in general
                    if fdef is None:
                        continue
                    fname, fmod = fdef
                    if fdef in alias_func_extensions:
                        alias_func = alias_func_extensions[fdef]
                        alias_func(lhs, expr.args, alias_map, arg_aliases)
                    if fmod == "numpy" and fname in np_alias_funcs:
                        _add_alias(
                            lhs, expr.args[0].name, alias_map, arg_aliases
                        )
                    if isinstance(fmod, ir.Var) and fname in np_alias_funcs:
                        _add_alias(lhs, fmod.name, alias_map, arg_aliases)

    # copy to avoid changing size during iteration
    old_alias_map = copy.deepcopy(alias_map)
    # combine all aliases transitively
    for v in old_alias_map:
        for w in old_alias_map[v]:
            alias_map[v] |= alias_map[w]
        for w in old_alias_map[v]:
            alias_map[w] = alias_map[v]

    return alias_map, arg_aliases


def _add_alias(lhs, rhs, alias_map, arg_aliases):
    if rhs in arg_aliases:
        arg_aliases.add(lhs)
    else:
        if rhs not in alias_map:
            alias_map[rhs] = set()
        if lhs not in alias_map:
            alias_map[lhs] = set()
        alias_map[rhs].add(lhs)
        alias_map[lhs].add(rhs)
    return


def is_immutable_type(var, typemap):
    # Conservatively, assume mutable if type not available
    if typemap is None or var not in typemap:
        return False
    typ = typemap[var]
    # TODO: add more immutable types
    if isinstance(
        typ,
        (
            types.Number,
            types.scalars._NPDatetimeBase,
            types.iterators.RangeType,
        ),
    ):
        return True
    if typ == types.string:
        return True
    # conservatively, assume mutable
    return False


def copy_propagate(blocks, typemap):
    """compute copy propagation information for each block using fixed-point
    iteration on data flow equations:
    in_b = intersect(predec(B))
    out_b = gen_b | (in_b - kill_b)
    """
    cfg = compute_cfg_from_blocks(blocks)
    entry = cfg.entry_point()

    # format: dict of block labels to copies as tuples
    # label -> (l,r)
    c_data = init_copy_propagate_data(blocks, entry, typemap)
    (gen_copies, all_copies, kill_copies, in_copies, out_copies) = c_data

    old_point = None
    new_point = copy.deepcopy(out_copies)
    # comparison works since dictionary of built-in types
    while old_point != new_point:
        for label in blocks.keys():
            if label == entry:
                continue
            predecs = [i for i, _d in cfg.predecessors(label)]
            # in_b =  intersect(predec(B))
            in_copies[label] = out_copies[predecs[0]].copy()
            for p in predecs:
                in_copies[label] &= out_copies[p]

            # out_b = gen_b | (in_b - kill_b)
            out_copies[label] = gen_copies[label] | (
                in_copies[label] - kill_copies[label]
            )
        old_point = new_point
        new_point = copy.deepcopy(out_copies)
    if config.DEBUG_ARRAY_OPT >= 1:
        print("copy propagate out_copies:", out_copies)
    return in_copies, out_copies


def init_copy_propagate_data(blocks, entry, typemap):
    """get initial condition of copy propagation data flow for each block."""
    # gen is all definite copies, extra_kill is additional ones that may hit
    # for example, parfors can have control flow so they may hit extra copies
    gen_copies, extra_kill = get_block_copies(blocks, typemap)
    # set of all program copies
    all_copies = set()
    for l, s in gen_copies.items():
        all_copies |= gen_copies[l]
    kill_copies = {}
    for label, gen_set in gen_copies.items():
        kill_copies[label] = set()
        for lhs, rhs in all_copies:
            if lhs in extra_kill[label] or rhs in extra_kill[label]:
                kill_copies[label].add((lhs, rhs))
            # a copy is killed if it is not in this block and lhs or rhs are
            # assigned in this block
            assigned = {lhs for lhs, rhs in gen_set}
            if (lhs, rhs) not in gen_set and (
                lhs in assigned or rhs in assigned
            ):
                kill_copies[label].add((lhs, rhs))
    # set initial values
    # all copies are in for all blocks except entry
    in_copies = {l: all_copies.copy() for l in blocks.keys()}
    in_copies[entry] = set()
    out_copies = {}
    for label in blocks.keys():
        # out_b = gen_b | (in_b - kill_b)
        out_copies[label] = gen_copies[label] | (
            in_copies[label] - kill_copies[label]
        )
    out_copies[entry] = gen_copies[entry]
    return (gen_copies, all_copies, kill_copies, in_copies, out_copies)


# other packages that define new nodes add calls to get copies in them
# format: {type:function}
copy_propagate_extensions = {}


def get_block_copies(blocks, typemap):
    """get copies generated and killed by each block"""
    block_copies = {}
    extra_kill = {}
    for label, block in blocks.items():
        assign_dict = {}
        extra_kill[label] = set()
        # assignments as dict to replace with latest value
        for stmt in block.body:
            for T, f in copy_propagate_extensions.items():
                if isinstance(stmt, T):
                    gen_set, kill_set = f(stmt, typemap)
                    for lhs, rhs in gen_set:
                        assign_dict[lhs] = rhs
                    # if a=b is in dict and b is killed, a is also killed
                    new_assign_dict = {}
                    for l, r in assign_dict.items():
                        if l not in kill_set and r not in kill_set:
                            new_assign_dict[l] = r
                        if r in kill_set:
                            extra_kill[label].add(l)
                    assign_dict = new_assign_dict
                    extra_kill[label] |= kill_set
            if isinstance(stmt, ir.Assign):
                lhs = stmt.target.name
                if isinstance(stmt.value, ir.Var):
                    rhs = stmt.value.name
                    # copy is valid only if same type (see
                    # TestCFunc.test_locals)
                    # Some transformations can produce assignments of the
                    # form A = A.  We don't put these mapping in the
                    # copy propagation set because then you get cycles and
                    # infinite loops in the replacement phase.
                    if typemap[lhs] == typemap[rhs] and lhs != rhs:
                        assign_dict[lhs] = rhs
                        continue
                if (
                    isinstance(stmt.value, ir.Expr)
                    and stmt.value.op == "inplace_binop"
                ):
                    in1_var = stmt.value.lhs.name
                    in1_typ = typemap[in1_var]
                    # inplace_binop assigns first operand if mutable
                    if not (
                        isinstance(in1_typ, types.Number)
                        or in1_typ == types.string
                    ):
                        extra_kill[label].add(in1_var)
                        # if a=b is in dict and b is killed, a is also killed
                        new_assign_dict = {}
                        for l, r in assign_dict.items():
                            if l != in1_var and r != in1_var:
                                new_assign_dict[l] = r
                            if r == in1_var:
                                extra_kill[label].add(l)
                        assign_dict = new_assign_dict
                extra_kill[label].add(lhs)
        block_cps = set(assign_dict.items())
        block_copies[label] = block_cps
    return block_copies, extra_kill


# other packages that define new nodes add calls to apply copy propagate in them
# format: {type:function}
apply_copy_propagate_extensions = {}


def apply_copy_propagate(
    blocks, in_copies, name_var_table, typemap, calltypes, save_copies=None
):
    """apply copy propagation to IR: replace variables when copies available"""
    # save_copies keeps an approximation of the copies that were applied, so
    # that the variable names of removed user variables can be recovered to some
    # extent.
    if save_copies is None:
        save_copies = []

    for label, block in blocks.items():
        var_dict = {l: name_var_table[r] for l, r in in_copies[label]}
        # assignments as dict to replace with latest value
        for stmt in block.body:
            if type(stmt) in apply_copy_propagate_extensions:
                f = apply_copy_propagate_extensions[type(stmt)]
                f(
                    stmt,
                    var_dict,
                    name_var_table,
                    typemap,
                    calltypes,
                    save_copies,
                )
            # only rhs of assignments should be replaced
            # e.g. if x=y is available, x in x=z shouldn't be replaced
            elif isinstance(stmt, ir.Assign):
                stmt.value = replace_vars_inner(stmt.value, var_dict)
            else:
                replace_vars_stmt(stmt, var_dict)
            fix_setitem_type(stmt, typemap, calltypes)
            for T, f in copy_propagate_extensions.items():
                if isinstance(stmt, T):
                    gen_set, kill_set = f(stmt, typemap)
                    for lhs, rhs in gen_set:
                        if rhs in name_var_table:
                            var_dict[lhs] = name_var_table[rhs]
                    for l, r in var_dict.copy().items():
                        if l in kill_set or r.name in kill_set:
                            var_dict.pop(l)
            if isinstance(stmt, ir.Assign) and isinstance(stmt.value, ir.Var):
                lhs = stmt.target.name
                rhs = stmt.value.name
                # rhs could be replaced with lhs from previous copies
                if lhs != rhs:
                    # copy is valid only if same type (see
                    # TestCFunc.test_locals)
                    if typemap[lhs] == typemap[rhs] and rhs in name_var_table:
                        var_dict[lhs] = name_var_table[rhs]
                    else:
                        var_dict.pop(lhs, None)
                    # a=b kills previous t=a
                    lhs_kill = []
                    for k, v in var_dict.items():
                        if v.name == lhs:
                            lhs_kill.append(k)
                    for k in lhs_kill:
                        var_dict.pop(k, None)
            if isinstance(stmt, ir.Assign) and not isinstance(
                stmt.value, ir.Var
            ):
                lhs = stmt.target.name
                var_dict.pop(lhs, None)
                # previous t=a is killed if a is killed
                lhs_kill = []
                for k, v in var_dict.items():
                    if v.name == lhs:
                        lhs_kill.append(k)
                for k in lhs_kill:
                    var_dict.pop(k, None)
        save_copies.extend(var_dict.items())

    return save_copies


def fix_setitem_type(stmt, typemap, calltypes):
    """Copy propagation can replace setitem target variable, which can be array
    with 'A' layout. The replaced variable can be 'C' or 'F', so we update
    setitem call type reflect this (from matrix power test)
    """
    if not isinstance(stmt, (ir.SetItem, ir.StaticSetItem)):
        return
    t_typ = typemap[stmt.target.name]
    s_typ = calltypes[stmt].args[0]
    # test_optional t_typ can be Optional with array
    if not isinstance(s_typ, types.npytypes.Array) or not isinstance(
        t_typ, types.npytypes.Array
    ):
        return
    if s_typ.layout == "A" and t_typ.layout != "A":
        new_s_typ = s_typ.copy(layout=t_typ.layout)
        calltypes[stmt].args = (
            new_s_typ,
            calltypes[stmt].args[1],
            calltypes[stmt].args[2],
        )
    return


def dprint_func_ir(func_ir, title, blocks=None):
    """Debug print function IR, with an optional blocks argument
    that may differ from the IR's original blocks.
    """
    if config.DEBUG_ARRAY_OPT >= 1:
        ir_blocks = func_ir.blocks
        func_ir.blocks = ir_blocks if blocks is None else blocks
        name = func_ir.func_id.func_qualname
        print(("IR %s: %s" % (title, name)).center(80, "-"))
        func_ir.dump()
        print("-" * 40)
        func_ir.blocks = ir_blocks


def find_topo_order(blocks, cfg=None):
    """find topological order of blocks such that true branches are visited
    first (e.g. for_break test in test_dataflow). This is written as an iterative
    implementation of post order traversal to avoid recursion limit issues.
    """
    if cfg is None:
        cfg = compute_cfg_from_blocks(blocks)

    post_order = []
    # Has the node already added its children?
    seen = set()
    # Has the node already been pushed to post order?
    visited = set()
    stack = [cfg.entry_point()]

    while len(stack) > 0:
        node = stack[-1]
        if node not in visited and node not in seen:
            # We haven't added a node or its children.
            seen.add(node)
            succs = cfg._succs[node]
            last_inst = blocks[node].body[-1]
            if isinstance(last_inst, ir.Branch):
                succs = [last_inst.truebr, last_inst.falsebr]
            for dest in succs:
                if (node, dest) not in cfg._back_edges:
                    if dest not in seen:
                        stack.append(dest)
        else:
            # This node has already added its children. We either need
            # to visit the node or it has been added multiple times in
            # which case we should just skip the node.
            node = stack.pop()
            if node not in visited:
                post_order.append(node)
                visited.add(node)
            if node in seen:
                # Remove the node from seen if it exists to limit the memory
                # usage to 1 entry per node. Otherwise the memory requirement
                # can double the recursive version.
                seen.remove(node)

    post_order.reverse()
    return post_order


# other packages that define new nodes add calls to get call table
# format: {type:function}
call_table_extensions = {}


def get_call_table(
    blocks, call_table=None, reverse_call_table=None, topological_ordering=True
):
    """returns a dictionary of call variables and their references."""
    # call_table example: c = np.zeros becomes c:["zeroes", np]
    # reverse_call_table example: c = np.zeros becomes np_var:c
    if call_table is None:
        call_table = {}
    if reverse_call_table is None:
        reverse_call_table = {}

    if topological_ordering:
        order = find_topo_order(blocks)
    else:
        order = list(blocks.keys())

    for label in reversed(order):
        for inst in reversed(blocks[label].body):
            if isinstance(inst, ir.Assign):
                lhs = inst.target.name
                rhs = inst.value
                if isinstance(rhs, ir.Expr) and rhs.op == "call":
                    call_table[rhs.func.name] = []
                if isinstance(rhs, ir.Expr) and rhs.op == "getattr":
                    if lhs in call_table:
                        call_table[lhs].append(rhs.attr)
                        reverse_call_table[rhs.value.name] = lhs
                    if lhs in reverse_call_table:
                        call_var = reverse_call_table[lhs]
                        call_table[call_var].append(rhs.attr)
                        reverse_call_table[rhs.value.name] = call_var
                if isinstance(rhs, ir.Global):
                    if lhs in call_table:
                        call_table[lhs].append(rhs.value)
                    if lhs in reverse_call_table:
                        call_var = reverse_call_table[lhs]
                        call_table[call_var].append(rhs.value)
                if isinstance(rhs, ir.FreeVar):
                    if lhs in call_table:
                        call_table[lhs].append(rhs.value)
                    if lhs in reverse_call_table:
                        call_var = reverse_call_table[lhs]
                        call_table[call_var].append(rhs.value)
                if isinstance(rhs, ir.Var):
                    if lhs in call_table:
                        call_table[lhs].append(rhs.name)
                        reverse_call_table[rhs.name] = lhs
                    if lhs in reverse_call_table:
                        call_var = reverse_call_table[lhs]
                        call_table[call_var].append(rhs.name)
            for T, f in call_table_extensions.items():
                if isinstance(inst, T):
                    f(inst, call_table, reverse_call_table)
    return call_table, reverse_call_table


# other packages that define new nodes add calls to get tuple table
# format: {type:function}
tuple_table_extensions = {}


def get_tuple_table(blocks, tuple_table=None):
    """returns a dictionary of tuple variables and their values."""
    if tuple_table is None:
        tuple_table = {}

    for block in blocks.values():
        for inst in block.body:
            if isinstance(inst, ir.Assign):
                lhs = inst.target.name
                rhs = inst.value
                if isinstance(rhs, ir.Expr) and rhs.op == "build_tuple":
                    tuple_table[lhs] = rhs.items
                if isinstance(rhs, ir.Const) and isinstance(rhs.value, tuple):
                    tuple_table[lhs] = rhs.value
            for T, f in tuple_table_extensions.items():
                if isinstance(inst, T):
                    f(inst, tuple_table)
    return tuple_table


def get_stmt_writes(stmt):
    writes = set()
    if isinstance(stmt, (ir.Assign, ir.SetItem, ir.StaticSetItem)):
        writes.add(stmt.target.name)
    return writes


def rename_labels(blocks):
    """rename labels of function body blocks according to topological sort.
    The set of labels of these blocks will remain unchanged.
    """
    topo_order = find_topo_order(blocks)

    # make a block with return last if available (just for readability)
    return_label = -1
    for l, b in blocks.items():
        if isinstance(b.body[-1], ir.Return):
            return_label = l
    # some cases like generators can have no return blocks
    if return_label != -1:
        topo_order.remove(return_label)
        topo_order.append(return_label)

    label_map = {}
    all_labels = sorted(topo_order, reverse=True)
    for label in topo_order:
        label_map[label] = all_labels.pop()
    # update target labels in jumps/branches
    for b in blocks.values():
        term = b.terminator
        # create new IR nodes instead of mutating the existing one as copies of
        # the IR may also refer to the same nodes!
        if isinstance(term, ir.Jump):
            b.body[-1] = ir.Jump(label_map[term.target], term.loc)
        if isinstance(term, ir.Branch):
            b.body[-1] = ir.Branch(
                term.cond,
                label_map[term.truebr],
                label_map[term.falsebr],
                term.loc,
            )

    # update blocks dictionary keys
    new_blocks = {}
    for k, b in blocks.items():
        new_label = label_map[k]
        new_blocks[new_label] = b

    return new_blocks


def simplify_CFG(blocks):
    """transform chains of blocks that have no loop into a single block"""
    # first, inline single-branch-block to its predecessors
    cfg = compute_cfg_from_blocks(blocks)

    def find_single_branch(label):
        block = blocks[label]
        return len(block.body) == 1 and isinstance(block.body[0], ir.Branch)

    single_branch_blocks = list(filter(find_single_branch, blocks.keys()))
    marked_for_del = set()
    for label in single_branch_blocks:
        inst = blocks[label].body[0]
        predecessors = cfg.predecessors(label)
        delete_block = True
        for p, q in predecessors:
            block = blocks[p]
            if isinstance(block.body[-1], ir.Jump):
                block.body[-1] = copy.copy(inst)
            else:
                delete_block = False
        if delete_block:
            marked_for_del.add(label)
    # Delete marked labels
    for label in marked_for_del:
        del blocks[label]
    merge_adjacent_blocks(blocks)
    return rename_labels(blocks)


arr_math = [
    "min",
    "max",
    "sum",
    "prod",
    "mean",
    "var",
    "std",
    "cumsum",
    "cumprod",
    "argmax",
    "argmin",
    "argsort",
    "nonzero",
    "ravel",
]


def canonicalize_array_math(func_ir, typemap, calltypes, typingctx):
    # save array arg to call
    # call_varname -> array
    blocks = func_ir.blocks
    saved_arr_arg = {}
    topo_order = find_topo_order(blocks)
    for label in topo_order:
        block = blocks[label]
        new_body = []
        for stmt in block.body:
            if isinstance(stmt, ir.Assign) and isinstance(stmt.value, ir.Expr):
                lhs = stmt.target.name
                rhs = stmt.value
                # replace A.func with np.func, and save A in saved_arr_arg
                if (
                    rhs.op == "getattr"
                    and rhs.attr in arr_math
                    and isinstance(
                        typemap[rhs.value.name], types.npytypes.Array
                    )
                ):
                    rhs = stmt.value
                    arr = rhs.value
                    saved_arr_arg[lhs] = arr
                    scope = arr.scope
                    loc = arr.loc
                    # g_np_var = Global(numpy)
                    g_np_var = ir.Var(scope, mk_unique_var("$np_g_var"), loc)
                    typemap[g_np_var.name] = types.misc.Module(numpy)
                    g_np = ir.Global("np", numpy, loc)
                    g_np_assign = ir.Assign(g_np, g_np_var, loc)
                    rhs.value = g_np_var
                    new_body.append(g_np_assign)
                    func_ir._definitions[g_np_var.name] = [g_np]
                    # update func var type
                    func = getattr(numpy, rhs.attr)
                    func_typ = get_np_ufunc_typ(func)
                    typemap.pop(lhs)
                    typemap[lhs] = func_typ
                if rhs.op == "call" and rhs.func.name in saved_arr_arg:
                    # add array as first arg
                    arr = saved_arr_arg[rhs.func.name]
                    # update call type signature to include array arg
                    old_sig = calltypes.pop(rhs)
                    # argsort requires kws for typing so sig.args can't be used
                    # reusing sig.args since some types become Const in sig
                    argtyps = old_sig.args[: len(rhs.args)]
                    kwtyps = {name: typemap[v.name] for name, v in rhs.kws}
                    calltypes[rhs] = typemap[rhs.func.name].get_call_type(
                        typingctx, [typemap[arr.name]] + list(argtyps), kwtyps
                    )
                    rhs.args = [arr] + rhs.args

            new_body.append(stmt)
        block.body = new_body
    return


# format: {type:function}
array_accesses_extensions = {}


def get_array_accesses(blocks, accesses=None):
    """returns a set of arrays accessed and their indices."""
    if accesses is None:
        accesses = set()

    for block in blocks.values():
        for inst in block.body:
            if isinstance(inst, ir.SetItem):
                accesses.add((inst.target.name, inst.index.name))
            if isinstance(inst, ir.StaticSetItem):
                accesses.add((inst.target.name, inst.index_var.name))
            if isinstance(inst, ir.Assign):
                rhs = inst.value
                if isinstance(rhs, ir.Expr) and rhs.op == "getitem":
                    accesses.add((rhs.value.name, rhs.index.name))
                if isinstance(rhs, ir.Expr) and rhs.op == "static_getitem":
                    index = rhs.index
                    # slice is unhashable, so just keep the variable
                    if index is None or is_slice_index(index):
                        index = rhs.index_var.name
                    accesses.add((rhs.value.name, index))
            for T, f in array_accesses_extensions.items():
                if isinstance(inst, T):
                    f(inst, accesses)
    return accesses


def is_slice_index(index):
    """see if index is a slice index or has slice in it"""
    if isinstance(index, slice):
        return True
    if isinstance(index, tuple):
        for i in index:
            if isinstance(i, slice):
                return True
    return False


def merge_adjacent_blocks(blocks):
    cfg = compute_cfg_from_blocks(blocks)
    # merge adjacent blocks
    removed = set()
    for label in list(blocks.keys()):
        if label in removed:
            continue
        block = blocks[label]
        succs = list(cfg.successors(label))
        while True:
            if len(succs) != 1:
                break
            next_label = succs[0][0]
            if next_label in removed:
                break
            preds = list(cfg.predecessors(next_label))
            succs = list(cfg.successors(next_label))
            if len(preds) != 1 or preds[0][0] != label:
                break
            next_block = blocks[next_label]
            # XXX: commented out since scope objects are not consistent
            # throughout the compiler. for example, pieces of code are compiled
            # and inlined on the fly without proper scope merge.
            # if block.scope != next_block.scope:
            #     break
            # merge
            block.body.pop()  # remove Jump
            block.body += next_block.body
            del blocks[next_label]
            removed.add(next_label)
            label = next_label


def restore_copy_var_names(blocks, save_copies, typemap):
    """
    restores variable names of user variables after applying copy propagation
    """
    if not save_copies:
        return {}

    rename_dict = {}
    var_rename_map = {}
    for a, b in save_copies:
        # a is string name, b is variable
        # if a is user variable and b is generated temporary and b is not
        # already renamed
        if (
            not a.startswith("$")
            and b.name.startswith("$")
            and b.name not in rename_dict
        ):
            new_name = mk_unique_var("${}".format(a))
            rename_dict[b.name] = new_name
            var_rename_map[new_name] = a
            typ = typemap.pop(b.name)
            typemap[new_name] = typ

    replace_var_names(blocks, rename_dict)
    return var_rename_map


def simplify(func_ir, typemap, calltypes, metadata):
    # get copies in to blocks and out from blocks
    in_cps, _ = copy_propagate(func_ir.blocks, typemap)
    # table mapping variable names to ir.Var objects to help replacement
    name_var_table = get_name_var_table(func_ir.blocks)
    save_copies = apply_copy_propagate(
        func_ir.blocks, in_cps, name_var_table, typemap, calltypes
    )
    var_rename_map = restore_copy_var_names(
        func_ir.blocks, save_copies, typemap
    )
    if "var_rename_map" not in metadata:
        metadata["var_rename_map"] = {}
    metadata["var_rename_map"].update(var_rename_map)
    # remove dead code to enable fusion
    if config.DEBUG_ARRAY_OPT >= 1:
        dprint_func_ir(func_ir, "after copy prop")
    remove_dead(func_ir.blocks, func_ir.arg_names, func_ir, typemap)
    func_ir.blocks = simplify_CFG(func_ir.blocks)
    if config.DEBUG_ARRAY_OPT >= 1:
        dprint_func_ir(func_ir, "after simplify")


class GuardException(Exception):
    pass


def require(cond):
    """
    Raise GuardException if the given condition is False.
    """
    if not cond:
        raise GuardException


def guard(func, *args, **kwargs):
    """
    Run a function with given set of arguments, and guard against
    any GuardException raised by the function by returning None,
    or the expected return results if no such exception was raised.
    """
    try:
        return func(*args, **kwargs)
    except GuardException:
        return None


def get_definition(func_ir, name, **kwargs):
    """
    Same as func_ir.get_definition(name), but raise GuardException if
    exception KeyError is caught.
    """
    try:
        return func_ir.get_definition(name, **kwargs)
    except KeyError:
        raise GuardException


def build_definitions(blocks, definitions=None):
    """Build the definitions table of the given blocks by scanning
    through all blocks and instructions, useful when the definitions
    table is out-of-sync.
    Will return a new definition table if one is not passed.
    """
    if definitions is None:
        definitions = collections.defaultdict(list)

    for block in blocks.values():
        for inst in block.body:
            if isinstance(inst, ir.Assign):
                name = inst.target.name
                definition = definitions.get(name, [])
                if definition == []:
                    definitions[name] = definition
                definition.append(inst.value)
            if type(inst) in build_defs_extensions:
                f = build_defs_extensions[type(inst)]
                f(inst, definitions)

    return definitions


build_defs_extensions = {}


def find_callname(
    func_ir, expr, typemap=None, definition_finder=get_definition
):
    """Try to find a call expression's function and module names and return
    them as strings for unbounded calls. If the call is a bounded call, return
    the self object instead of module name. Raise GuardException if failed.

    Providing typemap can make the call matching more accurate in corner cases
    such as bounded call on an object which is inside another object.
    """
    require(isinstance(expr, ir.Expr) and expr.op == "call")
    callee = expr.func
    callee_def = definition_finder(func_ir, callee)
    attrs = []
    obj = None
    while True:
        if isinstance(callee_def, (ir.Global, ir.FreeVar)):
            # require(callee_def.value == numpy)
            # these checks support modules like numpy, numpy.random as well as
            # calls like len() and intrinsics like assertEquiv
            keys = ["name", "_name", "__name__"]
            value = None
            for key in keys:
                if hasattr(callee_def.value, key):
                    value = getattr(callee_def.value, key)
                    break
            if not value or not isinstance(value, str):
                raise GuardException
            attrs.append(value)
            def_val = callee_def.value
            # get the underlying definition of Intrinsic object to be able to
            # find the module effectively.
            # Otherwise, it will return numba.extending
            if isinstance(def_val, _Intrinsic):
                def_val = def_val._defn
            if hasattr(def_val, "__module__"):
                mod_name = def_val.__module__
                # The reason for first checking if the function is in NumPy's
                # top level name space by module is that some functions are
                # deprecated in NumPy but the functions' names are aliased with
                # other common names. This prevents deprecation warnings on
                # e.g. getattr(numpy, 'bool') were a bool the target.
                # For context see #6175, impacts NumPy>=1.20.
                mod_not_none = mod_name is not None
                numpy_toplevel = mod_not_none and (
                    mod_name == "numpy" or mod_name.startswith("numpy.")
                )
                # it might be a numpy function imported directly
                if (
                    numpy_toplevel
                    and hasattr(numpy, value)
                    and def_val == getattr(numpy, value)
                ):
                    attrs += ["numpy"]
                # it might be a np.random function imported directly
                elif hasattr(numpy.random, value) and def_val == getattr(
                    numpy.random, value
                ):
                    attrs += ["random", "numpy"]
                elif mod_not_none:
                    attrs.append(mod_name)
            else:
                class_name = def_val.__class__.__name__
                if class_name == "builtin_function_or_method":
                    class_name = "builtin"
                if class_name != "module":
                    attrs.append(class_name)
            break
        elif isinstance(callee_def, ir.Expr) and callee_def.op == "getattr":
            obj = callee_def.value
            attrs.append(callee_def.attr)
            if typemap and obj.name in typemap:
                typ = typemap[obj.name]
                if not isinstance(typ, types.Module):
                    return attrs[0], obj
            callee_def = definition_finder(func_ir, obj)
        else:
            # obj.func calls where obj is not np array
            if obj is not None:
                return ".".join(reversed(attrs)), obj
            raise GuardException
    return attrs[0], ".".join(reversed(attrs[1:]))


def find_build_sequence(func_ir, var):
    """Check if a variable is constructed via build_tuple or
    build_list or build_set, and return the sequence and the
    operator, or raise GuardException otherwise.
    Note: only build_tuple is immutable, so use with care.
    """
    require(isinstance(var, ir.Var))
    var_def = get_definition(func_ir, var)
    require(isinstance(var_def, ir.Expr))
    build_ops = ["build_tuple", "build_list", "build_set"]
    require(var_def.op in build_ops)
    return var_def.items, var_def.op


def find_const(func_ir, var):
    """Check if a variable is defined as constant, and return
    the constant value, or raise GuardException otherwise.
    """
    require(isinstance(var, ir.Var))
    var_def = get_definition(func_ir, var)
    require(isinstance(var_def, (ir.Const, ir.Global, ir.FreeVar)))
    return var_def.value


def compile_to_numba_ir(
    mk_func,
    glbls,
    typingctx=None,
    targetctx=None,
    arg_typs=None,
    typemap=None,
    calltypes=None,
):
    """
    Compile a function or a make_function node to Numba IR.

    Rename variables and
    labels to avoid conflict if inlined somewhere else. Perform type inference
    if typingctx and other typing inputs are available and update typemap and
    calltypes.
    """
    from numba.cuda.core import typed_passes

    # mk_func can be actual function or make_function node, or a njit function
    if hasattr(mk_func, "code"):
        code = mk_func.code
    elif hasattr(mk_func, "__code__"):
        code = mk_func.__code__
    else:
        raise NotImplementedError(
            "function type not recognized {}".format(mk_func)
        )
    f_ir = get_ir_of_code(glbls, code)
    remove_dels(f_ir.blocks)

    # relabel by adding an offset
    f_ir.blocks = add_offset_to_labels(f_ir.blocks, _the_max_label.next())
    max_label = max(f_ir.blocks.keys())
    _the_max_label.update(max_label)

    # rename all variables to avoid conflict
    var_table = get_name_var_table(f_ir.blocks)
    new_var_dict = {}
    for name, var in var_table.items():
        new_var_dict[name] = mk_unique_var(name)
    replace_var_names(f_ir.blocks, new_var_dict)

    # perform type inference if typingctx is available and update type
    # data structures typemap and calltypes
    if typingctx:
        f_typemap, f_return_type, f_calltypes, _ = (
            typed_passes.type_inference_stage(
                typingctx, targetctx, f_ir, arg_typs, None
            )
        )
        # remove argument entries like arg.a from typemap
        arg_names = [vname for vname in f_typemap if vname.startswith("arg.")]
        for a in arg_names:
            f_typemap.pop(a)
        typemap.update(f_typemap)
        calltypes.update(f_calltypes)
    return f_ir


def _create_function_from_code_obj(fcode, func_env, func_arg, func_clo, glbls):
    """
    Creates a function from a code object. Args:
    * fcode - the code object
    * func_env - string for the freevar placeholders
    * func_arg - string for the function args (e.g. "a, b, c, d=None")
    * func_clo - string for the closure args
    * glbls - the function globals
    """
    sanitized_co_name = fcode.co_name.replace("<", "_").replace(">", "_")
    func_text = (
        f"def closure():\n{func_env}\n"
        f"\tdef {sanitized_co_name}({func_arg}):\n"
        f"\t\treturn ({func_clo})\n"
        f"\treturn {sanitized_co_name}"
    )
    loc = {}
    exec(func_text, glbls, loc)

    f = loc["closure"]()
    # replace the code body
    f.__code__ = fcode
    f.__name__ = fcode.co_name
    return f


def get_ir_of_code(glbls, fcode):
    """
    Compile a code object to get its IR, ir.Del nodes are emitted
    """
    nfree = len(fcode.co_freevars)
    func_env = "\n".join(["\tc_%d = None" % i for i in range(nfree)])
    func_clo = ",".join(["c_%d" % i for i in range(nfree)])
    func_arg = ",".join(["x_%d" % i for i in range(fcode.co_argcount)])

    f = _create_function_from_code_obj(
        fcode, func_env, func_arg, func_clo, glbls
    )

    from numba.core import compiler

    ir = compiler.run_frontend(f)

    # we need to run the before inference rewrite pass to normalize the IR
    # XXX: check rewrite pass flag?
    # for example, Raise nodes need to become StaticRaise before type inference
    class DummyPipeline(object):
        def __init__(self, f_ir):
            self.state = compiler.StateDict()
            self.state.typingctx = None
            self.state.targetctx = None
            self.state.args = None
            self.state.func_ir = f_ir
            self.state.typemap = None
            self.state.return_type = None
            self.state.calltypes = None

    state = DummyPipeline(ir).state
    rewrites.rewrite_registry.apply("before-inference", state)
    # call inline pass to handle cases like stencils and comprehensions
    swapped = {}  # TODO: get this from diagnostics store
    from numba.cuda.core.inline_closurecall import InlineClosureCallPass

    inline_pass = InlineClosureCallPass(
        ir, numba.cuda.core.options.ParallelOptions(False), swapped
    )
    inline_pass.run()

    # TODO: DO NOT ADD MORE THINGS HERE!
    # If adding more things here is being contemplated, it really is time to
    # retire this function and work on getting the InlineWorker class from
    # numba.core.inline_closurecall into sufficient shape as a replacement.
    # The issue with `get_ir_of_code` is that it doesn't run a full compilation
    # pipeline and as a result various additional things keep needing to be
    # added to create valid IR.

    # rebuild IR in SSA form
    from numba.cuda.core.untyped_passes import ReconstructSSA
    from numba.cuda.core.typed_passes import PreLowerStripPhis

    reconstruct_ssa = ReconstructSSA()
    phistrip = PreLowerStripPhis()
    reconstruct_ssa.run_pass(state)
    phistrip.run_pass(state)

    post_proc = postproc.PostProcessor(ir)
    post_proc.run(True)
    return ir


def replace_arg_nodes(block, args):
    """
    Replace ir.Arg(...) with variables
    """
    for stmt in block.body:
        if isinstance(stmt, ir.Assign) and isinstance(stmt.value, ir.Arg):
            idx = stmt.value.index
            assert idx < len(args)
            stmt.value = args[idx]
    return


def replace_returns(blocks, target, return_label):
    """
    Return return statement by assigning directly to target, and a jump.
    """
    for block in blocks.values():
        # some blocks may be empty during transformations
        if not block.body:
            continue
        stmt = block.terminator
        if isinstance(stmt, ir.Return):
            block.body.pop()  # remove return
            cast_stmt = block.body.pop()
            assert (
                isinstance(cast_stmt, ir.Assign)
                and isinstance(cast_stmt.value, ir.Expr)
                and cast_stmt.value.op == "cast"
            ), "invalid return cast"
            block.body.append(
                ir.Assign(cast_stmt.value.value, target, stmt.loc)
            )
            block.body.append(ir.Jump(return_label, stmt.loc))


def gen_np_call(func_as_str, func, lhs, args, typingctx, typemap, calltypes):
    scope = args[0].scope
    loc = args[0].loc

    # g_np_var = Global(numpy)
    g_np_var = ir.Var(scope, mk_unique_var("$np_g_var"), loc)
    typemap[g_np_var.name] = types.misc.Module(numpy)
    g_np = ir.Global("np", numpy, loc)
    g_np_assign = ir.Assign(g_np, g_np_var, loc)
    # attr call: <something>_attr = getattr(g_np_var, func_as_str)
    np_attr_call = ir.Expr.getattr(g_np_var, func_as_str, loc)
    attr_var = ir.Var(scope, mk_unique_var("$np_attr_attr"), loc)
    func_var_typ = get_np_ufunc_typ(func)
    typemap[attr_var.name] = func_var_typ
    attr_assign = ir.Assign(np_attr_call, attr_var, loc)
    # np call: lhs = np_attr(*args)
    np_call = ir.Expr.call(attr_var, args, (), loc)
    arg_types = [typemap[x.name] for x in args]
    func_typ = func_var_typ.get_call_type(typingctx, arg_types, {})
    calltypes[np_call] = func_typ
    np_assign = ir.Assign(np_call, lhs, loc)
    return [g_np_assign, attr_assign, np_assign]


def dump_block(label, block):
    print(label, ":")
    for stmt in block.body:
        print("    ", stmt)


def dump_blocks(blocks):
    for label, block in blocks.items():
        dump_block(label, block)


def is_operator_or_getitem(expr):
    """true if expr is unary or binary operator or getitem"""
    return (
        isinstance(expr, ir.Expr)
        and getattr(expr, "op", False)
        and expr.op
        in ["unary", "binop", "inplace_binop", "getitem", "static_getitem"]
    )


def is_get_setitem(stmt):
    """stmt is getitem assignment or setitem (and static cases)"""
    return is_getitem(stmt) or is_setitem(stmt)


def is_getitem(stmt):
    """true if stmt is a getitem or static_getitem assignment"""
    return (
        isinstance(stmt, ir.Assign)
        and isinstance(stmt.value, ir.Expr)
        and stmt.value.op in ["getitem", "static_getitem"]
    )


def is_setitem(stmt):
    """true if stmt is a SetItem or StaticSetItem node"""
    return isinstance(stmt, (ir.SetItem, ir.StaticSetItem))


def index_var_of_get_setitem(stmt):
    """get index variable for getitem/setitem nodes (and static cases)"""
    if is_getitem(stmt):
        if stmt.value.op == "getitem":
            return stmt.value.index
        else:
            return stmt.value.index_var

    if is_setitem(stmt):
        if isinstance(stmt, ir.SetItem):
            return stmt.index
        else:
            return stmt.index_var

    return None


def set_index_var_of_get_setitem(stmt, new_index):
    if is_getitem(stmt):
        if stmt.value.op == "getitem":
            stmt.value.index = new_index
        else:
            stmt.value.index_var = new_index
    elif is_setitem(stmt):
        if isinstance(stmt, ir.SetItem):
            stmt.index = new_index
        else:
            stmt.index_var = new_index
    else:
        raise ValueError(
            "getitem or setitem node expected but received {}".format(stmt)
        )


def is_namedtuple_class(c):
    """check if c is a namedtuple class"""
    if not isinstance(c, type):
        return False
    # should have only tuple as superclass
    bases = c.__bases__
    if len(bases) != 1 or bases[0] is not tuple:
        return False
    # should have _make method
    if not hasattr(c, "_make"):
        return False
    # should have _fields that is all string
    fields = getattr(c, "_fields", None)
    if not isinstance(fields, tuple):
        return False
    return all(isinstance(f, str) for f in fields)


def fill_block_with_call(newblock, callee, label_next, inputs, outputs):
    """Fill *newblock* to call *callee* with arguments listed in *inputs*.
    The returned values are unwrapped into variables in *outputs*.
    The block would then jump to *label_next*.
    """
    scope = newblock.scope
    loc = newblock.loc

    fn = ir.Const(value=callee, loc=loc)
    fnvar = scope.make_temp(loc=loc)
    newblock.append(ir.Assign(target=fnvar, value=fn, loc=loc))
    # call
    args = [scope.get_exact(name) for name in inputs]
    callexpr = ir.Expr.call(func=fnvar, args=args, kws=(), loc=loc)
    callres = scope.make_temp(loc=loc)
    newblock.append(ir.Assign(target=callres, value=callexpr, loc=loc))
    # unpack return value
    for i, out in enumerate(outputs):
        target = scope.get_exact(out)
        getitem = ir.Expr.static_getitem(
            value=callres, index=i, index_var=None, loc=loc
        )
        newblock.append(ir.Assign(target=target, value=getitem, loc=loc))
    # jump to next block
    newblock.append(ir.Jump(target=label_next, loc=loc))
    return newblock


def fill_callee_prologue(block, inputs, label_next):
    """
    Fill a new block *block* that unwraps arguments using names in *inputs* and
    then jumps to *label_next*.

    Expected to use with *fill_block_with_call()*
    """
    scope = block.scope
    loc = block.loc
    # load args
    args = [ir.Arg(name=k, index=i, loc=loc) for i, k in enumerate(inputs)]
    for aname, aval in zip(inputs, args):
        tmp = ir.Var(scope=scope, name=aname, loc=loc)
        block.append(ir.Assign(target=tmp, value=aval, loc=loc))
    # jump to loop entry
    block.append(ir.Jump(target=label_next, loc=loc))
    return block


def fill_callee_epilogue(block, outputs):
    """
    Fill a new block *block* to prepare the return values.
    This block is the last block of the function.

    Expected to use with *fill_block_with_call()*
    """
    scope = block.scope
    loc = block.loc
    # prepare tuples to return
    vals = [scope.get_exact(name=name) for name in outputs]
    tupexpr = ir.Expr.build_tuple(items=vals, loc=loc)
    tup = scope.make_temp(loc=loc)
    block.append(ir.Assign(target=tup, value=tupexpr, loc=loc))
    # return
    block.append(ir.Return(value=tup, loc=loc))
    return block


def find_outer_value(func_ir, var):
    """Check if a variable is a global value, and return the value,
    or raise GuardException otherwise.
    """
    dfn = get_definition(func_ir, var)
    if isinstance(dfn, (ir.Global, ir.FreeVar)):
        return dfn.value

    if isinstance(dfn, ir.Expr) and dfn.op == "getattr":
        prev_val = find_outer_value(func_ir, dfn.value)
        try:
            val = getattr(prev_val, dfn.attr)
            return val
        except AttributeError:
            raise GuardException

    raise GuardException


def raise_on_unsupported_feature(func_ir, typemap):
    """
    Helper function to walk IR and raise if it finds op codes
    that are unsupported. Could be extended to cover IR sequences
    as well as op codes. Intended use is to call it as a pipeline
    stage just prior to lowering to prevent LoweringErrors for known
    unsupported features.
    """
    gdb_calls = []  # accumulate calls to gdb/gdb_init

    # issue 2195: check for excessively large tuples
    for arg_name in func_ir.arg_names:
        if (
            arg_name in typemap
            and isinstance(typemap[arg_name], types.containers.UniTuple)
            and typemap[arg_name].count > 1000
        ):
            # Raise an exception when len(tuple) > 1000. The choice of this number (1000)
            # was entirely arbitrary
            msg = (
                "Tuple '{}' length must be smaller than 1000.\n"
                "Large tuples lead to the generation of a prohibitively large "
                "LLVM IR which causes excessive memory pressure "
                "and large compile times.\n"
                "As an alternative, the use of a 'list' is recommended in "
                "place of a 'tuple' as lists do not suffer from this problem.".format(
                    arg_name
                )
            )
            raise UnsupportedError(msg, func_ir.loc)

    for blk in func_ir.blocks.values():
        for stmt in blk.find_insts(ir.Assign):
            # This raises on finding `make_function`
            if isinstance(stmt.value, ir.Expr):
                if stmt.value.op == "make_function":
                    val = stmt.value

                    # See if the construct name can be refined
                    code = getattr(val, "code", None)
                    if code is not None:
                        # check if this is a closure, the co_name will
                        # be the captured function name which is not
                        # useful so be explicit
                        if getattr(val, "closure", None) is not None:
                            use = "<creating a function from a closure>"
                            expr = ""
                        else:
                            use = code.co_name
                            expr = "(%s) " % use
                    else:
                        use = "<could not ascertain use case>"
                        expr = ""

                    msg = (
                        "Numba encountered the use of a language "
                        "feature it does not support in this context: "
                        "%s (op code: make_function not supported). If "
                        "the feature is explicitly supported it is "
                        "likely that the result of the expression %s"
                        "is being used in an unsupported manner."
                    ) % (use, expr)
                    raise UnsupportedError(msg, stmt.value.loc)

            # this checks for gdb initialization calls, only one is permitted
            if isinstance(stmt.value, (ir.Global, ir.FreeVar)):
                val = stmt.value
                val = getattr(val, "value", None)
                if val is None:
                    continue

                # check global function
                found = False
                if isinstance(val, pytypes.FunctionType):
                    found = val in {numba.gdb, numba.gdb_init}
                if not found:  # freevar bind to intrinsic
                    found = getattr(val, "_name", "") == "gdb_internal"
                if found:
                    gdb_calls.append(stmt.loc)  # report last seen location

            # this checks that np.<type> was called if view is called
            if isinstance(stmt.value, ir.Expr):
                if stmt.value.op == "getattr" and stmt.value.attr == "view":
                    var = stmt.value.value.name
                    if isinstance(typemap[var], types.Array):
                        continue
                    df = func_ir.get_definition(var)
                    cn = guard(find_callname, func_ir, df)
                    if cn and cn[1] == "numpy":
                        ty = getattr(numpy, cn[0])
                        if numpy.issubdtype(
                            ty, numpy.integer
                        ) or numpy.issubdtype(ty, numpy.floating):
                            continue

                    vardescr = (
                        "" if var.startswith("$") else "'{}' ".format(var)
                    )
                    raise TypingError(
                        "'view' can only be called on NumPy dtypes, "
                        "try wrapping the variable {}with 'np.<dtype>()'".format(
                            vardescr
                        ),
                        loc=stmt.loc,
                    )

            # checks for globals that are also reflected
            if isinstance(stmt.value, ir.Global):
                ty = typemap[stmt.target.name]
                msg = (
                    "The use of a %s type, assigned to variable '%s' in "
                    "globals, is not supported as globals are considered "
                    "compile-time constants and there is no known way to "
                    "compile a %s type as a constant."
                )
                if getattr(ty, "reflected", False) or isinstance(
                    ty, (types.DictType, types.ListType)
                ):
                    raise TypingError(
                        msg % (ty, stmt.value.name, ty), loc=stmt.loc
                    )

            # checks for generator expressions (yield in use when func_ir has
            # not been identified as a generator).
            if isinstance(stmt.value, ir.Yield) and not func_ir.is_generator:
                msg = "The use of generator expressions is unsupported."
                raise UnsupportedError(msg, loc=stmt.loc)

    # There is more than one call to function gdb/gdb_init
    if len(gdb_calls) > 1:
        msg = (
            "Calling either numba.gdb() or numba.gdb_init() more than once "
            "in a function is unsupported (strange things happen!), use "
            "numba.gdb_breakpoint() to create additional breakpoints "
            "instead.\n\nRelevant documentation is available here:\n"
            "https://numba.readthedocs.io/en/stable/user/troubleshoot.html"
            "#using-numba-s-direct-gdb-bindings-in-nopython-mode\n\n"
            "Conflicting calls found at:\n %s"
        )
        buf = "\n".join([x.strformat() for x in gdb_calls])
        raise UnsupportedError(msg % buf)


def warn_deprecated(func_ir, typemap):
    # first pass, just walk the type map
    for name, ty in typemap.items():
        # the Type Metaclass has a reflected member
        if ty.reflected:
            # if its an arg, report function call
            if name.startswith("arg."):
                loc = func_ir.loc
                arg = name.split(".")[1]
                fname = func_ir.func_id.func_qualname
                tyname = "list" if isinstance(ty, types.List) else "set"
                url = (
                    "https://numba.readthedocs.io/en/stable/reference/"
                    "deprecation.html#deprecation-of-reflection-for-list-and"
                    "-set-types"
                )
                msg = (
                    "\nEncountered the use of a type that is scheduled for "
                    "deprecation: type 'reflected %s' found for argument "
                    "'%s' of function '%s'.\n\nFor more information visit "
                    "%s" % (tyname, arg, fname, url)
                )
                warnings.warn(NumbaPendingDeprecationWarning(msg, loc=loc))


def resolve_func_from_module(func_ir, node):
    """
    This returns the python function that is being getattr'd from a module in
    some IR, it resolves import chains/submodules recursively. Should it not be
    possible to find the python function being called None will be returned.

    func_ir - the FunctionIR object
    node - the IR node from which to start resolving (should be a `getattr`).
    """
    getattr_chain = []

    def resolve_mod(mod):
        if getattr(mod, "op", False) == "getattr":
            getattr_chain.insert(0, mod.attr)
            try:
                mod = func_ir.get_definition(mod.value)
            except KeyError:  # multiple definitions
                return None
            return resolve_mod(mod)
        elif isinstance(mod, (ir.Global, ir.FreeVar)):
            if isinstance(mod.value, pytypes.ModuleType):
                return mod
        return None

    mod = resolve_mod(node)
    if mod is not None:
        defn = mod.value
        for x in getattr_chain:
            defn = getattr(defn, x, False)
            if not defn:
                break
        else:
            return defn
    else:
        return None


def enforce_no_dels(func_ir):
    """
    Enforce there being no ir.Del nodes in the IR.
    """
    for blk in func_ir.blocks.values():
        dels = [x for x in blk.find_insts(ir.Del)]
        if dels:
            msg = "Illegal IR, del found at: %s" % dels[0]
            raise CompilerError(msg, loc=dels[0].loc)


def enforce_no_phis(func_ir):
    """
    Enforce there being no ir.Expr.phi nodes in the IR.
    """
    for blk in func_ir.blocks.values():
        phis = [x for x in blk.find_exprs(op="phi")]
        if phis:
            msg = "Illegal IR, phi found at: %s" % phis[0]
            raise CompilerError(msg, loc=phis[0].loc)


def legalize_single_scope(blocks):
    """Check the given mapping of ir.Block for containing a single scope."""
    return len({blk.scope for blk in blocks.values()}) == 1


def check_and_legalize_ir(func_ir, flags: "numba.core.compiler.Flags"):
    """
    This checks that the IR presented is legal
    """
    enforce_no_phis(func_ir)
    enforce_no_dels(func_ir)
    # postprocess and emit ir.Dels
    post_proc = postproc.PostProcessor(func_ir)
    post_proc.run(True, extend_lifetimes=flags.dbg_extend_lifetimes)


def convert_code_obj_to_function(code_obj, caller_ir):
    """
    Converts a code object from a `make_function.code` attr in the IR into a
    python function, caller_ir is the FunctionIR of the caller and is used for
    the resolution of freevars.
    """
    fcode = code_obj.code
    nfree = len(fcode.co_freevars)

    # try and resolve freevars if they are consts in the caller's IR
    # these can be baked into the new function
    freevars = []
    for x in fcode.co_freevars:
        # not using guard here to differentiate between multiple definition and
        # non-const variable
        try:
            freevar_def = caller_ir.get_definition(x)
        except KeyError:
            msg = (
                "Cannot capture a constant value for variable '%s' as there "
                "are multiple definitions present." % x
            )
            raise TypingError(msg, loc=code_obj.loc)
        if isinstance(freevar_def, ir.Const):
            freevars.append(freevar_def.value)
        else:
            msg = (
                "Cannot capture the non-constant value associated with "
                "variable '%s' in a function that may escape." % x
            )
            raise TypingError(msg, loc=code_obj.loc)

    func_env = "\n".join(
        ["\tc_%d = %s" % (i, x) for i, x in enumerate(freevars)]
    )
    func_clo = ",".join(["c_%d" % i for i in range(nfree)])
    co_varnames = list(fcode.co_varnames)

    # This is horrible. The code object knows about the number of args present
    # it also knows the name of the args but these are bundled in with other
    # vars in `co_varnames`. The make_function IR node knows what the defaults
    # are, they are defined in the IR as consts. The following finds the total
    # number of args (args + kwargs with defaults), finds the default values
    # and infers the number of "kwargs with defaults" from this and then infers
    # the number of actual arguments from that.
    n_kwargs = 0
    n_allargs = fcode.co_argcount
    kwarg_defaults = caller_ir.get_definition(code_obj.defaults)
    if kwarg_defaults is not None:
        if isinstance(kwarg_defaults, tuple):
            d = [caller_ir.get_definition(x).value for x in kwarg_defaults]
            kwarg_defaults_tup = tuple(d)
        else:
            d = [
                caller_ir.get_definition(x).value for x in kwarg_defaults.items
            ]
            kwarg_defaults_tup = tuple(d)
        n_kwargs = len(kwarg_defaults_tup)
    nargs = n_allargs - n_kwargs

    func_arg = ",".join(["%s" % (co_varnames[i]) for i in range(nargs)])
    if n_kwargs:
        kw_const = [
            "%s = %s" % (co_varnames[i + nargs], kwarg_defaults_tup[i])
            for i in range(n_kwargs)
        ]
        func_arg += ", "
        func_arg += ", ".join(kw_const)

    # globals are the same as those in the caller
    glbls = caller_ir.func_id.func.__globals__

    # create the function and return it
    return _create_function_from_code_obj(
        fcode, func_env, func_arg, func_clo, glbls
    )


def fixup_var_define_in_scope(blocks):
    """Fixes the mapping of ir.Block to ensure all referenced ir.Var are
    defined in every scope used by the function. Such that looking up a variable
    from any scope in this function will not fail.

    Note: This is a workaround. Ideally, all the blocks should refer to the
    same ir.Scope, but that property is not maintained by all the passes.
    """
    # Scan for all used variables
    used_var = {}
    for blk in blocks.values():
        scope = blk.scope
        for inst in blk.body:
            for var in inst.list_vars():
                used_var[var] = inst
    # Note: not all blocks share a single scope even though they should.
    # Ensure the scope of each block defines all used variables.
    for blk in blocks.values():
        scope = blk.scope
        for var, inst in used_var.items():
            # add this variable if it's not in scope
            if var.name not in scope.localvars:
                # Note: using a internal method to reuse the same
                scope.localvars.define(var.name, var)


def transfer_scope(block, scope):
    """Transfer the ir.Block to use the given ir.Scope."""
    old_scope = block.scope
    if old_scope is scope:
        # bypass if the block is already using the given scope
        return block
    # Ensure variables are defined in the new scope
    for var in old_scope.localvars._con.values():
        if var.name not in scope.localvars:
            scope.localvars.define(var.name, var)
    # replace scope
    block.scope = scope
    return block


def is_setup_with(stmt):
    return isinstance(stmt, ir.EnterWith)


def is_terminator(stmt):
    return isinstance(stmt, ir.Terminator)


def is_raise(stmt):
    return isinstance(stmt, ir.Raise)


def is_return(stmt):
    return isinstance(stmt, ir.Return)


def is_pop_block(stmt):
    return isinstance(stmt, ir.PopBlock)<|MERGE_RESOLUTION|>--- conflicted
+++ resolved
@@ -11,14 +11,9 @@
 
 import numba
 from numba.core.extending import _Intrinsic
-<<<<<<< HEAD
-from numba.core import types, typing, ir, analysis, config
+from numba.core import types, ir, analysis, config
+from numba.cuda import typing
 from numba.cuda.core import postproc, rewrites
-=======
-from numba.core import types, ir, analysis, rewrites, config
-from numba.cuda import typing
-from numba.cuda.core import postproc
->>>>>>> 06e61030
 from numba.core.typing.templates import signature
 from numba.core.analysis import (
     compute_live_map,
