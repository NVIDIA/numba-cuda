--- conflicted
+++ resolved
@@ -11,14 +11,9 @@
 
 import numba
 from numba.core.extending import _Intrinsic
-<<<<<<< HEAD
-from numba.core import types, typing, ir, analysis, rewrites
-from numba.cuda.core import postproc, config
-=======
-from numba.core import types, ir, analysis, config
+from numba.core import types, ir, analysis
 from numba.cuda import typing
-from numba.cuda.core import postproc, rewrites
->>>>>>> 49f3d885
+from numba.cuda.core import postproc, rewrites, config
 from numba.core.typing.templates import signature
 from numba.core.analysis import (
     compute_live_map,
