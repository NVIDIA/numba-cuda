# SPDX-FileCopyrightText: Copyright (c) 2017 Intel Corporation
# SPDX-FileCopyrightText: Copyright (c) 2025 NVIDIA CORPORATION & AFFILIATES. All rights reserved.
# SPDX-License-Identifier: BSD-2-Clause

import numpy
import math

import types as pytypes
import collections
import warnings

import numba
from numba.cuda.extending import _Intrinsic
from numba.core import types, ir, analysis
from numba.cuda import typing
<<<<<<< HEAD
from numba.cuda.core import postproc, rewrites
from numba.cuda.typing.templates import signature
=======
from numba.cuda.core import postproc, rewrites, config
from numba.core.typing.templates import signature
>>>>>>> 974a0425
from numba.core.analysis import (
    compute_live_map,
    compute_use_defs,
    compute_cfg_from_blocks,
)
from numba.core.errors import (
    TypingError,
    UnsupportedError,
    NumbaPendingDeprecationWarning,
    CompilerError,
)

import copy

_unique_var_count = 0


def mk_unique_var(prefix):
    global _unique_var_count
    var = prefix + "." + str(_unique_var_count)
    _unique_var_count = _unique_var_count + 1
    return var


class _MaxLabel:
    def __init__(self, value=0):
        self._value = value

    def next(self):
        self._value += 1
        return self._value

    def update(self, newval):
        self._value = max(newval, self._value)


_the_max_label = _MaxLabel()
del _MaxLabel


def get_unused_var_name(prefix, var_table):
    """Get a new var name with a given prefix and
    make sure it is unused in the given variable table.
    """
    cur = 0
    while True:
        var = prefix + str(cur)
        if var not in var_table:
            return var
        cur += 1


def next_label():
    return _the_max_label.next()


def mk_alloc(
    typingctx, typemap, calltypes, lhs, size_var, dtype, scope, loc, lhs_typ
):
    """generate an array allocation with np.empty() and return list of nodes.
    size_var can be an int variable or tuple of int variables.
    lhs_typ is the type of the array being allocated.
    """
    out = []
    ndims = 1
    size_typ = types.intp
    if isinstance(size_var, tuple):
        if len(size_var) == 1:
            size_var = size_var[0]
            size_var = convert_size_to_var(size_var, typemap, scope, loc, out)
        else:
            # tuple_var = build_tuple([size_var...])
            ndims = len(size_var)
            tuple_var = ir.Var(scope, mk_unique_var("$tuple_var"), loc)
            if typemap:
                typemap[tuple_var.name] = types.containers.UniTuple(
                    types.intp, ndims
                )
            # constant sizes need to be assigned to vars
            new_sizes = [
                convert_size_to_var(s, typemap, scope, loc, out)
                for s in size_var
            ]
            tuple_call = ir.Expr.build_tuple(new_sizes, loc)
            tuple_assign = ir.Assign(tuple_call, tuple_var, loc)
            out.append(tuple_assign)
            size_var = tuple_var
            size_typ = types.containers.UniTuple(types.intp, ndims)
    if hasattr(lhs_typ, "__allocate__"):
        return lhs_typ.__allocate__(
            typingctx,
            typemap,
            calltypes,
            lhs,
            size_var,
            dtype,
            scope,
            loc,
            lhs_typ,
            size_typ,
            out,
        )
    # g_np_var = Global(numpy)
    g_np_var = ir.Var(scope, mk_unique_var("$np_g_var"), loc)
    if typemap:
        typemap[g_np_var.name] = types.misc.Module(numpy)
    g_np = ir.Global("np", numpy, loc)
    g_np_assign = ir.Assign(g_np, g_np_var, loc)
    # attr call: empty_attr = getattr(g_np_var, empty)
    empty_attr_call = ir.Expr.getattr(g_np_var, "empty", loc)
    attr_var = ir.Var(scope, mk_unique_var("$empty_attr_attr"), loc)
    if typemap:
        typemap[attr_var.name] = get_np_ufunc_typ(numpy.empty)
    attr_assign = ir.Assign(empty_attr_call, attr_var, loc)
    # Assume str(dtype) returns a valid type
    dtype_str = str(dtype)
    # alloc call: lhs = empty_attr(size_var, typ_var)
    typ_var = ir.Var(scope, mk_unique_var("$np_typ_var"), loc)
    if typemap:
        typemap[typ_var.name] = types.functions.NumberClass(dtype)
    # If dtype is a datetime/timedelta with a unit,
    # then it won't return a valid type and instead can be created
    # with a string. i.e. "datetime64[ns]")
    if (
        isinstance(dtype, (types.NPDatetime, types.NPTimedelta))
        and dtype.unit != ""
    ):
        typename_const = ir.Const(dtype_str, loc)
        typ_var_assign = ir.Assign(typename_const, typ_var, loc)
    else:
        if dtype_str == "bool":
            # empty doesn't like 'bool' sometimes (e.g. kmeans example)
            dtype_str = "bool_"
        np_typ_getattr = ir.Expr.getattr(g_np_var, dtype_str, loc)
        typ_var_assign = ir.Assign(np_typ_getattr, typ_var, loc)
    alloc_call = ir.Expr.call(attr_var, [size_var, typ_var], (), loc)

    if calltypes:
        cac = typemap[attr_var.name].get_call_type(
            typingctx, [size_typ, types.functions.NumberClass(dtype)], {}
        )
        # By default, all calls to "empty" are typed as returning a standard
        # NumPy ndarray.  If we are allocating a ndarray subclass here then
        # just change the return type to be that of the subclass.
        cac._return_type = (
            lhs_typ.copy(layout="C") if lhs_typ.layout == "F" else lhs_typ
        )
        calltypes[alloc_call] = cac
    if lhs_typ.layout == "F":
        empty_c_typ = lhs_typ.copy(layout="C")
        empty_c_var = ir.Var(scope, mk_unique_var("$empty_c_var"), loc)
        if typemap:
            typemap[empty_c_var.name] = lhs_typ.copy(layout="C")
        empty_c_assign = ir.Assign(alloc_call, empty_c_var, loc)

        # attr call: asfortranarray = getattr(g_np_var, asfortranarray)
        asfortranarray_attr_call = ir.Expr.getattr(
            g_np_var, "asfortranarray", loc
        )
        afa_attr_var = ir.Var(
            scope, mk_unique_var("$asfortran_array_attr"), loc
        )
        if typemap:
            typemap[afa_attr_var.name] = get_np_ufunc_typ(numpy.asfortranarray)
        afa_attr_assign = ir.Assign(asfortranarray_attr_call, afa_attr_var, loc)
        # call asfortranarray
        asfortranarray_call = ir.Expr.call(afa_attr_var, [empty_c_var], (), loc)
        if calltypes:
            calltypes[asfortranarray_call] = typemap[
                afa_attr_var.name
            ].get_call_type(typingctx, [empty_c_typ], {})

        asfortranarray_assign = ir.Assign(asfortranarray_call, lhs, loc)

        out.extend(
            [
                g_np_assign,
                attr_assign,
                typ_var_assign,
                empty_c_assign,
                afa_attr_assign,
                asfortranarray_assign,
            ]
        )
    else:
        alloc_assign = ir.Assign(alloc_call, lhs, loc)
        out.extend([g_np_assign, attr_assign, typ_var_assign, alloc_assign])

    return out


def convert_size_to_var(size_var, typemap, scope, loc, nodes):
    if isinstance(size_var, int):
        new_size = ir.Var(scope, mk_unique_var("$alloc_size"), loc)
        if typemap:
            typemap[new_size.name] = types.intp
        size_assign = ir.Assign(ir.Const(size_var, loc), new_size, loc)
        nodes.append(size_assign)
        return new_size
    assert isinstance(size_var, ir.Var)
    return size_var


def get_np_ufunc_typ(func):
    """get type of the incoming function from builtin registry"""
    for k, v in typing.npydecl.registry.globals:
        if k == func:
            return v
    for k, v in typing.templates.builtin_registry.globals:
        if k == func:
            return v
    raise RuntimeError("type for func ", func, " not found")


def mk_range_block(typemap, start, stop, step, calltypes, scope, loc):
    """make a block that initializes loop range and iteration variables.
    target label in jump needs to be set.
    """
    # g_range_var = Global(range)
    g_range_var = ir.Var(scope, mk_unique_var("$range_g_var"), loc)
    typemap[g_range_var.name] = get_global_func_typ(range)
    g_range = ir.Global("range", range, loc)
    g_range_assign = ir.Assign(g_range, g_range_var, loc)
    arg_nodes, args = _mk_range_args(typemap, start, stop, step, scope, loc)
    # range_call_var = call g_range_var(start, stop, step)
    range_call = ir.Expr.call(g_range_var, args, (), loc)
    calltypes[range_call] = typemap[g_range_var.name].get_call_type(
        typing.Context(), [types.intp] * len(args), {}
    )
    # signature(types.range_state64_type, types.intp)
    range_call_var = ir.Var(scope, mk_unique_var("$range_c_var"), loc)
    typemap[range_call_var.name] = types.iterators.RangeType(types.intp)
    range_call_assign = ir.Assign(range_call, range_call_var, loc)
    # iter_var = getiter(range_call_var)
    iter_call = ir.Expr.getiter(range_call_var, loc)
    calltype_sig = signature(types.range_iter64_type, types.range_state64_type)
    calltypes[iter_call] = calltype_sig
    iter_var = ir.Var(scope, mk_unique_var("$iter_var"), loc)
    typemap[iter_var.name] = types.iterators.RangeIteratorType(types.intp)
    iter_call_assign = ir.Assign(iter_call, iter_var, loc)
    # $phi = iter_var
    phi_var = ir.Var(scope, mk_unique_var("$phi"), loc)
    typemap[phi_var.name] = types.iterators.RangeIteratorType(types.intp)
    phi_assign = ir.Assign(iter_var, phi_var, loc)
    # jump to header
    jump_header = ir.Jump(-1, loc)
    range_block = ir.Block(scope, loc)
    range_block.body = arg_nodes + [
        g_range_assign,
        range_call_assign,
        iter_call_assign,
        phi_assign,
        jump_header,
    ]
    return range_block


def _mk_range_args(typemap, start, stop, step, scope, loc):
    nodes = []
    if isinstance(stop, ir.Var):
        g_stop_var = stop
    else:
        assert isinstance(stop, int)
        g_stop_var = ir.Var(scope, mk_unique_var("$range_stop"), loc)
        if typemap:
            typemap[g_stop_var.name] = types.intp
        stop_assign = ir.Assign(ir.Const(stop, loc), g_stop_var, loc)
        nodes.append(stop_assign)
    if start == 0 and step == 1:
        return nodes, [g_stop_var]

    if isinstance(start, ir.Var):
        g_start_var = start
    else:
        assert isinstance(start, int)
        g_start_var = ir.Var(scope, mk_unique_var("$range_start"), loc)
        if typemap:
            typemap[g_start_var.name] = types.intp
        start_assign = ir.Assign(ir.Const(start, loc), g_start_var, loc)
        nodes.append(start_assign)
    if step == 1:
        return nodes, [g_start_var, g_stop_var]

    if isinstance(step, ir.Var):
        g_step_var = step
    else:
        assert isinstance(step, int)
        g_step_var = ir.Var(scope, mk_unique_var("$range_step"), loc)
        if typemap:
            typemap[g_step_var.name] = types.intp
        step_assign = ir.Assign(ir.Const(step, loc), g_step_var, loc)
        nodes.append(step_assign)

    return nodes, [g_start_var, g_stop_var, g_step_var]


def get_global_func_typ(func):
    """get type variable for func() from builtin registry"""
    for k, v in typing.templates.builtin_registry.globals:
        if k == func:
            return v
    raise RuntimeError("func type not found {}".format(func))


def mk_loop_header(typemap, phi_var, calltypes, scope, loc):
    """make a block that is a loop header updating iteration variables.
    target labels in branch need to be set.
    """
    # iternext_var = iternext(phi_var)
    iternext_var = ir.Var(scope, mk_unique_var("$iternext_var"), loc)
    typemap[iternext_var.name] = types.containers.Pair(
        types.intp, types.boolean
    )
    iternext_call = ir.Expr.iternext(phi_var, loc)
    range_iter_type = types.range_iter64_type
    calltypes[iternext_call] = signature(
        types.containers.Pair(types.intp, types.boolean), range_iter_type
    )
    iternext_assign = ir.Assign(iternext_call, iternext_var, loc)
    # pair_first_var = pair_first(iternext_var)
    pair_first_var = ir.Var(scope, mk_unique_var("$pair_first_var"), loc)
    typemap[pair_first_var.name] = types.intp
    pair_first_call = ir.Expr.pair_first(iternext_var, loc)
    pair_first_assign = ir.Assign(pair_first_call, pair_first_var, loc)
    # pair_second_var = pair_second(iternext_var)
    pair_second_var = ir.Var(scope, mk_unique_var("$pair_second_var"), loc)
    typemap[pair_second_var.name] = types.boolean
    pair_second_call = ir.Expr.pair_second(iternext_var, loc)
    pair_second_assign = ir.Assign(pair_second_call, pair_second_var, loc)
    # phi_b_var = pair_first_var
    phi_b_var = ir.Var(scope, mk_unique_var("$phi"), loc)
    typemap[phi_b_var.name] = types.intp
    phi_b_assign = ir.Assign(pair_first_var, phi_b_var, loc)
    # branch pair_second_var body_block out_block
    branch = ir.Branch(pair_second_var, -1, -1, loc)
    header_block = ir.Block(scope, loc)
    header_block.body = [
        iternext_assign,
        pair_first_assign,
        pair_second_assign,
        phi_b_assign,
        branch,
    ]
    return header_block


def legalize_names(varnames):
    """returns a dictionary for conversion of variable names to legal
    parameter names.
    """
    var_map = {}
    for var in varnames:
        new_name = var.replace("_", "__").replace("$", "_").replace(".", "_")
        assert new_name not in var_map
        var_map[var] = new_name
    return var_map


def get_name_var_table(blocks):
    """create a mapping from variable names to their ir.Var objects"""

    def get_name_var_visit(var, namevar):
        namevar[var.name] = var
        return var

    namevar = {}
    visit_vars(blocks, get_name_var_visit, namevar)
    return namevar


def replace_var_names(blocks, namedict):
    """replace variables (ir.Var to ir.Var) from dictionary (name -> name)"""
    # remove identity values to avoid infinite loop
    new_namedict = {}
    for l, r in namedict.items():
        if l != r:
            new_namedict[l] = r

    def replace_name(var, namedict):
        assert isinstance(var, ir.Var)
        while var.name in namedict:
            var = ir.Var(var.scope, namedict[var.name], var.loc)
        return var

    visit_vars(blocks, replace_name, new_namedict)


def replace_var_callback(var, vardict):
    assert isinstance(var, ir.Var)
    while var.name in vardict.keys():
        assert vardict[var.name].name != var.name
        new_var = vardict[var.name]
        var = ir.Var(new_var.scope, new_var.name, new_var.loc)
    return var


def replace_vars(blocks, vardict):
    """replace variables (ir.Var to ir.Var) from dictionary (name -> ir.Var)"""
    # remove identity values to avoid infinite loop
    new_vardict = {}
    for l, r in vardict.items():
        if l != r.name:
            new_vardict[l] = r
    visit_vars(blocks, replace_var_callback, new_vardict)


def replace_vars_stmt(stmt, vardict):
    visit_vars_stmt(stmt, replace_var_callback, vardict)


def replace_vars_inner(node, vardict):
    return visit_vars_inner(node, replace_var_callback, vardict)


# other packages that define new nodes add calls to visit variables in them
# format: {type:function}
visit_vars_extensions = {}


def visit_vars(blocks, callback, cbdata):
    """go over statements of block bodies and replace variable names with
    dictionary.
    """
    for block in blocks.values():
        for stmt in block.body:
            visit_vars_stmt(stmt, callback, cbdata)
    return


def visit_vars_stmt(stmt, callback, cbdata):
    # let external calls handle stmt if type matches
    for t, f in visit_vars_extensions.items():
        if isinstance(stmt, t):
            f(stmt, callback, cbdata)
            return
    if isinstance(stmt, ir.Assign):
        stmt.target = visit_vars_inner(stmt.target, callback, cbdata)
        stmt.value = visit_vars_inner(stmt.value, callback, cbdata)
    elif isinstance(stmt, ir.Arg):
        stmt.name = visit_vars_inner(stmt.name, callback, cbdata)
    elif isinstance(stmt, ir.Return):
        stmt.value = visit_vars_inner(stmt.value, callback, cbdata)
    elif isinstance(stmt, ir.Raise):
        stmt.exception = visit_vars_inner(stmt.exception, callback, cbdata)
    elif isinstance(stmt, ir.Branch):
        stmt.cond = visit_vars_inner(stmt.cond, callback, cbdata)
    elif isinstance(stmt, ir.Jump):
        stmt.target = visit_vars_inner(stmt.target, callback, cbdata)
    elif isinstance(stmt, ir.Del):
        # Because Del takes only a var name, we make up by
        # constructing a temporary variable.
        var = ir.Var(None, stmt.value, stmt.loc)
        var = visit_vars_inner(var, callback, cbdata)
        stmt.value = var.name
    elif isinstance(stmt, ir.DelAttr):
        stmt.target = visit_vars_inner(stmt.target, callback, cbdata)
        stmt.attr = visit_vars_inner(stmt.attr, callback, cbdata)
    elif isinstance(stmt, ir.SetAttr):
        stmt.target = visit_vars_inner(stmt.target, callback, cbdata)
        stmt.attr = visit_vars_inner(stmt.attr, callback, cbdata)
        stmt.value = visit_vars_inner(stmt.value, callback, cbdata)
    elif isinstance(stmt, ir.DelItem):
        stmt.target = visit_vars_inner(stmt.target, callback, cbdata)
        stmt.index = visit_vars_inner(stmt.index, callback, cbdata)
    elif isinstance(stmt, ir.StaticSetItem):
        stmt.target = visit_vars_inner(stmt.target, callback, cbdata)
        stmt.index_var = visit_vars_inner(stmt.index_var, callback, cbdata)
        stmt.value = visit_vars_inner(stmt.value, callback, cbdata)
    elif isinstance(stmt, ir.SetItem):
        stmt.target = visit_vars_inner(stmt.target, callback, cbdata)
        stmt.index = visit_vars_inner(stmt.index, callback, cbdata)
        stmt.value = visit_vars_inner(stmt.value, callback, cbdata)
    elif isinstance(stmt, ir.Print):
        stmt.args = [visit_vars_inner(x, callback, cbdata) for x in stmt.args]
    else:
        # TODO: raise NotImplementedError("no replacement for IR node: ", stmt)
        pass
    return


def visit_vars_inner(node, callback, cbdata):
    if isinstance(node, ir.Var):
        return callback(node, cbdata)
    elif isinstance(node, list):
        return [visit_vars_inner(n, callback, cbdata) for n in node]
    elif isinstance(node, tuple):
        return tuple([visit_vars_inner(n, callback, cbdata) for n in node])
    elif isinstance(node, ir.Expr):
        # if node.op in ['binop', 'inplace_binop']:
        #     lhs = node.lhs.name
        #     rhs = node.rhs.name
        #     node.lhs.name = callback, cbdata.get(lhs, lhs)
        #     node.rhs.name = callback, cbdata.get(rhs, rhs)
        for arg in node._kws.keys():
            node._kws[arg] = visit_vars_inner(node._kws[arg], callback, cbdata)
    elif isinstance(node, ir.Yield):
        node.value = visit_vars_inner(node.value, callback, cbdata)
    return node


add_offset_to_labels_extensions = {}


def add_offset_to_labels(blocks, offset):
    """add an offset to all block labels and jump/branch targets"""
    new_blocks = {}
    for l, b in blocks.items():
        # some parfor last blocks might be empty
        term = None
        if b.body:
            term = b.body[-1]
            for inst in b.body:
                for T, f in add_offset_to_labels_extensions.items():
                    if isinstance(inst, T):
                        f(inst, offset)
        if isinstance(term, ir.Jump):
            b.body[-1] = ir.Jump(term.target + offset, term.loc)
        if isinstance(term, ir.Branch):
            b.body[-1] = ir.Branch(
                term.cond, term.truebr + offset, term.falsebr + offset, term.loc
            )
        new_blocks[l + offset] = b
    return new_blocks


find_max_label_extensions = {}


def find_max_label(blocks):
    max_label = 0
    for l, b in blocks.items():
        if b.body:
            for inst in b.body:
                for T, f in find_max_label_extensions.items():
                    if isinstance(inst, T):
                        f_max = f(inst)
                        if f_max > max_label:
                            max_label = f_max
        if l > max_label:
            max_label = l
    return max_label


def flatten_labels(blocks):
    """makes the labels in range(0, len(blocks)), useful to compare CFGs"""
    # first bulk move the labels out of the rewrite range
    blocks = add_offset_to_labels(blocks, find_max_label(blocks) + 1)
    # order them in topo order because it's easier to read
    new_blocks = {}
    topo_order = find_topo_order(blocks)
    l_map = dict()
    idx = 0
    for x in topo_order:
        l_map[x] = idx
        idx += 1

    for t_node in topo_order:
        b = blocks[t_node]
        # some parfor last blocks might be empty
        term = None
        if b.body:
            term = b.body[-1]
        if isinstance(term, ir.Jump):
            b.body[-1] = ir.Jump(l_map[term.target], term.loc)
        if isinstance(term, ir.Branch):
            b.body[-1] = ir.Branch(
                term.cond, l_map[term.truebr], l_map[term.falsebr], term.loc
            )
        new_blocks[l_map[t_node]] = b
    return new_blocks


def remove_dels(blocks):
    """remove ir.Del nodes"""
    for block in blocks.values():
        new_body = []
        for stmt in block.body:
            if not isinstance(stmt, ir.Del):
                new_body.append(stmt)
        block.body = new_body
    return


def remove_args(blocks):
    """remove ir.Arg nodes"""
    for block in blocks.values():
        new_body = []
        for stmt in block.body:
            if isinstance(stmt, ir.Assign) and isinstance(stmt.value, ir.Arg):
                continue
            new_body.append(stmt)
        block.body = new_body
    return


def dead_code_elimination(
    func_ir, typemap=None, alias_map=None, arg_aliases=None
):
    """Performs dead code elimination and leaves the IR in a valid state on
    exit
    """
    do_post_proc = False
    while remove_dead(
        func_ir.blocks,
        func_ir.arg_names,
        func_ir,
        typemap,
        alias_map,
        arg_aliases,
    ):
        do_post_proc = True

    if do_post_proc:
        post_proc = postproc.PostProcessor(func_ir)
        post_proc.run()


def remove_dead(
    blocks, args, func_ir, typemap=None, alias_map=None, arg_aliases=None
):
    """dead code elimination using liveness and CFG info.
    Returns True if something has been removed, or False if nothing is removed.
    """
    cfg = compute_cfg_from_blocks(blocks)
    usedefs = compute_use_defs(blocks)
    live_map = compute_live_map(cfg, blocks, usedefs.usemap, usedefs.defmap)
    call_table, _ = get_call_table(blocks)
    if alias_map is None or arg_aliases is None:
        alias_map, arg_aliases = find_potential_aliases(
            blocks, args, typemap, func_ir
        )
    if config.DEBUG_ARRAY_OPT >= 1:
        print("args:", args)
        print("alias map:", alias_map)
        print("arg_aliases:", arg_aliases)
        print("live_map:", live_map)
        print("usemap:", usedefs.usemap)
        print("defmap:", usedefs.defmap)
    # keep set for easier search
    alias_set = set(alias_map.keys())

    removed = False
    for label, block in blocks.items():
        # find live variables at each statement to delete dead assignment
        lives = {v.name for v in block.terminator.list_vars()}
        if config.DEBUG_ARRAY_OPT >= 2:
            print("remove_dead processing block", label, lives)
        # find live variables at the end of block
        for out_blk, _data in cfg.successors(label):
            if config.DEBUG_ARRAY_OPT >= 2:
                print("succ live_map", out_blk, live_map[out_blk])
            lives |= live_map[out_blk]
        removed |= remove_dead_block(
            block,
            lives,
            call_table,
            arg_aliases,
            alias_map,
            alias_set,
            func_ir,
            typemap,
        )

    return removed


# other packages that define new nodes add calls to remove dead code in them
# format: {type:function}
remove_dead_extensions = {}


def remove_dead_block(
    block,
    lives,
    call_table,
    arg_aliases,
    alias_map,
    alias_set,
    func_ir,
    typemap,
):
    """remove dead code using liveness info.
    Mutable arguments (e.g. arrays) that are not definitely assigned are live
    after return of function.
    """
    # TODO: find mutable args that are not definitely assigned instead of
    # assuming all args are live after return
    removed = False

    # add statements in reverse order
    new_body = [block.terminator]
    # for each statement in reverse order, excluding terminator
    for stmt in reversed(block.body[:-1]):
        if config.DEBUG_ARRAY_OPT >= 2:
            print("remove_dead_block", stmt)
        # aliases of lives are also live
        alias_lives = set()
        init_alias_lives = lives & alias_set
        for v in init_alias_lives:
            alias_lives |= alias_map[v]
        lives_n_aliases = lives | alias_lives | arg_aliases

        # let external calls handle stmt if type matches
        if type(stmt) in remove_dead_extensions:
            f = remove_dead_extensions[type(stmt)]
            stmt = f(
                stmt,
                lives,
                lives_n_aliases,
                arg_aliases,
                alias_map,
                func_ir,
                typemap,
            )
            if stmt is None:
                if config.DEBUG_ARRAY_OPT >= 2:
                    print("Statement was removed.")
                removed = True
                continue

        # ignore assignments that their lhs is not live or lhs==rhs
        if isinstance(stmt, ir.Assign):
            lhs = stmt.target
            rhs = stmt.value
            if lhs.name not in lives and has_no_side_effect(
                rhs, lives_n_aliases, call_table
            ):
                if config.DEBUG_ARRAY_OPT >= 2:
                    print("Statement was removed.")
                removed = True
                continue
            if isinstance(rhs, ir.Var) and lhs.name == rhs.name:
                if config.DEBUG_ARRAY_OPT >= 2:
                    print("Statement was removed.")
                removed = True
                continue
            # TODO: remove other nodes like SetItem etc.

        if isinstance(stmt, ir.Del):
            if stmt.value not in lives:
                if config.DEBUG_ARRAY_OPT >= 2:
                    print("Statement was removed.")
                removed = True
                continue

        if isinstance(stmt, ir.SetItem):
            name = stmt.target.name
            if name not in lives_n_aliases:
                if config.DEBUG_ARRAY_OPT >= 2:
                    print("Statement was removed.")
                continue

        if type(stmt) in analysis.ir_extension_usedefs:
            def_func = analysis.ir_extension_usedefs[type(stmt)]
            uses, defs = def_func(stmt)
            lives -= defs
            lives |= uses
        else:
            lives |= {v.name for v in stmt.list_vars()}
            if isinstance(stmt, ir.Assign):
                # make sure lhs is not used in rhs, e.g. a = g(a)
                if isinstance(stmt.value, ir.Expr):
                    rhs_vars = {v.name for v in stmt.value.list_vars()}
                    if lhs.name not in rhs_vars:
                        lives.remove(lhs.name)
                else:
                    lives.remove(lhs.name)

        new_body.append(stmt)
    new_body.reverse()
    block.body = new_body
    return removed


# list of functions
remove_call_handlers = []


def remove_dead_random_call(rhs, lives, call_list):
    if len(call_list) == 3 and call_list[1:] == ["random", numpy]:
        return call_list[0] not in {"seed", "shuffle"}
    return False


remove_call_handlers.append(remove_dead_random_call)


def has_no_side_effect(rhs, lives, call_table):
    """Returns True if this expression has no side effects that
    would prevent re-ordering.
    """

    if isinstance(rhs, ir.Expr) and rhs.op == "call":
        func_name = rhs.func.name
        if func_name not in call_table or call_table[func_name] == []:
            return False
        call_list = call_table[func_name]
        if (
            call_list == ["empty", numpy]
            or call_list == [slice]
            or call_list == ["stencil", numba]
            or call_list == ["log", numpy]
            or call_list == ["dtype", numpy]
            or call_list == ["pndindex", numba]
            or call_list == ["ceil", math]
            or call_list == [max]
            or call_list == [int]
        ):
            return True
        elif isinstance(call_list[0], _Intrinsic) and (
            call_list[0]._name == "empty_inferred"
            or call_list[0]._name == "unsafe_empty_inferred"
        ):
            return True
        from numba.core.registry import CPUDispatcher
        from numba.np.linalg import dot_3_mv_check_args

        if isinstance(call_list[0], CPUDispatcher):
            py_func = call_list[0].py_func
            if py_func == dot_3_mv_check_args:
                return True
        for f in remove_call_handlers:
            if f(rhs, lives, call_list):
                return True
        return False
    if isinstance(rhs, ir.Expr) and rhs.op == "inplace_binop":
        return rhs.lhs.name not in lives
    if isinstance(rhs, ir.Yield):
        return False
    if isinstance(rhs, ir.Expr) and rhs.op == "pair_first":
        # don't remove pair_first since prange looks for it
        return False
    return True


is_pure_extensions = []


def is_pure(rhs, lives, call_table):
    """Returns True if every time this expression is evaluated it
    returns the same result.  This is not the case for things
    like calls to numpy.random.
    """
    if isinstance(rhs, ir.Expr):
        if rhs.op == "call":
            func_name = rhs.func.name
            if func_name not in call_table or call_table[func_name] == []:
                return False
            call_list = call_table[func_name]
            if (
                call_list == [slice]
                or call_list == ["log", numpy]
                or call_list == ["empty", numpy]
                or call_list == ["ceil", math]
                or call_list == [max]
                or call_list == [int]
            ):
                return True
            for f in is_pure_extensions:
                if f(rhs, lives, call_list):
                    return True
            return False
        elif rhs.op == "getiter" or rhs.op == "iternext":
            return False
    if isinstance(rhs, ir.Yield):
        return False
    return True


def is_const_call(module_name, func_name):
    # Returns True if there is no state in the given module changed by the given function.
    if module_name == "numpy":
        if func_name in ["empty"]:
            return True
    return False


alias_analysis_extensions = {}
alias_func_extensions = {}


def get_canonical_alias(v, alias_map):
    if v not in alias_map:
        return v

    v_aliases = sorted(list(alias_map[v]))
    return v_aliases[0]


def find_potential_aliases(
    blocks, args, typemap, func_ir, alias_map=None, arg_aliases=None
):
    "find all array aliases and argument aliases to avoid remove as dead"
    if alias_map is None:
        alias_map = {}
    if arg_aliases is None:
        arg_aliases = set(a for a in args if not is_immutable_type(a, typemap))

    # update definitions since they are not guaranteed to be up-to-date
    # FIXME keep definitions up-to-date to avoid the need for rebuilding
    func_ir._definitions = build_definitions(func_ir.blocks)
    np_alias_funcs = ["ravel", "transpose", "reshape"]

    for bl in blocks.values():
        for instr in bl.body:
            if type(instr) in alias_analysis_extensions:
                f = alias_analysis_extensions[type(instr)]
                f(instr, args, typemap, func_ir, alias_map, arg_aliases)
            if isinstance(instr, ir.Assign):
                expr = instr.value
                lhs = instr.target.name
                # only mutable types can alias
                if is_immutable_type(lhs, typemap):
                    continue
                if isinstance(expr, ir.Var) and lhs != expr.name:
                    _add_alias(lhs, expr.name, alias_map, arg_aliases)
                # subarrays like A = B[0] for 2D B
                if isinstance(expr, ir.Expr) and (
                    expr.op == "cast"
                    or expr.op in ["getitem", "static_getitem"]
                ):
                    _add_alias(lhs, expr.value.name, alias_map, arg_aliases)
                if isinstance(expr, ir.Expr) and expr.op == "inplace_binop":
                    _add_alias(lhs, expr.lhs.name, alias_map, arg_aliases)
                # array attributes like A.T
                if (
                    isinstance(expr, ir.Expr)
                    and expr.op == "getattr"
                    and expr.attr in ["T", "ctypes", "flat"]
                ):
                    _add_alias(lhs, expr.value.name, alias_map, arg_aliases)
                # a = b.c.  a should alias b
                if (
                    isinstance(expr, ir.Expr)
                    and expr.op == "getattr"
                    and expr.attr not in ["shape"]
                    and expr.value.name in arg_aliases
                ):
                    _add_alias(lhs, expr.value.name, alias_map, arg_aliases)
                # calls that can create aliases such as B = A.ravel()
                if isinstance(expr, ir.Expr) and expr.op == "call":
                    fdef = guard(find_callname, func_ir, expr, typemap)
                    # TODO: sometimes gufunc backend creates duplicate code
                    # causing find_callname to fail. Example: test_argmax
                    # ignored here since those cases don't create aliases
                    # but should be fixed in general
                    if fdef is None:
                        continue
                    fname, fmod = fdef
                    if fdef in alias_func_extensions:
                        alias_func = alias_func_extensions[fdef]
                        alias_func(lhs, expr.args, alias_map, arg_aliases)
                    if fmod == "numpy" and fname in np_alias_funcs:
                        _add_alias(
                            lhs, expr.args[0].name, alias_map, arg_aliases
                        )
                    if isinstance(fmod, ir.Var) and fname in np_alias_funcs:
                        _add_alias(lhs, fmod.name, alias_map, arg_aliases)

    # copy to avoid changing size during iteration
    old_alias_map = copy.deepcopy(alias_map)
    # combine all aliases transitively
    for v in old_alias_map:
        for w in old_alias_map[v]:
            alias_map[v] |= alias_map[w]
        for w in old_alias_map[v]:
            alias_map[w] = alias_map[v]

    return alias_map, arg_aliases


def _add_alias(lhs, rhs, alias_map, arg_aliases):
    if rhs in arg_aliases:
        arg_aliases.add(lhs)
    else:
        if rhs not in alias_map:
            alias_map[rhs] = set()
        if lhs not in alias_map:
            alias_map[lhs] = set()
        alias_map[rhs].add(lhs)
        alias_map[lhs].add(rhs)
    return


def is_immutable_type(var, typemap):
    # Conservatively, assume mutable if type not available
    if typemap is None or var not in typemap:
        return False
    typ = typemap[var]
    # TODO: add more immutable types
    if isinstance(
        typ,
        (
            types.Number,
            types.scalars._NPDatetimeBase,
            types.iterators.RangeType,
        ),
    ):
        return True
    if typ == types.string:
        return True
    # conservatively, assume mutable
    return False


def copy_propagate(blocks, typemap):
    """compute copy propagation information for each block using fixed-point
    iteration on data flow equations:
    in_b = intersect(predec(B))
    out_b = gen_b | (in_b - kill_b)
    """
    cfg = compute_cfg_from_blocks(blocks)
    entry = cfg.entry_point()

    # format: dict of block labels to copies as tuples
    # label -> (l,r)
    c_data = init_copy_propagate_data(blocks, entry, typemap)
    (gen_copies, all_copies, kill_copies, in_copies, out_copies) = c_data

    old_point = None
    new_point = copy.deepcopy(out_copies)
    # comparison works since dictionary of built-in types
    while old_point != new_point:
        for label in blocks.keys():
            if label == entry:
                continue
            predecs = [i for i, _d in cfg.predecessors(label)]
            # in_b =  intersect(predec(B))
            in_copies[label] = out_copies[predecs[0]].copy()
            for p in predecs:
                in_copies[label] &= out_copies[p]

            # out_b = gen_b | (in_b - kill_b)
            out_copies[label] = gen_copies[label] | (
                in_copies[label] - kill_copies[label]
            )
        old_point = new_point
        new_point = copy.deepcopy(out_copies)
    if config.DEBUG_ARRAY_OPT >= 1:
        print("copy propagate out_copies:", out_copies)
    return in_copies, out_copies


def init_copy_propagate_data(blocks, entry, typemap):
    """get initial condition of copy propagation data flow for each block."""
    # gen is all definite copies, extra_kill is additional ones that may hit
    # for example, parfors can have control flow so they may hit extra copies
    gen_copies, extra_kill = get_block_copies(blocks, typemap)
    # set of all program copies
    all_copies = set()
    for l, s in gen_copies.items():
        all_copies |= gen_copies[l]
    kill_copies = {}
    for label, gen_set in gen_copies.items():
        kill_copies[label] = set()
        for lhs, rhs in all_copies:
            if lhs in extra_kill[label] or rhs in extra_kill[label]:
                kill_copies[label].add((lhs, rhs))
            # a copy is killed if it is not in this block and lhs or rhs are
            # assigned in this block
            assigned = {lhs for lhs, rhs in gen_set}
            if (lhs, rhs) not in gen_set and (
                lhs in assigned or rhs in assigned
            ):
                kill_copies[label].add((lhs, rhs))
    # set initial values
    # all copies are in for all blocks except entry
    in_copies = {l: all_copies.copy() for l in blocks.keys()}
    in_copies[entry] = set()
    out_copies = {}
    for label in blocks.keys():
        # out_b = gen_b | (in_b - kill_b)
        out_copies[label] = gen_copies[label] | (
            in_copies[label] - kill_copies[label]
        )
    out_copies[entry] = gen_copies[entry]
    return (gen_copies, all_copies, kill_copies, in_copies, out_copies)


# other packages that define new nodes add calls to get copies in them
# format: {type:function}
copy_propagate_extensions = {}


def get_block_copies(blocks, typemap):
    """get copies generated and killed by each block"""
    block_copies = {}
    extra_kill = {}
    for label, block in blocks.items():
        assign_dict = {}
        extra_kill[label] = set()
        # assignments as dict to replace with latest value
        for stmt in block.body:
            for T, f in copy_propagate_extensions.items():
                if isinstance(stmt, T):
                    gen_set, kill_set = f(stmt, typemap)
                    for lhs, rhs in gen_set:
                        assign_dict[lhs] = rhs
                    # if a=b is in dict and b is killed, a is also killed
                    new_assign_dict = {}
                    for l, r in assign_dict.items():
                        if l not in kill_set and r not in kill_set:
                            new_assign_dict[l] = r
                        if r in kill_set:
                            extra_kill[label].add(l)
                    assign_dict = new_assign_dict
                    extra_kill[label] |= kill_set
            if isinstance(stmt, ir.Assign):
                lhs = stmt.target.name
                if isinstance(stmt.value, ir.Var):
                    rhs = stmt.value.name
                    # copy is valid only if same type (see
                    # TestCFunc.test_locals)
                    # Some transformations can produce assignments of the
                    # form A = A.  We don't put these mapping in the
                    # copy propagation set because then you get cycles and
                    # infinite loops in the replacement phase.
                    if typemap[lhs] == typemap[rhs] and lhs != rhs:
                        assign_dict[lhs] = rhs
                        continue
                if (
                    isinstance(stmt.value, ir.Expr)
                    and stmt.value.op == "inplace_binop"
                ):
                    in1_var = stmt.value.lhs.name
                    in1_typ = typemap[in1_var]
                    # inplace_binop assigns first operand if mutable
                    if not (
                        isinstance(in1_typ, types.Number)
                        or in1_typ == types.string
                    ):
                        extra_kill[label].add(in1_var)
                        # if a=b is in dict and b is killed, a is also killed
                        new_assign_dict = {}
                        for l, r in assign_dict.items():
                            if l != in1_var and r != in1_var:
                                new_assign_dict[l] = r
                            if r == in1_var:
                                extra_kill[label].add(l)
                        assign_dict = new_assign_dict
                extra_kill[label].add(lhs)
        block_cps = set(assign_dict.items())
        block_copies[label] = block_cps
    return block_copies, extra_kill


# other packages that define new nodes add calls to apply copy propagate in them
# format: {type:function}
apply_copy_propagate_extensions = {}


def apply_copy_propagate(
    blocks, in_copies, name_var_table, typemap, calltypes, save_copies=None
):
    """apply copy propagation to IR: replace variables when copies available"""
    # save_copies keeps an approximation of the copies that were applied, so
    # that the variable names of removed user variables can be recovered to some
    # extent.
    if save_copies is None:
        save_copies = []

    for label, block in blocks.items():
        var_dict = {l: name_var_table[r] for l, r in in_copies[label]}
        # assignments as dict to replace with latest value
        for stmt in block.body:
            if type(stmt) in apply_copy_propagate_extensions:
                f = apply_copy_propagate_extensions[type(stmt)]
                f(
                    stmt,
                    var_dict,
                    name_var_table,
                    typemap,
                    calltypes,
                    save_copies,
                )
            # only rhs of assignments should be replaced
            # e.g. if x=y is available, x in x=z shouldn't be replaced
            elif isinstance(stmt, ir.Assign):
                stmt.value = replace_vars_inner(stmt.value, var_dict)
            else:
                replace_vars_stmt(stmt, var_dict)
            fix_setitem_type(stmt, typemap, calltypes)
            for T, f in copy_propagate_extensions.items():
                if isinstance(stmt, T):
                    gen_set, kill_set = f(stmt, typemap)
                    for lhs, rhs in gen_set:
                        if rhs in name_var_table:
                            var_dict[lhs] = name_var_table[rhs]
                    for l, r in var_dict.copy().items():
                        if l in kill_set or r.name in kill_set:
                            var_dict.pop(l)
            if isinstance(stmt, ir.Assign) and isinstance(stmt.value, ir.Var):
                lhs = stmt.target.name
                rhs = stmt.value.name
                # rhs could be replaced with lhs from previous copies
                if lhs != rhs:
                    # copy is valid only if same type (see
                    # TestCFunc.test_locals)
                    if typemap[lhs] == typemap[rhs] and rhs in name_var_table:
                        var_dict[lhs] = name_var_table[rhs]
                    else:
                        var_dict.pop(lhs, None)
                    # a=b kills previous t=a
                    lhs_kill = []
                    for k, v in var_dict.items():
                        if v.name == lhs:
                            lhs_kill.append(k)
                    for k in lhs_kill:
                        var_dict.pop(k, None)
            if isinstance(stmt, ir.Assign) and not isinstance(
                stmt.value, ir.Var
            ):
                lhs = stmt.target.name
                var_dict.pop(lhs, None)
                # previous t=a is killed if a is killed
                lhs_kill = []
                for k, v in var_dict.items():
                    if v.name == lhs:
                        lhs_kill.append(k)
                for k in lhs_kill:
                    var_dict.pop(k, None)
        save_copies.extend(var_dict.items())

    return save_copies


def fix_setitem_type(stmt, typemap, calltypes):
    """Copy propagation can replace setitem target variable, which can be array
    with 'A' layout. The replaced variable can be 'C' or 'F', so we update
    setitem call type reflect this (from matrix power test)
    """
    if not isinstance(stmt, (ir.SetItem, ir.StaticSetItem)):
        return
    t_typ = typemap[stmt.target.name]
    s_typ = calltypes[stmt].args[0]
    # test_optional t_typ can be Optional with array
    if not isinstance(s_typ, types.npytypes.Array) or not isinstance(
        t_typ, types.npytypes.Array
    ):
        return
    if s_typ.layout == "A" and t_typ.layout != "A":
        new_s_typ = s_typ.copy(layout=t_typ.layout)
        calltypes[stmt].args = (
            new_s_typ,
            calltypes[stmt].args[1],
            calltypes[stmt].args[2],
        )
    return


def dprint_func_ir(func_ir, title, blocks=None):
    """Debug print function IR, with an optional blocks argument
    that may differ from the IR's original blocks.
    """
    if config.DEBUG_ARRAY_OPT >= 1:
        ir_blocks = func_ir.blocks
        func_ir.blocks = ir_blocks if blocks is None else blocks
        name = func_ir.func_id.func_qualname
        print(("IR %s: %s" % (title, name)).center(80, "-"))
        func_ir.dump()
        print("-" * 40)
        func_ir.blocks = ir_blocks


def find_topo_order(blocks, cfg=None):
    """find topological order of blocks such that true branches are visited
    first (e.g. for_break test in test_dataflow). This is written as an iterative
    implementation of post order traversal to avoid recursion limit issues.
    """
    if cfg is None:
        cfg = compute_cfg_from_blocks(blocks)

    post_order = []
    # Has the node already added its children?
    seen = set()
    # Has the node already been pushed to post order?
    visited = set()
    stack = [cfg.entry_point()]

    while len(stack) > 0:
        node = stack[-1]
        if node not in visited and node not in seen:
            # We haven't added a node or its children.
            seen.add(node)
            succs = cfg._succs[node]
            last_inst = blocks[node].body[-1]
            if isinstance(last_inst, ir.Branch):
                succs = [last_inst.truebr, last_inst.falsebr]
            for dest in succs:
                if (node, dest) not in cfg._back_edges:
                    if dest not in seen:
                        stack.append(dest)
        else:
            # This node has already added its children. We either need
            # to visit the node or it has been added multiple times in
            # which case we should just skip the node.
            node = stack.pop()
            if node not in visited:
                post_order.append(node)
                visited.add(node)
            if node in seen:
                # Remove the node from seen if it exists to limit the memory
                # usage to 1 entry per node. Otherwise the memory requirement
                # can double the recursive version.
                seen.remove(node)

    post_order.reverse()
    return post_order


# other packages that define new nodes add calls to get call table
# format: {type:function}
call_table_extensions = {}


def get_call_table(
    blocks, call_table=None, reverse_call_table=None, topological_ordering=True
):
    """returns a dictionary of call variables and their references."""
    # call_table example: c = np.zeros becomes c:["zeroes", np]
    # reverse_call_table example: c = np.zeros becomes np_var:c
    if call_table is None:
        call_table = {}
    if reverse_call_table is None:
        reverse_call_table = {}

    if topological_ordering:
        order = find_topo_order(blocks)
    else:
        order = list(blocks.keys())

    for label in reversed(order):
        for inst in reversed(blocks[label].body):
            if isinstance(inst, ir.Assign):
                lhs = inst.target.name
                rhs = inst.value
                if isinstance(rhs, ir.Expr) and rhs.op == "call":
                    call_table[rhs.func.name] = []
                if isinstance(rhs, ir.Expr) and rhs.op == "getattr":
                    if lhs in call_table:
                        call_table[lhs].append(rhs.attr)
                        reverse_call_table[rhs.value.name] = lhs
                    if lhs in reverse_call_table:
                        call_var = reverse_call_table[lhs]
                        call_table[call_var].append(rhs.attr)
                        reverse_call_table[rhs.value.name] = call_var
                if isinstance(rhs, ir.Global):
                    if lhs in call_table:
                        call_table[lhs].append(rhs.value)
                    if lhs in reverse_call_table:
                        call_var = reverse_call_table[lhs]
                        call_table[call_var].append(rhs.value)
                if isinstance(rhs, ir.FreeVar):
                    if lhs in call_table:
                        call_table[lhs].append(rhs.value)
                    if lhs in reverse_call_table:
                        call_var = reverse_call_table[lhs]
                        call_table[call_var].append(rhs.value)
                if isinstance(rhs, ir.Var):
                    if lhs in call_table:
                        call_table[lhs].append(rhs.name)
                        reverse_call_table[rhs.name] = lhs
                    if lhs in reverse_call_table:
                        call_var = reverse_call_table[lhs]
                        call_table[call_var].append(rhs.name)
            for T, f in call_table_extensions.items():
                if isinstance(inst, T):
                    f(inst, call_table, reverse_call_table)
    return call_table, reverse_call_table


# other packages that define new nodes add calls to get tuple table
# format: {type:function}
tuple_table_extensions = {}


def get_tuple_table(blocks, tuple_table=None):
    """returns a dictionary of tuple variables and their values."""
    if tuple_table is None:
        tuple_table = {}

    for block in blocks.values():
        for inst in block.body:
            if isinstance(inst, ir.Assign):
                lhs = inst.target.name
                rhs = inst.value
                if isinstance(rhs, ir.Expr) and rhs.op == "build_tuple":
                    tuple_table[lhs] = rhs.items
                if isinstance(rhs, ir.Const) and isinstance(rhs.value, tuple):
                    tuple_table[lhs] = rhs.value
            for T, f in tuple_table_extensions.items():
                if isinstance(inst, T):
                    f(inst, tuple_table)
    return tuple_table


def get_stmt_writes(stmt):
    writes = set()
    if isinstance(stmt, (ir.Assign, ir.SetItem, ir.StaticSetItem)):
        writes.add(stmt.target.name)
    return writes


def rename_labels(blocks):
    """rename labels of function body blocks according to topological sort.
    The set of labels of these blocks will remain unchanged.
    """
    topo_order = find_topo_order(blocks)

    # make a block with return last if available (just for readability)
    return_label = -1
    for l, b in blocks.items():
        if isinstance(b.body[-1], ir.Return):
            return_label = l
    # some cases like generators can have no return blocks
    if return_label != -1:
        topo_order.remove(return_label)
        topo_order.append(return_label)

    label_map = {}
    all_labels = sorted(topo_order, reverse=True)
    for label in topo_order:
        label_map[label] = all_labels.pop()
    # update target labels in jumps/branches
    for b in blocks.values():
        term = b.terminator
        # create new IR nodes instead of mutating the existing one as copies of
        # the IR may also refer to the same nodes!
        if isinstance(term, ir.Jump):
            b.body[-1] = ir.Jump(label_map[term.target], term.loc)
        if isinstance(term, ir.Branch):
            b.body[-1] = ir.Branch(
                term.cond,
                label_map[term.truebr],
                label_map[term.falsebr],
                term.loc,
            )

    # update blocks dictionary keys
    new_blocks = {}
    for k, b in blocks.items():
        new_label = label_map[k]
        new_blocks[new_label] = b

    return new_blocks


def simplify_CFG(blocks):
    """transform chains of blocks that have no loop into a single block"""
    # first, inline single-branch-block to its predecessors
    cfg = compute_cfg_from_blocks(blocks)

    def find_single_branch(label):
        block = blocks[label]
        return len(block.body) == 1 and isinstance(block.body[0], ir.Branch)

    single_branch_blocks = list(filter(find_single_branch, blocks.keys()))
    marked_for_del = set()
    for label in single_branch_blocks:
        inst = blocks[label].body[0]
        predecessors = cfg.predecessors(label)
        delete_block = True
        for p, q in predecessors:
            block = blocks[p]
            if isinstance(block.body[-1], ir.Jump):
                block.body[-1] = copy.copy(inst)
            else:
                delete_block = False
        if delete_block:
            marked_for_del.add(label)
    # Delete marked labels
    for label in marked_for_del:
        del blocks[label]
    merge_adjacent_blocks(blocks)
    return rename_labels(blocks)


arr_math = [
    "min",
    "max",
    "sum",
    "prod",
    "mean",
    "var",
    "std",
    "cumsum",
    "cumprod",
    "argmax",
    "argmin",
    "argsort",
    "nonzero",
    "ravel",
]


def canonicalize_array_math(func_ir, typemap, calltypes, typingctx):
    # save array arg to call
    # call_varname -> array
    blocks = func_ir.blocks
    saved_arr_arg = {}
    topo_order = find_topo_order(blocks)
    for label in topo_order:
        block = blocks[label]
        new_body = []
        for stmt in block.body:
            if isinstance(stmt, ir.Assign) and isinstance(stmt.value, ir.Expr):
                lhs = stmt.target.name
                rhs = stmt.value
                # replace A.func with np.func, and save A in saved_arr_arg
                if (
                    rhs.op == "getattr"
                    and rhs.attr in arr_math
                    and isinstance(
                        typemap[rhs.value.name], types.npytypes.Array
                    )
                ):
                    rhs = stmt.value
                    arr = rhs.value
                    saved_arr_arg[lhs] = arr
                    scope = arr.scope
                    loc = arr.loc
                    # g_np_var = Global(numpy)
                    g_np_var = ir.Var(scope, mk_unique_var("$np_g_var"), loc)
                    typemap[g_np_var.name] = types.misc.Module(numpy)
                    g_np = ir.Global("np", numpy, loc)
                    g_np_assign = ir.Assign(g_np, g_np_var, loc)
                    rhs.value = g_np_var
                    new_body.append(g_np_assign)
                    func_ir._definitions[g_np_var.name] = [g_np]
                    # update func var type
                    func = getattr(numpy, rhs.attr)
                    func_typ = get_np_ufunc_typ(func)
                    typemap.pop(lhs)
                    typemap[lhs] = func_typ
                if rhs.op == "call" and rhs.func.name in saved_arr_arg:
                    # add array as first arg
                    arr = saved_arr_arg[rhs.func.name]
                    # update call type signature to include array arg
                    old_sig = calltypes.pop(rhs)
                    # argsort requires kws for typing so sig.args can't be used
                    # reusing sig.args since some types become Const in sig
                    argtyps = old_sig.args[: len(rhs.args)]
                    kwtyps = {name: typemap[v.name] for name, v in rhs.kws}
                    calltypes[rhs] = typemap[rhs.func.name].get_call_type(
                        typingctx, [typemap[arr.name]] + list(argtyps), kwtyps
                    )
                    rhs.args = [arr] + rhs.args

            new_body.append(stmt)
        block.body = new_body
    return


# format: {type:function}
array_accesses_extensions = {}


def get_array_accesses(blocks, accesses=None):
    """returns a set of arrays accessed and their indices."""
    if accesses is None:
        accesses = set()

    for block in blocks.values():
        for inst in block.body:
            if isinstance(inst, ir.SetItem):
                accesses.add((inst.target.name, inst.index.name))
            if isinstance(inst, ir.StaticSetItem):
                accesses.add((inst.target.name, inst.index_var.name))
            if isinstance(inst, ir.Assign):
                rhs = inst.value
                if isinstance(rhs, ir.Expr) and rhs.op == "getitem":
                    accesses.add((rhs.value.name, rhs.index.name))
                if isinstance(rhs, ir.Expr) and rhs.op == "static_getitem":
                    index = rhs.index
                    # slice is unhashable, so just keep the variable
                    if index is None or is_slice_index(index):
                        index = rhs.index_var.name
                    accesses.add((rhs.value.name, index))
            for T, f in array_accesses_extensions.items():
                if isinstance(inst, T):
                    f(inst, accesses)
    return accesses


def is_slice_index(index):
    """see if index is a slice index or has slice in it"""
    if isinstance(index, slice):
        return True
    if isinstance(index, tuple):
        for i in index:
            if isinstance(i, slice):
                return True
    return False


def merge_adjacent_blocks(blocks):
    cfg = compute_cfg_from_blocks(blocks)
    # merge adjacent blocks
    removed = set()
    for label in list(blocks.keys()):
        if label in removed:
            continue
        block = blocks[label]
        succs = list(cfg.successors(label))
        while True:
            if len(succs) != 1:
                break
            next_label = succs[0][0]
            if next_label in removed:
                break
            preds = list(cfg.predecessors(next_label))
            succs = list(cfg.successors(next_label))
            if len(preds) != 1 or preds[0][0] != label:
                break
            next_block = blocks[next_label]
            # XXX: commented out since scope objects are not consistent
            # throughout the compiler. for example, pieces of code are compiled
            # and inlined on the fly without proper scope merge.
            # if block.scope != next_block.scope:
            #     break
            # merge
            block.body.pop()  # remove Jump
            block.body += next_block.body
            del blocks[next_label]
            removed.add(next_label)
            label = next_label


def restore_copy_var_names(blocks, save_copies, typemap):
    """
    restores variable names of user variables after applying copy propagation
    """
    if not save_copies:
        return {}

    rename_dict = {}
    var_rename_map = {}
    for a, b in save_copies:
        # a is string name, b is variable
        # if a is user variable and b is generated temporary and b is not
        # already renamed
        if (
            not a.startswith("$")
            and b.name.startswith("$")
            and b.name not in rename_dict
        ):
            new_name = mk_unique_var("${}".format(a))
            rename_dict[b.name] = new_name
            var_rename_map[new_name] = a
            typ = typemap.pop(b.name)
            typemap[new_name] = typ

    replace_var_names(blocks, rename_dict)
    return var_rename_map


def simplify(func_ir, typemap, calltypes, metadata):
    # get copies in to blocks and out from blocks
    in_cps, _ = copy_propagate(func_ir.blocks, typemap)
    # table mapping variable names to ir.Var objects to help replacement
    name_var_table = get_name_var_table(func_ir.blocks)
    save_copies = apply_copy_propagate(
        func_ir.blocks, in_cps, name_var_table, typemap, calltypes
    )
    var_rename_map = restore_copy_var_names(
        func_ir.blocks, save_copies, typemap
    )
    if "var_rename_map" not in metadata:
        metadata["var_rename_map"] = {}
    metadata["var_rename_map"].update(var_rename_map)
    # remove dead code to enable fusion
    if config.DEBUG_ARRAY_OPT >= 1:
        dprint_func_ir(func_ir, "after copy prop")
    remove_dead(func_ir.blocks, func_ir.arg_names, func_ir, typemap)
    func_ir.blocks = simplify_CFG(func_ir.blocks)
    if config.DEBUG_ARRAY_OPT >= 1:
        dprint_func_ir(func_ir, "after simplify")


class GuardException(Exception):
    pass


def require(cond):
    """
    Raise GuardException if the given condition is False.
    """
    if not cond:
        raise GuardException


def guard(func, *args, **kwargs):
    """
    Run a function with given set of arguments, and guard against
    any GuardException raised by the function by returning None,
    or the expected return results if no such exception was raised.
    """
    try:
        return func(*args, **kwargs)
    except GuardException:
        return None


def get_definition(func_ir, name, **kwargs):
    """
    Same as func_ir.get_definition(name), but raise GuardException if
    exception KeyError is caught.
    """
    try:
        return func_ir.get_definition(name, **kwargs)
    except KeyError:
        raise GuardException


def build_definitions(blocks, definitions=None):
    """Build the definitions table of the given blocks by scanning
    through all blocks and instructions, useful when the definitions
    table is out-of-sync.
    Will return a new definition table if one is not passed.
    """
    if definitions is None:
        definitions = collections.defaultdict(list)

    for block in blocks.values():
        for inst in block.body:
            if isinstance(inst, ir.Assign):
                name = inst.target.name
                definition = definitions.get(name, [])
                if definition == []:
                    definitions[name] = definition
                definition.append(inst.value)
            if type(inst) in build_defs_extensions:
                f = build_defs_extensions[type(inst)]
                f(inst, definitions)

    return definitions


build_defs_extensions = {}


def find_callname(
    func_ir, expr, typemap=None, definition_finder=get_definition
):
    """Try to find a call expression's function and module names and return
    them as strings for unbounded calls. If the call is a bounded call, return
    the self object instead of module name. Raise GuardException if failed.

    Providing typemap can make the call matching more accurate in corner cases
    such as bounded call on an object which is inside another object.
    """
    require(isinstance(expr, ir.Expr) and expr.op == "call")
    callee = expr.func
    callee_def = definition_finder(func_ir, callee)
    attrs = []
    obj = None
    while True:
        if isinstance(callee_def, (ir.Global, ir.FreeVar)):
            # require(callee_def.value == numpy)
            # these checks support modules like numpy, numpy.random as well as
            # calls like len() and intrinsics like assertEquiv
            keys = ["name", "_name", "__name__"]
            value = None
            for key in keys:
                if hasattr(callee_def.value, key):
                    value = getattr(callee_def.value, key)
                    break
            if not value or not isinstance(value, str):
                raise GuardException
            attrs.append(value)
            def_val = callee_def.value
            # get the underlying definition of Intrinsic object to be able to
            # find the module effectively.
            # Otherwise, it will return numba.cuda.extending
            if isinstance(def_val, _Intrinsic):
                def_val = def_val._defn
            if hasattr(def_val, "__module__"):
                mod_name = def_val.__module__
                # The reason for first checking if the function is in NumPy's
                # top level name space by module is that some functions are
                # deprecated in NumPy but the functions' names are aliased with
                # other common names. This prevents deprecation warnings on
                # e.g. getattr(numpy, 'bool') were a bool the target.
                # For context see #6175, impacts NumPy>=1.20.
                mod_not_none = mod_name is not None
                numpy_toplevel = mod_not_none and (
                    mod_name == "numpy" or mod_name.startswith("numpy.")
                )
                # it might be a numpy function imported directly
                if (
                    numpy_toplevel
                    and hasattr(numpy, value)
                    and def_val == getattr(numpy, value)
                ):
                    attrs += ["numpy"]
                # it might be a np.random function imported directly
                elif hasattr(numpy.random, value) and def_val == getattr(
                    numpy.random, value
                ):
                    attrs += ["random", "numpy"]
                elif mod_not_none:
                    attrs.append(mod_name)
            else:
                class_name = def_val.__class__.__name__
                if class_name == "builtin_function_or_method":
                    class_name = "builtin"
                if class_name != "module":
                    attrs.append(class_name)
            break
        elif isinstance(callee_def, ir.Expr) and callee_def.op == "getattr":
            obj = callee_def.value
            attrs.append(callee_def.attr)
            if typemap and obj.name in typemap:
                typ = typemap[obj.name]
                if not isinstance(typ, types.Module):
                    return attrs[0], obj
            callee_def = definition_finder(func_ir, obj)
        else:
            # obj.func calls where obj is not np array
            if obj is not None:
                return ".".join(reversed(attrs)), obj
            raise GuardException
    return attrs[0], ".".join(reversed(attrs[1:]))


def find_build_sequence(func_ir, var):
    """Check if a variable is constructed via build_tuple or
    build_list or build_set, and return the sequence and the
    operator, or raise GuardException otherwise.
    Note: only build_tuple is immutable, so use with care.
    """
    require(isinstance(var, ir.Var))
    var_def = get_definition(func_ir, var)
    require(isinstance(var_def, ir.Expr))
    build_ops = ["build_tuple", "build_list", "build_set"]
    require(var_def.op in build_ops)
    return var_def.items, var_def.op


def find_const(func_ir, var):
    """Check if a variable is defined as constant, and return
    the constant value, or raise GuardException otherwise.
    """
    require(isinstance(var, ir.Var))
    var_def = get_definition(func_ir, var)
    require(isinstance(var_def, (ir.Const, ir.Global, ir.FreeVar)))
    return var_def.value


def compile_to_numba_ir(
    mk_func,
    glbls,
    typingctx=None,
    targetctx=None,
    arg_typs=None,
    typemap=None,
    calltypes=None,
):
    """
    Compile a function or a make_function node to Numba IR.

    Rename variables and
    labels to avoid conflict if inlined somewhere else. Perform type inference
    if typingctx and other typing inputs are available and update typemap and
    calltypes.
    """
    from numba.cuda.core import typed_passes

    # mk_func can be actual function or make_function node, or a njit function
    if hasattr(mk_func, "code"):
        code = mk_func.code
    elif hasattr(mk_func, "__code__"):
        code = mk_func.__code__
    else:
        raise NotImplementedError(
            "function type not recognized {}".format(mk_func)
        )
    f_ir = get_ir_of_code(glbls, code)
    remove_dels(f_ir.blocks)

    # relabel by adding an offset
    f_ir.blocks = add_offset_to_labels(f_ir.blocks, _the_max_label.next())
    max_label = max(f_ir.blocks.keys())
    _the_max_label.update(max_label)

    # rename all variables to avoid conflict
    var_table = get_name_var_table(f_ir.blocks)
    new_var_dict = {}
    for name, var in var_table.items():
        new_var_dict[name] = mk_unique_var(name)
    replace_var_names(f_ir.blocks, new_var_dict)

    # perform type inference if typingctx is available and update type
    # data structures typemap and calltypes
    if typingctx:
        f_typemap, f_return_type, f_calltypes, _ = (
            typed_passes.type_inference_stage(
                typingctx, targetctx, f_ir, arg_typs, None
            )
        )
        # remove argument entries like arg.a from typemap
        arg_names = [vname for vname in f_typemap if vname.startswith("arg.")]
        for a in arg_names:
            f_typemap.pop(a)
        typemap.update(f_typemap)
        calltypes.update(f_calltypes)
    return f_ir


def _create_function_from_code_obj(fcode, func_env, func_arg, func_clo, glbls):
    """
    Creates a function from a code object. Args:
    * fcode - the code object
    * func_env - string for the freevar placeholders
    * func_arg - string for the function args (e.g. "a, b, c, d=None")
    * func_clo - string for the closure args
    * glbls - the function globals
    """
    sanitized_co_name = fcode.co_name.replace("<", "_").replace(">", "_")
    func_text = (
        f"def closure():\n{func_env}\n"
        f"\tdef {sanitized_co_name}({func_arg}):\n"
        f"\t\treturn ({func_clo})\n"
        f"\treturn {sanitized_co_name}"
    )
    loc = {}
    exec(func_text, glbls, loc)

    f = loc["closure"]()
    # replace the code body
    f.__code__ = fcode
    f.__name__ = fcode.co_name
    return f


def get_ir_of_code(glbls, fcode):
    """
    Compile a code object to get its IR, ir.Del nodes are emitted
    """
    nfree = len(fcode.co_freevars)
    func_env = "\n".join(["\tc_%d = None" % i for i in range(nfree)])
    func_clo = ",".join(["c_%d" % i for i in range(nfree)])
    func_arg = ",".join(["x_%d" % i for i in range(fcode.co_argcount)])

    f = _create_function_from_code_obj(
        fcode, func_env, func_arg, func_clo, glbls
    )

    from numba.cuda import compiler
    from numba.cuda.core.compiler import StateDict

    ir = compiler.run_frontend(f)

    # we need to run the before inference rewrite pass to normalize the IR
    # XXX: check rewrite pass flag?
    # for example, Raise nodes need to become StaticRaise before type inference
    class DummyPipeline(object):
        def __init__(self, f_ir):
            self.state = StateDict()
            self.state.typingctx = None
            self.state.targetctx = None
            self.state.args = None
            self.state.func_ir = f_ir
            self.state.typemap = None
            self.state.return_type = None
            self.state.calltypes = None

    state = DummyPipeline(ir).state
    rewrites.rewrite_registry.apply("before-inference", state)
    # call inline pass to handle cases like stencils and comprehensions
    swapped = {}  # TODO: get this from diagnostics store
    from numba.cuda.core.inline_closurecall import InlineClosureCallPass

    inline_pass = InlineClosureCallPass(
        ir, numba.cuda.core.options.ParallelOptions(False), swapped
    )
    inline_pass.run()

    # TODO: DO NOT ADD MORE THINGS HERE!
    # If adding more things here is being contemplated, it really is time to
    # retire this function and work on getting the InlineWorker class from
    # numba.core.inline_closurecall into sufficient shape as a replacement.
    # The issue with `get_ir_of_code` is that it doesn't run a full compilation
    # pipeline and as a result various additional things keep needing to be
    # added to create valid IR.

    # rebuild IR in SSA form
    from numba.cuda.core.untyped_passes import ReconstructSSA
    from numba.cuda.core.typed_passes import PreLowerStripPhis

    reconstruct_ssa = ReconstructSSA()
    phistrip = PreLowerStripPhis()
    reconstruct_ssa.run_pass(state)
    phistrip.run_pass(state)

    post_proc = postproc.PostProcessor(ir)
    post_proc.run(True)
    return ir


def replace_arg_nodes(block, args):
    """
    Replace ir.Arg(...) with variables
    """
    for stmt in block.body:
        if isinstance(stmt, ir.Assign) and isinstance(stmt.value, ir.Arg):
            idx = stmt.value.index
            assert idx < len(args)
            stmt.value = args[idx]
    return


def replace_returns(blocks, target, return_label):
    """
    Return return statement by assigning directly to target, and a jump.
    """
    for block in blocks.values():
        # some blocks may be empty during transformations
        if not block.body:
            continue
        stmt = block.terminator
        if isinstance(stmt, ir.Return):
            block.body.pop()  # remove return
            cast_stmt = block.body.pop()
            assert (
                isinstance(cast_stmt, ir.Assign)
                and isinstance(cast_stmt.value, ir.Expr)
                and cast_stmt.value.op == "cast"
            ), "invalid return cast"
            block.body.append(
                ir.Assign(cast_stmt.value.value, target, stmt.loc)
            )
            block.body.append(ir.Jump(return_label, stmt.loc))


def gen_np_call(func_as_str, func, lhs, args, typingctx, typemap, calltypes):
    scope = args[0].scope
    loc = args[0].loc

    # g_np_var = Global(numpy)
    g_np_var = ir.Var(scope, mk_unique_var("$np_g_var"), loc)
    typemap[g_np_var.name] = types.misc.Module(numpy)
    g_np = ir.Global("np", numpy, loc)
    g_np_assign = ir.Assign(g_np, g_np_var, loc)
    # attr call: <something>_attr = getattr(g_np_var, func_as_str)
    np_attr_call = ir.Expr.getattr(g_np_var, func_as_str, loc)
    attr_var = ir.Var(scope, mk_unique_var("$np_attr_attr"), loc)
    func_var_typ = get_np_ufunc_typ(func)
    typemap[attr_var.name] = func_var_typ
    attr_assign = ir.Assign(np_attr_call, attr_var, loc)
    # np call: lhs = np_attr(*args)
    np_call = ir.Expr.call(attr_var, args, (), loc)
    arg_types = [typemap[x.name] for x in args]
    func_typ = func_var_typ.get_call_type(typingctx, arg_types, {})
    calltypes[np_call] = func_typ
    np_assign = ir.Assign(np_call, lhs, loc)
    return [g_np_assign, attr_assign, np_assign]


def dump_block(label, block):
    print(label, ":")
    for stmt in block.body:
        print("    ", stmt)


def dump_blocks(blocks):
    for label, block in blocks.items():
        dump_block(label, block)


def is_operator_or_getitem(expr):
    """true if expr is unary or binary operator or getitem"""
    return (
        isinstance(expr, ir.Expr)
        and getattr(expr, "op", False)
        and expr.op
        in ["unary", "binop", "inplace_binop", "getitem", "static_getitem"]
    )


def is_get_setitem(stmt):
    """stmt is getitem assignment or setitem (and static cases)"""
    return is_getitem(stmt) or is_setitem(stmt)


def is_getitem(stmt):
    """true if stmt is a getitem or static_getitem assignment"""
    return (
        isinstance(stmt, ir.Assign)
        and isinstance(stmt.value, ir.Expr)
        and stmt.value.op in ["getitem", "static_getitem"]
    )


def is_setitem(stmt):
    """true if stmt is a SetItem or StaticSetItem node"""
    return isinstance(stmt, (ir.SetItem, ir.StaticSetItem))


def index_var_of_get_setitem(stmt):
    """get index variable for getitem/setitem nodes (and static cases)"""
    if is_getitem(stmt):
        if stmt.value.op == "getitem":
            return stmt.value.index
        else:
            return stmt.value.index_var

    if is_setitem(stmt):
        if isinstance(stmt, ir.SetItem):
            return stmt.index
        else:
            return stmt.index_var

    return None


def set_index_var_of_get_setitem(stmt, new_index):
    if is_getitem(stmt):
        if stmt.value.op == "getitem":
            stmt.value.index = new_index
        else:
            stmt.value.index_var = new_index
    elif is_setitem(stmt):
        if isinstance(stmt, ir.SetItem):
            stmt.index = new_index
        else:
            stmt.index_var = new_index
    else:
        raise ValueError(
            "getitem or setitem node expected but received {}".format(stmt)
        )


def is_namedtuple_class(c):
    """check if c is a namedtuple class"""
    if not isinstance(c, type):
        return False
    # should have only tuple as superclass
    bases = c.__bases__
    if len(bases) != 1 or bases[0] is not tuple:
        return False
    # should have _make method
    if not hasattr(c, "_make"):
        return False
    # should have _fields that is all string
    fields = getattr(c, "_fields", None)
    if not isinstance(fields, tuple):
        return False
    return all(isinstance(f, str) for f in fields)


def fill_block_with_call(newblock, callee, label_next, inputs, outputs):
    """Fill *newblock* to call *callee* with arguments listed in *inputs*.
    The returned values are unwrapped into variables in *outputs*.
    The block would then jump to *label_next*.
    """
    scope = newblock.scope
    loc = newblock.loc

    fn = ir.Const(value=callee, loc=loc)
    fnvar = scope.make_temp(loc=loc)
    newblock.append(ir.Assign(target=fnvar, value=fn, loc=loc))
    # call
    args = [scope.get_exact(name) for name in inputs]
    callexpr = ir.Expr.call(func=fnvar, args=args, kws=(), loc=loc)
    callres = scope.make_temp(loc=loc)
    newblock.append(ir.Assign(target=callres, value=callexpr, loc=loc))
    # unpack return value
    for i, out in enumerate(outputs):
        target = scope.get_exact(out)
        getitem = ir.Expr.static_getitem(
            value=callres, index=i, index_var=None, loc=loc
        )
        newblock.append(ir.Assign(target=target, value=getitem, loc=loc))
    # jump to next block
    newblock.append(ir.Jump(target=label_next, loc=loc))
    return newblock


def fill_callee_prologue(block, inputs, label_next):
    """
    Fill a new block *block* that unwraps arguments using names in *inputs* and
    then jumps to *label_next*.

    Expected to use with *fill_block_with_call()*
    """
    scope = block.scope
    loc = block.loc
    # load args
    args = [ir.Arg(name=k, index=i, loc=loc) for i, k in enumerate(inputs)]
    for aname, aval in zip(inputs, args):
        tmp = ir.Var(scope=scope, name=aname, loc=loc)
        block.append(ir.Assign(target=tmp, value=aval, loc=loc))
    # jump to loop entry
    block.append(ir.Jump(target=label_next, loc=loc))
    return block


def fill_callee_epilogue(block, outputs):
    """
    Fill a new block *block* to prepare the return values.
    This block is the last block of the function.

    Expected to use with *fill_block_with_call()*
    """
    scope = block.scope
    loc = block.loc
    # prepare tuples to return
    vals = [scope.get_exact(name=name) for name in outputs]
    tupexpr = ir.Expr.build_tuple(items=vals, loc=loc)
    tup = scope.make_temp(loc=loc)
    block.append(ir.Assign(target=tup, value=tupexpr, loc=loc))
    # return
    block.append(ir.Return(value=tup, loc=loc))
    return block


def find_outer_value(func_ir, var):
    """Check if a variable is a global value, and return the value,
    or raise GuardException otherwise.
    """
    dfn = get_definition(func_ir, var)
    if isinstance(dfn, (ir.Global, ir.FreeVar)):
        return dfn.value

    if isinstance(dfn, ir.Expr) and dfn.op == "getattr":
        prev_val = find_outer_value(func_ir, dfn.value)
        try:
            val = getattr(prev_val, dfn.attr)
            return val
        except AttributeError:
            raise GuardException

    raise GuardException


def raise_on_unsupported_feature(func_ir, typemap):
    """
    Helper function to walk IR and raise if it finds op codes
    that are unsupported. Could be extended to cover IR sequences
    as well as op codes. Intended use is to call it as a pipeline
    stage just prior to lowering to prevent LoweringErrors for known
    unsupported features.
    """
    gdb_calls = []  # accumulate calls to gdb/gdb_init

    # issue 2195: check for excessively large tuples
    for arg_name in func_ir.arg_names:
        if (
            arg_name in typemap
            and isinstance(typemap[arg_name], types.containers.UniTuple)
            and typemap[arg_name].count > 1000
        ):
            # Raise an exception when len(tuple) > 1000. The choice of this number (1000)
            # was entirely arbitrary
            msg = (
                "Tuple '{}' length must be smaller than 1000.\n"
                "Large tuples lead to the generation of a prohibitively large "
                "LLVM IR which causes excessive memory pressure "
                "and large compile times.\n"
                "As an alternative, the use of a 'list' is recommended in "
                "place of a 'tuple' as lists do not suffer from this problem.".format(
                    arg_name
                )
            )
            raise UnsupportedError(msg, func_ir.loc)

    for blk in func_ir.blocks.values():
        for stmt in blk.find_insts(ir.Assign):
            # This raises on finding `make_function`
            if isinstance(stmt.value, ir.Expr):
                if stmt.value.op == "make_function":
                    val = stmt.value

                    # See if the construct name can be refined
                    code = getattr(val, "code", None)
                    if code is not None:
                        # check if this is a closure, the co_name will
                        # be the captured function name which is not
                        # useful so be explicit
                        if getattr(val, "closure", None) is not None:
                            use = "<creating a function from a closure>"
                            expr = ""
                        else:
                            use = code.co_name
                            expr = "(%s) " % use
                    else:
                        use = "<could not ascertain use case>"
                        expr = ""

                    msg = (
                        "Numba encountered the use of a language "
                        "feature it does not support in this context: "
                        "%s (op code: make_function not supported). If "
                        "the feature is explicitly supported it is "
                        "likely that the result of the expression %s"
                        "is being used in an unsupported manner."
                    ) % (use, expr)
                    raise UnsupportedError(msg, stmt.value.loc)

            # this checks for gdb initialization calls, only one is permitted
            if isinstance(stmt.value, (ir.Global, ir.FreeVar)):
                val = stmt.value
                val = getattr(val, "value", None)
                if val is None:
                    continue

                # check global function
                found = False
                if isinstance(val, pytypes.FunctionType):
                    found = val in {numba.gdb, numba.gdb_init}
                if not found:  # freevar bind to intrinsic
                    found = getattr(val, "_name", "") == "gdb_internal"
                if found:
                    gdb_calls.append(stmt.loc)  # report last seen location

            # this checks that np.<type> was called if view is called
            if isinstance(stmt.value, ir.Expr):
                if stmt.value.op == "getattr" and stmt.value.attr == "view":
                    var = stmt.value.value.name
                    if isinstance(typemap[var], types.Array):
                        continue
                    df = func_ir.get_definition(var)
                    cn = guard(find_callname, func_ir, df)
                    if cn and cn[1] == "numpy":
                        ty = getattr(numpy, cn[0])
                        if numpy.issubdtype(
                            ty, numpy.integer
                        ) or numpy.issubdtype(ty, numpy.floating):
                            continue

                    vardescr = (
                        "" if var.startswith("$") else "'{}' ".format(var)
                    )
                    raise TypingError(
                        "'view' can only be called on NumPy dtypes, "
                        "try wrapping the variable {}with 'np.<dtype>()'".format(
                            vardescr
                        ),
                        loc=stmt.loc,
                    )

            # checks for globals that are also reflected
            if isinstance(stmt.value, ir.Global):
                ty = typemap[stmt.target.name]
                msg = (
                    "The use of a %s type, assigned to variable '%s' in "
                    "globals, is not supported as globals are considered "
                    "compile-time constants and there is no known way to "
                    "compile a %s type as a constant."
                )
                if getattr(ty, "reflected", False) or isinstance(
                    ty, (types.DictType, types.ListType)
                ):
                    raise TypingError(
                        msg % (ty, stmt.value.name, ty), loc=stmt.loc
                    )

            # checks for generator expressions (yield in use when func_ir has
            # not been identified as a generator).
            if isinstance(stmt.value, ir.Yield) and not func_ir.is_generator:
                msg = "The use of generator expressions is unsupported."
                raise UnsupportedError(msg, loc=stmt.loc)

    # There is more than one call to function gdb/gdb_init
    if len(gdb_calls) > 1:
        msg = (
            "Calling either numba.gdb() or numba.gdb_init() more than once "
            "in a function is unsupported (strange things happen!), use "
            "numba.gdb_breakpoint() to create additional breakpoints "
            "instead.\n\nRelevant documentation is available here:\n"
            "https://numba.readthedocs.io/en/stable/user/troubleshoot.html"
            "#using-numba-s-direct-gdb-bindings-in-nopython-mode\n\n"
            "Conflicting calls found at:\n %s"
        )
        buf = "\n".join([x.strformat() for x in gdb_calls])
        raise UnsupportedError(msg % buf)


def warn_deprecated(func_ir, typemap):
    # first pass, just walk the type map
    for name, ty in typemap.items():
        # the Type Metaclass has a reflected member
        if ty.reflected:
            # if its an arg, report function call
            if name.startswith("arg."):
                loc = func_ir.loc
                arg = name.split(".")[1]
                fname = func_ir.func_id.func_qualname
                tyname = "list" if isinstance(ty, types.List) else "set"
                url = (
                    "https://numba.readthedocs.io/en/stable/reference/"
                    "deprecation.html#deprecation-of-reflection-for-list-and"
                    "-set-types"
                )
                msg = (
                    "\nEncountered the use of a type that is scheduled for "
                    "deprecation: type 'reflected %s' found for argument "
                    "'%s' of function '%s'.\n\nFor more information visit "
                    "%s" % (tyname, arg, fname, url)
                )
                warnings.warn(NumbaPendingDeprecationWarning(msg, loc=loc))


def resolve_func_from_module(func_ir, node):
    """
    This returns the python function that is being getattr'd from a module in
    some IR, it resolves import chains/submodules recursively. Should it not be
    possible to find the python function being called None will be returned.

    func_ir - the FunctionIR object
    node - the IR node from which to start resolving (should be a `getattr`).
    """
    getattr_chain = []

    def resolve_mod(mod):
        if getattr(mod, "op", False) == "getattr":
            getattr_chain.insert(0, mod.attr)
            try:
                mod = func_ir.get_definition(mod.value)
            except KeyError:  # multiple definitions
                return None
            return resolve_mod(mod)
        elif isinstance(mod, (ir.Global, ir.FreeVar)):
            if isinstance(mod.value, pytypes.ModuleType):
                return mod
        return None

    mod = resolve_mod(node)
    if mod is not None:
        defn = mod.value
        for x in getattr_chain:
            defn = getattr(defn, x, False)
            if not defn:
                break
        else:
            return defn
    else:
        return None


def enforce_no_dels(func_ir):
    """
    Enforce there being no ir.Del nodes in the IR.
    """
    for blk in func_ir.blocks.values():
        dels = [x for x in blk.find_insts(ir.Del)]
        if dels:
            msg = "Illegal IR, del found at: %s" % dels[0]
            raise CompilerError(msg, loc=dels[0].loc)


def enforce_no_phis(func_ir):
    """
    Enforce there being no ir.Expr.phi nodes in the IR.
    """
    for blk in func_ir.blocks.values():
        phis = [x for x in blk.find_exprs(op="phi")]
        if phis:
            msg = "Illegal IR, phi found at: %s" % phis[0]
            raise CompilerError(msg, loc=phis[0].loc)


def legalize_single_scope(blocks):
    """Check the given mapping of ir.Block for containing a single scope."""
    return len({blk.scope for blk in blocks.values()}) == 1


def check_and_legalize_ir(func_ir, flags: "numba.core.flags.Flags"):
    """
    This checks that the IR presented is legal
    """
    enforce_no_phis(func_ir)
    enforce_no_dels(func_ir)
    # postprocess and emit ir.Dels
    post_proc = postproc.PostProcessor(func_ir)
    post_proc.run(True, extend_lifetimes=flags.dbg_extend_lifetimes)


def convert_code_obj_to_function(code_obj, caller_ir):
    """
    Converts a code object from a `make_function.code` attr in the IR into a
    python function, caller_ir is the FunctionIR of the caller and is used for
    the resolution of freevars.
    """
    fcode = code_obj.code
    nfree = len(fcode.co_freevars)

    # try and resolve freevars if they are consts in the caller's IR
    # these can be baked into the new function
    freevars = []
    for x in fcode.co_freevars:
        # not using guard here to differentiate between multiple definition and
        # non-const variable
        try:
            freevar_def = caller_ir.get_definition(x)
        except KeyError:
            msg = (
                "Cannot capture a constant value for variable '%s' as there "
                "are multiple definitions present." % x
            )
            raise TypingError(msg, loc=code_obj.loc)
        if isinstance(freevar_def, ir.Const):
            freevars.append(freevar_def.value)
        else:
            msg = (
                "Cannot capture the non-constant value associated with "
                "variable '%s' in a function that may escape." % x
            )
            raise TypingError(msg, loc=code_obj.loc)

    func_env = "\n".join(
        ["\tc_%d = %s" % (i, x) for i, x in enumerate(freevars)]
    )
    func_clo = ",".join(["c_%d" % i for i in range(nfree)])
    co_varnames = list(fcode.co_varnames)

    # This is horrible. The code object knows about the number of args present
    # it also knows the name of the args but these are bundled in with other
    # vars in `co_varnames`. The make_function IR node knows what the defaults
    # are, they are defined in the IR as consts. The following finds the total
    # number of args (args + kwargs with defaults), finds the default values
    # and infers the number of "kwargs with defaults" from this and then infers
    # the number of actual arguments from that.
    n_kwargs = 0
    n_allargs = fcode.co_argcount
    kwarg_defaults = caller_ir.get_definition(code_obj.defaults)
    if kwarg_defaults is not None:
        if isinstance(kwarg_defaults, tuple):
            d = [caller_ir.get_definition(x).value for x in kwarg_defaults]
            kwarg_defaults_tup = tuple(d)
        else:
            d = [
                caller_ir.get_definition(x).value for x in kwarg_defaults.items
            ]
            kwarg_defaults_tup = tuple(d)
        n_kwargs = len(kwarg_defaults_tup)
    nargs = n_allargs - n_kwargs

    func_arg = ",".join(["%s" % (co_varnames[i]) for i in range(nargs)])
    if n_kwargs:
        kw_const = [
            "%s = %s" % (co_varnames[i + nargs], kwarg_defaults_tup[i])
            for i in range(n_kwargs)
        ]
        func_arg += ", "
        func_arg += ", ".join(kw_const)

    # globals are the same as those in the caller
    glbls = caller_ir.func_id.func.__globals__

    # create the function and return it
    return _create_function_from_code_obj(
        fcode, func_env, func_arg, func_clo, glbls
    )


def fixup_var_define_in_scope(blocks):
    """Fixes the mapping of ir.Block to ensure all referenced ir.Var are
    defined in every scope used by the function. Such that looking up a variable
    from any scope in this function will not fail.

    Note: This is a workaround. Ideally, all the blocks should refer to the
    same ir.Scope, but that property is not maintained by all the passes.
    """
    # Scan for all used variables
    used_var = {}
    for blk in blocks.values():
        scope = blk.scope
        for inst in blk.body:
            for var in inst.list_vars():
                used_var[var] = inst
    # Note: not all blocks share a single scope even though they should.
    # Ensure the scope of each block defines all used variables.
    for blk in blocks.values():
        scope = blk.scope
        for var, inst in used_var.items():
            # add this variable if it's not in scope
            if var.name not in scope.localvars:
                # Note: using a internal method to reuse the same
                scope.localvars.define(var.name, var)


def transfer_scope(block, scope):
    """Transfer the ir.Block to use the given ir.Scope."""
    old_scope = block.scope
    if old_scope is scope:
        # bypass if the block is already using the given scope
        return block
    # Ensure variables are defined in the new scope
    for var in old_scope.localvars._con.values():
        if var.name not in scope.localvars:
            scope.localvars.define(var.name, var)
    # replace scope
    block.scope = scope
    return block


def is_setup_with(stmt):
    return isinstance(stmt, ir.EnterWith)


def is_terminator(stmt):
    return isinstance(stmt, ir.Terminator)


def is_raise(stmt):
    return isinstance(stmt, ir.Raise)


def is_return(stmt):
    return isinstance(stmt, ir.Return)


def is_pop_block(stmt):
    return isinstance(stmt, ir.PopBlock)<|MERGE_RESOLUTION|>--- conflicted
+++ resolved
@@ -13,13 +13,8 @@
 from numba.cuda.extending import _Intrinsic
 from numba.core import types, ir, analysis
 from numba.cuda import typing
-<<<<<<< HEAD
-from numba.cuda.core import postproc, rewrites
+from numba.cuda.core import postproc, rewrites, config
 from numba.cuda.typing.templates import signature
-=======
-from numba.cuda.core import postproc, rewrites, config
-from numba.core.typing.templates import signature
->>>>>>> 974a0425
 from numba.core.analysis import (
     compute_live_map,
     compute_use_defs,
