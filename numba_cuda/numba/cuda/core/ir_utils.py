--- conflicted
+++ resolved
@@ -11,15 +11,9 @@
 
 import numba
 from numba.core.extending import _Intrinsic
-<<<<<<< HEAD
-from numba.core import types, ir, config
+from numba.core import types, ir
 from numba.cuda import typing
-from numba.cuda.core import analysis, postproc, rewrites
-=======
-from numba.core import types, ir, analysis
-from numba.cuda import typing
-from numba.cuda.core import postproc, rewrites, config
->>>>>>> ed5d280b
+from numba.cuda.core import analysis, postproc, rewrites, config
 from numba.core.typing.templates import signature
 from numba.cuda.core.analysis import (
     compute_live_map,
