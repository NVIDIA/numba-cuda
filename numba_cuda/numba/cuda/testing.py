--- conflicted
+++ resolved
@@ -2,11 +2,7 @@
 import platform
 import shutil
 
-<<<<<<< HEAD
-=======
 from numba.core.utils import PYVERSION
-from numba.tests.support import SerialMixin
->>>>>>> e48ec105
 from numba.cuda.cuda_paths import get_conda_ctk
 from numba.cuda.cudadrv import driver, devices, libs
 from numba.cuda.dispatcher import CUDADispatcher
@@ -26,9 +22,6 @@
 test_data_dir = numba_cuda_dir / "tests" / "data"
 
 
-<<<<<<< HEAD
-class CUDATestCase(TestCase):
-=======
 class FileCheckTestCaseMixin:
     """
     Mixin for tests that use FileCheck.
@@ -122,8 +115,7 @@
             )
 
 
-class CUDATestCase(SerialMixin, FileCheckTestCaseMixin, TestCase):
->>>>>>> e48ec105
+class CUDATestCase(FileCheckTestCaseMixin, TestCase):
     """
     For tests that use a CUDA device. Test methods in a CUDATestCase must not
     be run out of class order, because a ContextResettingTestCase may reset
