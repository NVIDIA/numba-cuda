import sys
import re
import os
from collections import namedtuple
import platform

from numba.core.config import IS_WIN32
from numba.misc.findlib import find_lib, find_file
from numba import config


_env_path_tuple = namedtuple('_env_path_tuple', ['by', 'info'])


def _find_valid_path(options):
    """Find valid path from *options*, which is a list of 2-tuple of
    (name, path).  Return first pair where *path* is not None.
    If no valid path is found, return ('<unknown>', None)
    """
    for by, data in options:
        if data is not None:
            return by, data
    else:
        return '<unknown>', None


def _get_libdevice_path_decision():
    options = [
        ('Conda environment', get_conda_ctk()),
        ('Conda environment (NVIDIA package)', get_nvidia_libdevice_ctk()),
        ('CUDA_HOME', get_cuda_home('nvvm', 'libdevice')),
        ('System', get_system_ctk('nvvm', 'libdevice')),
        ('Debian package', get_debian_pkg_libdevice()),
    ]
    by, libdir = _find_valid_path(options)
    return by, libdir


def _nvvm_lib_dir():
    if IS_WIN32:
        return 'nvvm', 'bin'
    else:
        return 'nvvm', 'lib64'


def _get_nvvm_path_decision():
    options = [
        ('Conda environment', get_conda_ctk()),
        ('Conda environment (NVIDIA package)', get_nvidia_nvvm_ctk()),
        ('CUDA_HOME', get_cuda_home(*_nvvm_lib_dir())),
        ('System', get_system_ctk(*_nvvm_lib_dir())),
    ]
    by, path = _find_valid_path(options)
    return by, path


def _get_libdevice_paths():
    by, libdir = _get_libdevice_path_decision()
    # Search for pattern
    pat = r'libdevice(\.\d+)*\.bc$'
    candidates = find_file(re.compile(pat), libdir)
    # Keep only the max (most recent version) of the bitcode files.
    out = max(candidates, default=None)
    return _env_path_tuple(by, out)


def _cudalib_path():
    if IS_WIN32:
        return 'bin'
    else:
        return 'lib64'


def _cuda_home_static_cudalib_path():
    if IS_WIN32:
        return ('lib', 'x64')
    else:
        return ('lib64',)


def _get_cudalib_dir_path_decision():
    options = [
        ('Conda environment', get_conda_ctk()),
        ('Conda environment (NVIDIA package)', get_nvidia_cudalib_ctk()),
        ('CUDA_HOME', get_cuda_home(_cudalib_path())),
        ('System', get_system_ctk(_cudalib_path())),
    ]
    by, libdir = _find_valid_path(options)
    return by, libdir


def _get_static_cudalib_dir_path_decision():
    options = [
        ('Conda environment', get_conda_ctk()),
        ('Conda environment (NVIDIA package)', get_nvidia_static_cudalib_ctk()),
        ('CUDA_HOME', get_cuda_home(*_cuda_home_static_cudalib_path())),
        ('System', get_system_ctk(_cudalib_path())),
    ]
    by, libdir = _find_valid_path(options)
    return by, libdir


def _get_cudalib_dir():
    by, libdir = _get_cudalib_dir_path_decision()
    return _env_path_tuple(by, libdir)


def _get_static_cudalib_dir():
    by, libdir = _get_static_cudalib_dir_path_decision()
    return _env_path_tuple(by, libdir)


def get_system_ctk(*subdirs):
    """Return path to system-wide cudatoolkit; or, None if it doesn't exist.
    """
    # Linux?
    if sys.platform.startswith('linux'):
        # Is cuda alias to /usr/local/cuda?
        # We are intentionally not getting versioned cuda installation.
        base = '/usr/local/cuda'
        if os.path.exists(base):
            return os.path.join(base, *subdirs)


def get_conda_ctk():
    """Return path to directory containing the shared libraries of cudatoolkit.
    """
    is_conda_env = os.path.exists(os.path.join(sys.prefix, 'conda-meta'))
    if not is_conda_env:
        return
    # Assume the existence of NVVM to imply cudatoolkit installed
    paths = find_lib('nvvm')
    if not paths:
        return
    # Use the directory name of the max path
    return os.path.dirname(max(paths))


def get_nvidia_nvvm_ctk():
    """Return path to directory containing the NVVM shared library.
    """
    is_conda_env = os.path.exists(os.path.join(sys.prefix, 'conda-meta'))
    if not is_conda_env:
        return

    # Assume the existence of NVVM in the conda env implies that a CUDA toolkit
    # conda package is installed.

    # First, try the location used on Linux and the Windows 11.x packages
    libdir = os.path.join(sys.prefix, 'nvvm', _cudalib_path())
    if not os.path.exists(libdir) or not os.path.isdir(libdir):
        # If that fails, try the location used for Windows 12.x packages
        libdir = os.path.join(sys.prefix, 'Library', 'nvvm', _cudalib_path())
        if not os.path.exists(libdir) or not os.path.isdir(libdir):
            # If that doesn't exist either, assume we don't have the NVIDIA
            # conda package
            return

    paths = find_lib('nvvm', libdir=libdir)
    if not paths:
        return
    # Use the directory name of the max path
    return os.path.dirname(max(paths))


def get_nvidia_libdevice_ctk():
    """Return path to directory containing the libdevice library.
    """
    nvvm_ctk = get_nvidia_nvvm_ctk()
    if not nvvm_ctk:
        return
    nvvm_dir = os.path.dirname(nvvm_ctk)
    return os.path.join(nvvm_dir, 'libdevice')


def get_nvidia_cudalib_ctk():
    """Return path to directory containing the shared libraries of cudatoolkit.
    """
    nvvm_ctk = get_nvidia_nvvm_ctk()
    if not nvvm_ctk:
        return
    env_dir = os.path.dirname(os.path.dirname(nvvm_ctk))
    subdir = 'bin' if IS_WIN32 else 'lib'
    return os.path.join(env_dir, subdir)


def get_nvidia_static_cudalib_ctk():
    """Return path to directory containing the static libraries of cudatoolkit.
    """
    nvvm_ctk = get_nvidia_nvvm_ctk()
    if not nvvm_ctk:
        return

    if IS_WIN32 and ("Library" not in nvvm_ctk):
        # Location specific to CUDA 11.x packages on Windows
        dirs = ('Lib', 'x64')
    else:
        # Linux, or Windows with CUDA 12.x packages
        dirs = ('lib',)

    env_dir = os.path.dirname(os.path.dirname(nvvm_ctk))
    return os.path.join(env_dir, *dirs)


def get_cuda_home(*subdirs):
    """Get paths of CUDA_HOME.
    If *subdirs* are the subdirectory name to be appended in the resulting
    path.
    """
    cuda_home = os.environ.get('CUDA_HOME')
    if cuda_home is None:
        # Try Windows CUDA installation without Anaconda
        cuda_home = os.environ.get('CUDA_PATH')
    if cuda_home is not None:
        return os.path.join(cuda_home, *subdirs)


def _get_nvvm_path():
    by, path = _get_nvvm_path_decision()
    candidates = find_lib('nvvm', path)
    path = max(candidates) if candidates else None
    return _env_path_tuple(by, path)


def get_cuda_paths():
    """Returns a dictionary mapping component names to a 2-tuple
    of (source_variable, info).

    The returned dictionary will have the following keys and infos:
    - "nvvm": file_path
    - "libdevice": List[Tuple[arch, file_path]]
    - "cudalib_dir": directory_path

    Note: The result of the function is cached.
    """
    # Check cache
    if hasattr(get_cuda_paths, '_cached_result'):
        return get_cuda_paths._cached_result
    else:
        # Not in cache
        d = {
            'nvvm': _get_nvvm_path(),
            'libdevice': _get_libdevice_paths(),
            'cudalib_dir': _get_cudalib_dir(),
            'static_cudalib_dir': _get_static_cudalib_dir(),
            'include_dir': _get_include_dir(),
        }
        # Cache result
        get_cuda_paths._cached_result = d
        return d


def get_debian_pkg_libdevice():
    """
    Return the Debian NVIDIA Maintainers-packaged libdevice location, if it
    exists.
    """
    pkg_libdevice_location = '/usr/lib/nvidia-cuda-toolkit/libdevice'
    if not os.path.exists(pkg_libdevice_location):
        return None
    return pkg_libdevice_location


def get_current_cuda_target_name():
    """Determine conda's CTK target folder based on system and machine arch.

    CTK's conda package delivers headers based on its architecture type. For example,
    `x86_64` machine places header under `$CONDA_PREFIX/targets/x86_64-linux`, and
    `aarch64` places under `$CONDA_PREFIX/targets/sbsa-linux`. Read more about the
    nuances at cudart's conda feedstock:
    https://github.com/conda-forge/cuda-cudart-feedstock/blob/main/recipe/meta.yaml#L8-L11  # noqa: E501
    """
    system = platform.system()
    machine = platform.machine()

    if system == "Linux":
        arch_to_targets = {
            'x86_64': 'x86_64-linux',
            'aarch64': 'sbsa-linux'
        }
    elif system == "Windows":
        arch_to_targets = {
            'AMD64': 'x64',
        }
    else:
        arch_to_targets = {}

    return arch_to_targets.get(machine, None)


def get_conda_include_dir():
    """
    Return the include directory in the current conda environment, if one
    is active and it exists.
    """
    is_conda_env = os.path.exists(os.path.join(sys.prefix, 'conda-meta'))
    if not is_conda_env:
        return

<<<<<<< HEAD
    target_name = get_current_cuda_target_name()

    if target_name:
=======
    if platform.system() == "Windows":
        include_dir = os.path.join(
            sys.prefix, 'Library', 'include'
        )
    elif target_name := get_current_cuda_target_name():
>>>>>>> e7125bf8
        include_dir = os.path.join(
            sys.prefix, 'targets', target_name, 'include'
        )
    else:
        # A fallback when target cannot determined
        # though usually it shouldn't.
        include_dir = os.path.join(sys.prefix, 'include')

    if os.path.exists(include_dir):
        return include_dir
    return


def _get_include_dir():
    """Find the root include directory."""
    options = [
        ('Conda environment (NVIDIA package)', get_conda_include_dir()),
        ('CUDA_INCLUDE_PATH Config Entry', config.CUDA_INCLUDE_PATH),
        # TODO: add others
    ]
    by, include_dir = _find_valid_path(options)
    return _env_path_tuple(by, include_dir)<|MERGE_RESOLUTION|>--- conflicted
+++ resolved
@@ -297,17 +297,11 @@
     if not is_conda_env:
         return
 
-<<<<<<< HEAD
-    target_name = get_current_cuda_target_name()
-
-    if target_name:
-=======
     if platform.system() == "Windows":
         include_dir = os.path.join(
             sys.prefix, 'Library', 'include'
         )
     elif target_name := get_current_cuda_target_name():
->>>>>>> e7125bf8
         include_dir = os.path.join(
             sys.prefix, 'targets', target_name, 'include'
         )
