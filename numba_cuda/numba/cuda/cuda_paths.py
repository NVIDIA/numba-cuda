# SPDX-FileCopyrightText: Copyright (c) 2025 NVIDIA CORPORATION & AFFILIATES. All rights reserved.
# SPDX-License-Identifier: BSD-2-Clause

import sys
import os
from collections import namedtuple
import platform
<<<<<<< HEAD
import site
from pathlib import Path
from numba.core.config import IS_WIN32
from numba.misc.findlib import find_lib
from numba import config
import ctypes
import warnings
=======
import importlib.metadata
from numba.cuda.core.config import IS_WIN32
from numba.cuda.misc.findlib import find_lib
from numba.cuda import config
>>>>>>> 6c52fc01

_env_path_tuple = namedtuple("_env_path_tuple", ["by", "info"])

SEARCH_PRIORITY = [
    "Conda environment",
    "NVIDIA NVCC Wheel",
    "CUDA_HOME",
    "System",
]


def _get_distribution(distribution_name):
    """Get the distribution path using importlib.metadata, returning None if not found."""
    try:
        dist = importlib.metadata.distribution(distribution_name)
        return dist
    except importlib.metadata.PackageNotFoundError:
        return None


def _priority_index(label):
    if label in SEARCH_PRIORITY:
        return SEARCH_PRIORITY.index(label)
    else:
        raise ValueError(f"Can't determine search priority for {label}")


def _find_first_valid_lazy(options):
    sorted_options = sorted(options, key=lambda x: _priority_index(x[0]))
    for label, fn in sorted_options:
        value = fn()
        if value:
            return label, value
    return "<unknown>", None


def _build_options(pairs):
    """Sorts and returns a list of (label, value) tuples according to SEARCH_PRIORITY."""
    priority_index = {label: i for i, label in enumerate(SEARCH_PRIORITY)}
    return sorted(
        pairs, key=lambda pair: priority_index.get(pair[0], float("inf"))
    )


def _find_valid_path(options):
    """Find valid path from *options*, which is a list of 2-tuple of
    (name, path).  Return first pair where *path* is not None.
    If no valid path is found, return ('<unknown>', None)
    """
    for by, data in options:
        if data is not None:
            return by, data
    else:
        return "<unknown>", None


def _get_libdevice_path_decision():
    options = _build_options(
        [
            ("Conda environment", get_libdevice_conda_path),
            ("NVIDIA NVCC Wheel", get_libdevice_wheel_path),
            (
                "CUDA_HOME",
                lambda: get_cuda_home("nvvm", "libdevice", "libdevice.10.bc"),
            ),
            (
                "System",
                lambda: get_system_ctk("nvvm", "libdevice", "libdevice.10.bc"),
            ),
        ]
    )
    return _find_first_valid_lazy(options)


def _get_nvvm_path_decision():
    options = _build_options(
        [
            ("Conda environment", _get_nvvm_conda_path),
            ("NVIDIA NVCC Wheel", _get_nvvm_wheel_path),
            ("CUDA_HOME", _get_nvvm_cuda_home_path),
            ("System", _get_nvvm_system_path),
        ]
    )
    return _find_first_valid_lazy(options)


def _get_nvrtc_path_decision():
    options = _build_options(
        [
            ("Conda environment", get_conda_ctk_libdir),
            ("NVIDIA NVCC Wheel", _get_nvrtc_wheel_libdir),
            ("CUDA_HOME", get_cuda_home_libdir),
            ("System", get_system_ctk_libdir),
        ]
    )
    return _find_first_valid_lazy(options)


def _get_nvvm_wheel_path():
    dso_path = None
    # CUDA 12
    nvcc_distribution = _get_distribution("nvidia-cuda-nvcc-cu12")
    if nvcc_distribution is not None:
        site_packages_path = nvcc_distribution.locate_file("")
        nvvm_lib_dir = os.path.join(
            site_packages_path,
            "nvidia",
            "cuda_nvcc",
            "nvvm",
            "bin" if IS_WIN32 else "lib64",
        )
        dso_path = os.path.join(
            nvvm_lib_dir, "nvvm64_40_0.dll" if IS_WIN32 else "libnvvm.so"
        )

    # CUDA 13
    if dso_path is None:
        nvcc_distribution = _get_distribution("nvidia-nvvm")
        if (
            nvcc_distribution is not None
            and nvcc_distribution.version.startswith("13.")
        ):
            site_packages_path = nvcc_distribution.locate_file("")
            nvvm_lib_dir = os.path.join(
                site_packages_path,
                "nvidia",
                "cu13",
                "bin" if IS_WIN32 else "lib",
                "x86_64" if IS_WIN32 else "",
            )
            dso_path = os.path.join(
                nvvm_lib_dir, "nvvm64_40_0.dll" if IS_WIN32 else "libnvvm.so.4"
            )

    if dso_path and os.path.isfile(dso_path):
        return dso_path
    return None


def _get_nvrtc_wheel_libdir():
    dso_path = None
    # CUDA 12
    nvrtc_distribution = _get_distribution("nvidia-cuda-nvrtc-cu12")
    if nvrtc_distribution is not None:
        site_packages_path = nvrtc_distribution.locate_file("")
        nvrtc_lib_dir = os.path.join(
            site_packages_path,
            "nvidia",
            "cuda_nvrtc",
            "bin" if IS_WIN32 else "lib",
        )
        dso_path = os.path.join(
            nvrtc_lib_dir, "nvrtc64_120_0.dll" if IS_WIN32 else "libnvrtc.so.12"
        )

    # CUDA 13
    if dso_path is None:
        nvrtc_distribution = _get_distribution("nvidia-cuda-nvrtc")
        if (
            nvrtc_distribution is not None
            and nvrtc_distribution.version.startswith("13.")
        ):
            site_packages_path = nvrtc_distribution.locate_file("")
            nvrtc_lib_dir = os.path.join(
                site_packages_path,
                "nvidia",
                "cu13",
                "bin" if IS_WIN32 else "lib",
                "x86_64" if IS_WIN32 else "",
            )
            dso_path = os.path.join(
                nvrtc_lib_dir,
                "nvrtc64_130_0.dll" if IS_WIN32 else "libnvrtc.so.13",
            )

    if dso_path and os.path.isfile(dso_path):
        return os.path.dirname(dso_path)
    return None


def _get_libdevice_path():
    by, out = _get_libdevice_path_decision()
    if not out:
        return _env_path_tuple(by, None)
    return _env_path_tuple(by, out)


def _cuda_static_libdir():
    if IS_WIN32:
        return ("lib", "x64")
    else:
        return ("lib64",)


def _get_cudalib_wheel_libdir():
    """Get the cudalib path from the cudart wheel."""
    cuda_module_lib_dir = None
    cuda_runtime_distribution = _get_distribution("nvidia-cuda-runtime-cu12")
    if cuda_runtime_distribution is not None:
        site_packages_path = cuda_runtime_distribution.locate_file("")
        cuda_module_lib_dir = os.path.join(
            site_packages_path,
            "nvidia",
            "cuda_runtime",
            "bin" if IS_WIN32 else "lib",
        )
    else:
        cuda_runtime_distribution = _get_distribution("nvidia-cuda-runtime")
        if (
            cuda_runtime_distribution is not None
            and cuda_runtime_distribution.version.startswith("13.")
        ):
            site_packages_path = cuda_runtime_distribution.locate_file("")
            cuda_module_lib_dir = os.path.join(
                site_packages_path,
                "nvidia",
                "cu13",
                "bin" if IS_WIN32 else "lib",
                "x86_64" if IS_WIN32 else "",
            )

    if cuda_module_lib_dir is None:
        return None

    if cuda_module_lib_dir and os.path.isdir(cuda_module_lib_dir):
        return cuda_module_lib_dir
    return None


def _get_cudalib_dir_path_decision():
    options = _build_options(
        [
            ("Conda environment", get_conda_ctk_libdir),
            ("NVIDIA NVCC Wheel", _get_cudalib_wheel_libdir),
            ("CUDA_HOME", get_cuda_home_libdir),
            ("System", get_system_ctk_libdir),
        ]
    )
    return _find_first_valid_lazy(options)


def _get_static_cudalib_dir_path_decision():
    options = _build_options(
        [
            ("Conda environment", get_conda_ctk_libdir),
            ("NVIDIA NVCC Wheel", get_wheel_static_libdir),
            (
                "CUDA_HOME",
                lambda: get_cuda_home(*_cuda_static_libdir()),
            ),
            ("System", lambda: get_system_ctk(*_cuda_static_libdir())),
        ]
    )
    return _find_first_valid_lazy(options)


def _get_cudalib_dir():
    by, libdir = _get_cudalib_dir_path_decision()
    return _env_path_tuple(by, libdir)


def _get_static_cudalib_dir():
    by, libdir = _get_static_cudalib_dir_path_decision()
    return _env_path_tuple(by, libdir)


def get_system_ctk(*subdirs):
    """Return path to system-wide cudatoolkit; or, None if it doesn't exist."""
    # Linux?
    if not IS_WIN32:
        # Is cuda alias to /usr/local/cuda?
        # We are intentionally not getting versioned cuda installation.
        result = os.path.join("/usr/local/cuda", *subdirs)
        if os.path.exists(result):
            return result
        return None
    return None


def get_system_ctk_libdir():
    """Return path to directory containing the shared libraries of cudatoolkit."""
    system_ctk_dir = get_system_ctk()
    if system_ctk_dir is None:
        return None
    libdir = os.path.join(
        system_ctk_dir,
        "Library" if IS_WIN32 else "lib64",
        "bin" if IS_WIN32 else "",
    )
    # Windows CUDA 13 system CTK uses "bin\x64" directory
    if IS_WIN32 and os.path.isdir(os.path.join(libdir, "x64")):
        libdir = os.path.join(libdir, "x64")

    if libdir and os.path.isdir(libdir):
        return os.path.normpath(libdir)
    return None


def get_system_ctk_include():
    system_ctk_dir = get_system_ctk()
    if system_ctk_dir is None:
        return None
    include_dir = os.path.join(system_ctk_dir, "include")

    if include_dir and os.path.isdir(include_dir):
        if os.path.isfile(
            os.path.join(include_dir, "cuda_device_runtime_api.h")
        ):
            return include_dir
    return None


def _get_nvvm_system_path():
    nvvm_lib_dir = get_system_ctk("nvvm")
    if nvvm_lib_dir is None:
        return None
    nvvm_lib_dir = os.path.join(nvvm_lib_dir, "bin" if IS_WIN32 else "lib64")
    if IS_WIN32 and os.path.isdir(os.path.join(nvvm_lib_dir, "x64")):
        nvvm_lib_dir = os.path.join(nvvm_lib_dir, "x64")

    nvvm_path = os.path.join(
        nvvm_lib_dir, "nvvm64_40_0.dll" if IS_WIN32 else "libnvvm.so.4"
    )
    # if os.path.isfile(nvvm_path):
    #     return nvvm_path
    return nvvm_path


def get_conda_ctk_libdir():
    """Return path to directory containing the shared libraries of cudatoolkit."""
    is_conda_env = os.path.isdir(os.path.join(sys.prefix, "conda-meta"))
    if not is_conda_env:
        return None
    libdir = os.path.join(
        sys.prefix,
        "Library" if IS_WIN32 else "lib",
        "bin" if IS_WIN32 else "",
    )
    # Windows CUDA 13.0.0 uses "bin\x64" directory but 13.0.1+ just uses "bin" directory
    if IS_WIN32 and os.path.isdir(os.path.join(libdir, "x64")):
        libdir = os.path.join(libdir, "x64")
    # Assume the existence of nvrtc to imply needed CTK libraries are installed
    paths = find_lib("nvrtc", libdir)
    if not paths:
        return None
    # Use the directory name of the max path
    return os.path.dirname(max(paths))


def get_libdevice_conda_path():
    """Return path to directory containing the libdevice bitcode library."""
    is_conda_env = os.path.isdir(os.path.join(sys.prefix, "conda-meta"))
    if not is_conda_env:
        return None

    # Linux: nvvm/libdevice/libdevice.10.bc
    # Windows: Library/nvvm/libdevice/libdevice.10.bc
    libdevice_path = os.path.join(
        sys.prefix,
        "Library" if IS_WIN32 else "",
        "nvvm",
        "libdevice",
        "libdevice.10.bc",
    )
    if os.path.isfile(libdevice_path):
        return libdevice_path
    return None


def _get_nvvm_conda_path():
    """Return path to directory containing the nvvm library."""
    is_conda_env = os.path.isdir(os.path.join(sys.prefix, "conda-meta"))
    if not is_conda_env:
        return None
    nvvm_dir = os.path.join(
        sys.prefix,
        "Library" if IS_WIN32 else "",
        "nvvm",
        "bin" if IS_WIN32 else "lib64",
    )
    # Windows CUDA 13.0.0 puts in "bin\x64" directory but 13.0.1+ just uses "bin" directory
    if IS_WIN32 and os.path.isdir(os.path.join(nvvm_dir, "x64")):
        nvvm_dir = os.path.join(nvvm_dir, "x64")

    nvvm_path = os.path.join(
        nvvm_dir, "nvvm64_40_0.dll" if IS_WIN32 else "libnvvm.so.4"
    )
    if os.path.isfile(nvvm_path):
        return nvvm_path
    return None


def get_wheel_static_libdir():
    cuda_module_static_lib_dir = None
    # CUDA 12
    cuda_runtime_distribution = _get_distribution("nvidia-cuda-runtime-cu12")
    if cuda_runtime_distribution is not None:
        site_packages_path = cuda_runtime_distribution.locate_file("")
        cuda_module_static_lib_dir = os.path.join(
            site_packages_path,
            "nvidia",
            "cuda_runtime",
            "lib",
            "x64" if IS_WIN32 else "",
        )
    else:
        cuda_runtime_distribution = _get_distribution("nvidia-cuda-runtime")
        if (
            cuda_runtime_distribution is not None
            and cuda_runtime_distribution.version.startswith("13.")
        ):
            site_packages_path = cuda_runtime_distribution.locate_file("")
            cuda_module_static_lib_dir = os.path.join(
                site_packages_path,
                "nvidia",
                "cu13",
                "lib",
                "x64" if IS_WIN32 else "",
            )

    if cuda_module_static_lib_dir is None:
        return None

    cudadevrt_path = os.path.join(
        cuda_module_static_lib_dir,
        "cudadevrt.lib" if IS_WIN32 else "libcudadevrt.a",
    )

    if cudadevrt_path and os.path.isfile(cudadevrt_path):
        return os.path.dirname(cudadevrt_path)
    return None


def get_wheel_include():
    cuda_module_include_dir = None
    # CUDA 12
    cuda_runtime_distribution = _get_distribution("nvidia-cuda-runtime-cu12")
    if cuda_runtime_distribution is not None:
        site_packages_path = cuda_runtime_distribution.locate_file("")
        cuda_module_include_dir = os.path.join(
            site_packages_path,
            "nvidia",
            "cuda_runtime",
            "include",
        )
    else:
        cuda_runtime_distribution = _get_distribution("nvidia-cuda-runtime")
        if (
            cuda_runtime_distribution is not None
            and cuda_runtime_distribution.version.startswith("13.")
        ):
            site_packages_path = cuda_runtime_distribution.locate_file("")
            cuda_module_include_dir = os.path.join(
                site_packages_path,
                "nvidia",
                "cu13",
                "include",
            )

    if cuda_module_include_dir and os.path.isdir(cuda_module_include_dir):
        if os.path.isfile(
            os.path.join(cuda_module_include_dir, "cuda_device_runtime_api.h")
        ):
            return cuda_module_include_dir
    return None


def get_cuda_home(*subdirs):
    """Get paths of CUDA_HOME.
    If *subdirs* are the subdirectory name to be appended in the resulting
    path.
    """
    cuda_home = os.environ.get("CUDA_HOME")
    if cuda_home is None:
        # Try Windows CUDA installation without Anaconda
        cuda_home = os.environ.get("CUDA_PATH")
    if cuda_home is not None:
        return os.path.join(cuda_home, *subdirs)
    return None


def get_cuda_home_libdir():
    """Return path to directory containing the shared libraries of cudatoolkit."""
    cuda_home_dir = get_cuda_home()
    if cuda_home_dir is None:
        return None
    libdir = os.path.join(
        cuda_home_dir,
        "Library" if IS_WIN32 else "lib64",
        "bin" if IS_WIN32 else "",
    )
    # Windows CUDA 13 system CTK uses "bin\x64" directory while conda just uses "bin" directory
    if IS_WIN32 and os.path.isdir(os.path.join(libdir, "x64")):
        libdir = os.path.join(libdir, "x64")
    return os.path.normpath(libdir)


def get_cuda_home_include():
    cuda_home_dir = get_cuda_home()
    if cuda_home_dir is None:
        return None
    include_dir = cuda_home_dir
    # For Windows, CTK puts it in $CTK/include but conda puts it in $CTK/Library/include
    if IS_WIN32:
        if os.path.isdir(os.path.join(include_dir, "Library")):
            include_dir = os.path.join(include_dir, "Library", "include")
        else:
            include_dir = os.path.join(include_dir, "include")
    else:
        include_dir = os.path.join(include_dir, "include")

    if include_dir and os.path.isdir(include_dir):
        if os.path.isfile(
            os.path.join(include_dir, "cuda_device_runtime_api.h")
        ):
            return include_dir
    return None


def _get_nvvm_cuda_home_path():
    nvvm_lib_dir = get_cuda_home("nvvm")
    if nvvm_lib_dir is None:
        return
    nvvm_lib_dir = os.path.join(nvvm_lib_dir, "bin" if IS_WIN32 else "lib64")
    if IS_WIN32 and os.path.isdir(os.path.join(nvvm_lib_dir, "x64")):
        nvvm_lib_dir = os.path.join(nvvm_lib_dir, "x64")

    nvvm_path = os.path.join(
        nvvm_lib_dir, "nvvm64_40_0.dll" if IS_WIN32 else "libnvvm.so.4"
    )
    # if os.path.isfile(nvvm_path):
    #     return nvvm_path
    return nvvm_path


def _get_nvvm_path():
    by, out = _get_nvvm_path_decision()
    if not out:
        return _env_path_tuple(by, None)
    return _env_path_tuple(by, out)


def _get_nvrtc_path():
    by, path = _get_nvrtc_path_decision()
    candidates = find_lib("nvrtc", libdir=path)
    path = max(candidates) if candidates else None
    return _env_path_tuple(by, path)


def get_cuda_paths():
    """Returns a dictionary mapping component names to a 2-tuple
    of (source_variable, info).

    The returned dictionary will have the following keys and infos:
    - "nvvm": file_path
    - "nvrtc": file_path
    - "libdevice": file_path
    - "cudalib_dir": directory_path
    - "static_cudalib_dir": directory_path
    - "include_dir": directory_path

    Note: The result of the function is cached.
    """
    warnings.warn(
        "get_cuda_paths() is deprecated, use `cuda.bindings.path_finder`.",
        DeprecationWarning,
        stacklevel=2,
    )
    # Check cache
    if hasattr(get_cuda_paths, "_cached_result"):
        return get_cuda_paths._cached_result
    else:
        # Not in cache
        d = {
            "nvvm": _get_nvvm_path(),
            "nvrtc": _get_nvrtc_path(),
            "libdevice": _get_libdevice_path(),
            "cudalib_dir": _get_cudalib_dir(),
            "static_cudalib_dir": _get_static_cudalib_dir(),
            "include_dir": _get_include_dir(),
        }
        # Cache result
        get_cuda_paths._cached_result = d
        return d


def get_libdevice_wheel_path():
    libdevice_path = None
    # CUDA 12
    nvvm_distribution = _get_distribution("nvidia-cuda-nvcc-cu12")
    if nvvm_distribution is not None:
        site_packages_path = nvvm_distribution.locate_file("")
        libdevice_path = os.path.join(
            site_packages_path,
            "nvidia",
            "cuda_nvcc",
            "nvvm",
            "libdevice",
            "libdevice.10.bc",
        )

    # CUDA 13
    if libdevice_path is None:
        nvvm_distribution = _get_distribution("nvidia-nvvm")
        if (
            nvvm_distribution is not None
            and nvvm_distribution.version.startswith("13.")
        ):
            site_packages_path = nvvm_distribution.locate_file("")
            libdevice_path = os.path.join(
                site_packages_path,
                "nvidia",
                "cu13",
                "nvvm",
                "libdevice",
                "libdevice.10.bc",
            )

    if libdevice_path and os.path.isfile(libdevice_path):
        return libdevice_path
    return None


def get_current_cuda_target_name():
    """Determine conda's CTK target folder based on system and machine arch.

    CTK's conda package delivers headers based on its architecture type. For example,
    `x86_64` machine places header under `$CONDA_PREFIX/targets/x86_64-linux`, and
    `aarch64` places under `$CONDA_PREFIX/targets/sbsa-linux`. Read more about the
    nuances at cudart's conda feedstock:
    https://github.com/conda-forge/cuda-cudart-feedstock/blob/main/recipe/meta.yaml#L8-L11  # noqa: E501
    """
    system = platform.system()
    machine = platform.machine()

    if system == "Linux":
        arch_to_targets = {"x86_64": "x86_64-linux", "aarch64": "sbsa-linux"}
    elif system == "Windows":
        arch_to_targets = {
            "AMD64": "x64",
        }
    else:
        arch_to_targets = {}

    return arch_to_targets.get(machine, None)


def get_conda_include_dir():
    """
    Return the include directory in the current conda environment, if one
    is active and it exists.
    """
    is_conda_env = os.path.isdir(os.path.join(sys.prefix, "conda-meta"))
    if not is_conda_env:
        return

    if IS_WIN32:
        include_dir = os.path.join(sys.prefix, "Library", "include")
    elif target_name := get_current_cuda_target_name():
        include_dir = os.path.join(
            sys.prefix, "targets", target_name, "include"
        )
    else:
        # A fallback when target cannot determined
        # though usually it shouldn't.
        include_dir = os.path.join(sys.prefix, "include")

    if os.path.isdir(include_dir) and os.path.isfile(
        os.path.join(include_dir, "cuda_device_runtime_api.h")
    ):
        return include_dir
    return None


def _get_include_dir():
    """Find the root include directory."""
    options = [
        ("Conda environment (NVIDIA package)", get_conda_include_dir()),
        ("NVIDIA NVCC Wheel", get_wheel_include()),
        ("CUDA_HOME", get_cuda_home_include()),
        ("System", get_system_ctk_include()),
        ("CUDA_INCLUDE_PATH Config Entry", config.CUDA_INCLUDE_PATH),
    ]
    by, include_dir = _find_valid_path(options)
    return _env_path_tuple(by, include_dir)<|MERGE_RESOLUTION|>--- conflicted
+++ resolved
@@ -5,20 +5,11 @@
 import os
 from collections import namedtuple
 import platform
-<<<<<<< HEAD
-import site
-from pathlib import Path
-from numba.core.config import IS_WIN32
-from numba.misc.findlib import find_lib
-from numba import config
-import ctypes
-import warnings
-=======
 import importlib.metadata
 from numba.cuda.core.config import IS_WIN32
 from numba.cuda.misc.findlib import find_lib
 from numba.cuda import config
->>>>>>> 6c52fc01
+import warnings
 
 _env_path_tuple = namedtuple("_env_path_tuple", ["by", "info"])
 
@@ -93,112 +84,6 @@
     return _find_first_valid_lazy(options)
 
 
-def _get_nvvm_path_decision():
-    options = _build_options(
-        [
-            ("Conda environment", _get_nvvm_conda_path),
-            ("NVIDIA NVCC Wheel", _get_nvvm_wheel_path),
-            ("CUDA_HOME", _get_nvvm_cuda_home_path),
-            ("System", _get_nvvm_system_path),
-        ]
-    )
-    return _find_first_valid_lazy(options)
-
-
-def _get_nvrtc_path_decision():
-    options = _build_options(
-        [
-            ("Conda environment", get_conda_ctk_libdir),
-            ("NVIDIA NVCC Wheel", _get_nvrtc_wheel_libdir),
-            ("CUDA_HOME", get_cuda_home_libdir),
-            ("System", get_system_ctk_libdir),
-        ]
-    )
-    return _find_first_valid_lazy(options)
-
-
-def _get_nvvm_wheel_path():
-    dso_path = None
-    # CUDA 12
-    nvcc_distribution = _get_distribution("nvidia-cuda-nvcc-cu12")
-    if nvcc_distribution is not None:
-        site_packages_path = nvcc_distribution.locate_file("")
-        nvvm_lib_dir = os.path.join(
-            site_packages_path,
-            "nvidia",
-            "cuda_nvcc",
-            "nvvm",
-            "bin" if IS_WIN32 else "lib64",
-        )
-        dso_path = os.path.join(
-            nvvm_lib_dir, "nvvm64_40_0.dll" if IS_WIN32 else "libnvvm.so"
-        )
-
-    # CUDA 13
-    if dso_path is None:
-        nvcc_distribution = _get_distribution("nvidia-nvvm")
-        if (
-            nvcc_distribution is not None
-            and nvcc_distribution.version.startswith("13.")
-        ):
-            site_packages_path = nvcc_distribution.locate_file("")
-            nvvm_lib_dir = os.path.join(
-                site_packages_path,
-                "nvidia",
-                "cu13",
-                "bin" if IS_WIN32 else "lib",
-                "x86_64" if IS_WIN32 else "",
-            )
-            dso_path = os.path.join(
-                nvvm_lib_dir, "nvvm64_40_0.dll" if IS_WIN32 else "libnvvm.so.4"
-            )
-
-    if dso_path and os.path.isfile(dso_path):
-        return dso_path
-    return None
-
-
-def _get_nvrtc_wheel_libdir():
-    dso_path = None
-    # CUDA 12
-    nvrtc_distribution = _get_distribution("nvidia-cuda-nvrtc-cu12")
-    if nvrtc_distribution is not None:
-        site_packages_path = nvrtc_distribution.locate_file("")
-        nvrtc_lib_dir = os.path.join(
-            site_packages_path,
-            "nvidia",
-            "cuda_nvrtc",
-            "bin" if IS_WIN32 else "lib",
-        )
-        dso_path = os.path.join(
-            nvrtc_lib_dir, "nvrtc64_120_0.dll" if IS_WIN32 else "libnvrtc.so.12"
-        )
-
-    # CUDA 13
-    if dso_path is None:
-        nvrtc_distribution = _get_distribution("nvidia-cuda-nvrtc")
-        if (
-            nvrtc_distribution is not None
-            and nvrtc_distribution.version.startswith("13.")
-        ):
-            site_packages_path = nvrtc_distribution.locate_file("")
-            nvrtc_lib_dir = os.path.join(
-                site_packages_path,
-                "nvidia",
-                "cu13",
-                "bin" if IS_WIN32 else "lib",
-                "x86_64" if IS_WIN32 else "",
-            )
-            dso_path = os.path.join(
-                nvrtc_lib_dir,
-                "nvrtc64_130_0.dll" if IS_WIN32 else "libnvrtc.so.13",
-            )
-
-    if dso_path and os.path.isfile(dso_path):
-        return os.path.dirname(dso_path)
-    return None
-
-
 def _get_libdevice_path():
     by, out = _get_libdevice_path_decision()
     if not out:
@@ -331,22 +216,6 @@
     return None
 
 
-def _get_nvvm_system_path():
-    nvvm_lib_dir = get_system_ctk("nvvm")
-    if nvvm_lib_dir is None:
-        return None
-    nvvm_lib_dir = os.path.join(nvvm_lib_dir, "bin" if IS_WIN32 else "lib64")
-    if IS_WIN32 and os.path.isdir(os.path.join(nvvm_lib_dir, "x64")):
-        nvvm_lib_dir = os.path.join(nvvm_lib_dir, "x64")
-
-    nvvm_path = os.path.join(
-        nvvm_lib_dir, "nvvm64_40_0.dll" if IS_WIN32 else "libnvvm.so.4"
-    )
-    # if os.path.isfile(nvvm_path):
-    #     return nvvm_path
-    return nvvm_path
-
-
 def get_conda_ctk_libdir():
     """Return path to directory containing the shared libraries of cudatoolkit."""
     is_conda_env = os.path.isdir(os.path.join(sys.prefix, "conda-meta"))
@@ -385,29 +254,6 @@
     )
     if os.path.isfile(libdevice_path):
         return libdevice_path
-    return None
-
-
-def _get_nvvm_conda_path():
-    """Return path to directory containing the nvvm library."""
-    is_conda_env = os.path.isdir(os.path.join(sys.prefix, "conda-meta"))
-    if not is_conda_env:
-        return None
-    nvvm_dir = os.path.join(
-        sys.prefix,
-        "Library" if IS_WIN32 else "",
-        "nvvm",
-        "bin" if IS_WIN32 else "lib64",
-    )
-    # Windows CUDA 13.0.0 puts in "bin\x64" directory but 13.0.1+ just uses "bin" directory
-    if IS_WIN32 and os.path.isdir(os.path.join(nvvm_dir, "x64")):
-        nvvm_dir = os.path.join(nvvm_dir, "x64")
-
-    nvvm_path = os.path.join(
-        nvvm_dir, "nvvm64_40_0.dll" if IS_WIN32 else "libnvvm.so.4"
-    )
-    if os.path.isfile(nvvm_path):
-        return nvvm_path
     return None
 
 
@@ -538,43 +384,11 @@
     return None
 
 
-def _get_nvvm_cuda_home_path():
-    nvvm_lib_dir = get_cuda_home("nvvm")
-    if nvvm_lib_dir is None:
-        return
-    nvvm_lib_dir = os.path.join(nvvm_lib_dir, "bin" if IS_WIN32 else "lib64")
-    if IS_WIN32 and os.path.isdir(os.path.join(nvvm_lib_dir, "x64")):
-        nvvm_lib_dir = os.path.join(nvvm_lib_dir, "x64")
-
-    nvvm_path = os.path.join(
-        nvvm_lib_dir, "nvvm64_40_0.dll" if IS_WIN32 else "libnvvm.so.4"
-    )
-    # if os.path.isfile(nvvm_path):
-    #     return nvvm_path
-    return nvvm_path
-
-
-def _get_nvvm_path():
-    by, out = _get_nvvm_path_decision()
-    if not out:
-        return _env_path_tuple(by, None)
-    return _env_path_tuple(by, out)
-
-
-def _get_nvrtc_path():
-    by, path = _get_nvrtc_path_decision()
-    candidates = find_lib("nvrtc", libdir=path)
-    path = max(candidates) if candidates else None
-    return _env_path_tuple(by, path)
-
-
 def get_cuda_paths():
     """Returns a dictionary mapping component names to a 2-tuple
     of (source_variable, info).
 
     The returned dictionary will have the following keys and infos:
-    - "nvvm": file_path
-    - "nvrtc": file_path
     - "libdevice": file_path
     - "cudalib_dir": directory_path
     - "static_cudalib_dir": directory_path
@@ -593,8 +407,6 @@
     else:
         # Not in cache
         d = {
-            "nvvm": _get_nvvm_path(),
-            "nvrtc": _get_nvrtc_path(),
             "libdevice": _get_libdevice_path(),
             "cudalib_dir": _get_cudalib_dir(),
             "static_cudalib_dir": _get_static_cudalib_dir(),
