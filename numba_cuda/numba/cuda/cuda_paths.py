--- conflicted
+++ resolved
@@ -5,14 +5,8 @@
 import os
 from collections import namedtuple
 import platform
-<<<<<<< HEAD
-import site
-from pathlib import Path
+import importlib.metadata
 from numba.cuda.core.config import IS_WIN32
-=======
-import importlib.metadata
-from numba.core.config import IS_WIN32
->>>>>>> 5b30c4fc
 from numba.cuda.misc.findlib import find_lib
 from numba.cuda import config
 
