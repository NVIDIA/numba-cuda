--- conflicted
+++ resolved
@@ -1,12 +1,8 @@
 # SPDX-FileCopyrightText: Copyright (c) 2025 NVIDIA CORPORATION & AFFILIATES. All rights reserved.
 # SPDX-License-Identifier: BSD-2-Clause
 
-<<<<<<< HEAD
 import sys
-import numba.core.types as types
-=======
 import numba.cuda.types as types
->>>>>>> 3282e931
 from numba.cuda._internal.cuda_fp16 import (
     typing_registry,
     target_registry,
