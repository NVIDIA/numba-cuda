--- conflicted
+++ resolved
@@ -4,15 +4,9 @@
 import math
 import operator
 from llvmlite import ir
-<<<<<<< HEAD
 from numba.core import types
 from numba.cuda import cgutils, typing
-from numba.core.imputils import Registry
-=======
-from numba.core import types, typing
-from numba.cuda import cgutils
 from numba.cuda.core.imputils import Registry
->>>>>>> e55679c8
 from numba.types import float32, float64, int64, uint64
 from numba.cuda import libdevice
 from numba.cuda.core import targetconfig
