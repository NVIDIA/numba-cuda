import ctypes
import os
from functools import wraps
import numpy as np

from numba import cuda, config
from numba.core.runtime.nrt import _nrt_mstats
from numba.cuda.cudadrv.driver import (Linker, driver, launch_kernel,
                                       USE_NV_BINDING)
from numba.cuda.cudadrv import devices
from numba.cuda.api import get_current_device
from numba.cuda.utils import _readenv



# Check environment variable or config for NRT statistics enablement
NRT_STATS = (
    _readenv("NUMBA_CUDA_NRT_STATS", bool, False) or
    getattr(config, "NUMBA_CUDA_NRT_STATS", False)
)
if not hasattr(config, "NUMBA_CUDA_NRT_STATS"):
    config.CUDA_NRT_STATS = NRT_STATS


# Check environment variable or config for NRT enablement
ENABLE_NRT = (
    _readenv("NUMBA_CUDA_ENABLE_NRT", bool, False) or
    getattr(config, "NUMBA_CUDA_ENABLE_NRT", False)
)
if not hasattr(config, "NUMBA_CUDA_ENABLE_NRT"):
    config.CUDA_ENABLE_NRT = ENABLE_NRT


# Protect method to ensure NRT memory allocation and initialization
def _alloc_init_guard(method):
    """
    Ensure NRT memory allocation and initialization before running the method
    """
    @wraps(method)
    def wrapper(self, *args, **kwargs):
        self.ensure_allocated()
        self.ensure_initialized()
        return method(self, *args, **kwargs)
    return wrapper


class _Runtime:
    """Singleton class for Numba CUDA runtime"""
    _instance = None

    def __new__(cls, *args, **kwargs):
        if cls._instance is None:
            cls._instance = super(_Runtime, cls).__new__(cls, *args, **kwargs)
        return cls._instance

    def __init__(self):
        """Initialize memsys module and variable"""
        self._memsys_module = None
        self._memsys = None
        self._initialized = False

    def _compile_memsys_module(self):
        """
        Compile memsys.cu and create a module from it in the current context
        """
        # Define the path for memsys.cu
        memsys_mod = os.path.join(
            os.path.dirname(os.path.abspath(__file__)),
            "memsys.cu"
        )
        cc = get_current_device().compute_capability

        # Create a new linker instance and add the cu file
        linker = Linker.new(cc=cc)
        linker.add_cu_file(memsys_mod)

        # Complete the linker and create a module from it
        cubin = linker.complete()
        ctx = devices.get_context()
        module = ctx.create_module_image(cubin)

        # Set the memsys module
        self._memsys_module = module

    def ensure_allocated(self, stream=None):
        """
        If memsys is not allocated, allocate it; otherwise, perform a no-op
        """
        if self._memsys is not None:
            return

        # Allocate the memsys
        self.allocate(stream)

    def allocate(self, stream=None):
        """
        Allocate memsys on global memory
        """
        from numba.cuda import device_array

        # Check if memsys module is defined
        if self._memsys_module is None:
            # Compile the memsys module if not defined
            self._compile_memsys_module()

        # Allocate space for NRT_MemSys
        ptr, nbytes = self._memsys_module.get_global_symbol("memsys_size")
        memsys_size = ctypes.c_uint64()
        driver.cuMemcpyDtoH(ctypes.addressof(memsys_size),
                            ptr.device_ctypes_pointer, nbytes)
        self._memsys = device_array(
            (memsys_size.value,), dtype="i1", stream=stream)
        self.set_memsys_to_module(self._memsys_module, stream=stream)

    def _single_thread_launch(self, module, stream, name, params=()):
        """
        Launch the specified kernel with only 1 thread
        """
        if stream is None:
            stream = cuda.default_stream()

        if config.CUDA_USE_NVIDIA_BINDING:
            from numba.cuda.cudadrv.drvapi import cu_device_ptr
            from cuda.cuda import CUdeviceptr
            params = tuple(
                cu_device_ptr.from_address(ptr.getPtr()) if isinstance(ptr, CUdeviceptr) else ptr for ptr in params
            )

        func = module.get_function(name)
        launch_kernel(
            func.handle,
            1, 1, 1,
            1, 1, 1,
            0,
            stream.handle,
            params,
            cooperative=False
        )

    def _ctypes_pointer(self, array):
        """
        Given an array, return a ctypes pointer to the data suitable for
        passing to ``launch_kernel``.
        """
        ptr = array.device_ctypes_pointer

        if USE_NV_BINDING:
            ptr = ctypes.c_void_p(int(ptr))

        return ptr

    def ensure_initialized(self, stream=None):
        """
        If memsys is not initialized, initialize memsys
        """
        if self._initialized:
            return

        # Initialize the memsys
        self.initialize(stream)

    def initialize(self, stream=None):
        """
        Launch memsys initialization kernel
        """
        self.ensure_allocated()

        self._single_thread_launch(
            self._memsys_module, stream, "NRT_MemSys_init")
        self._initialized = True

        if config.CUDA_NRT_STATS:
            self.memsys_enable_stats()

    @_alloc_init_guard
    def memsys_enable_stats(self, stream=None):
        """
        Enable memsys statistics
        """
        self._single_thread_launch(
            self._memsys_module, stream, "NRT_MemSys_enable_stats")

    @_alloc_init_guard
    def memsys_disable_stats(self, stream=None):
        """
        Disable memsys statistics
        """
        self._single_thread_launch(
            self._memsys_module, stream, "NRT_MemSys_disable_stats")

    @_alloc_init_guard
    def memsys_stats_enabled(self, stream=None):
        """
        Return a boolean indicating whether memsys is enabled. Synchronizes
        context
        """
        enabled_ar = cuda.managed_array(1, np.uint8)
        enabled_ptr = self._ctypes_pointer(enabled_ar)

        self._single_thread_launch(
            self._memsys_module,
            stream,
            "NRT_MemSys_stats_enabled",
            (enabled_ptr,)
        )

        cuda.synchronize()
        return bool(enabled_ar[0])

    @_alloc_init_guard
    def _copy_memsys_to_host(self, stream):
        """
        Copy all statistics of memsys to the host
        """
        dt = np.dtype([
            ('alloc', np.uint64),
            ('free', np.uint64),
            ('mi_alloc', np.uint64),
            ('mi_free', np.uint64)
        ])

        stats_for_read = cuda.managed_array(1, dt)
        stats_ptr = self._ctypes_pointer(stats_for_read)

        self._single_thread_launch(
            self._memsys_module,
            stream,
            "NRT_MemSys_read",
            [stats_ptr]
        )
        cuda.synchronize()

        return stats_for_read[0]

    @_alloc_init_guard
    def get_allocation_stats(self, stream=None):
        """
        Get the allocation statistics
        """
        enabled = self.memsys_stats_enabled(stream)
        if not enabled:
            raise RuntimeError("NRT stats are disabled.")
        memsys = self._copy_memsys_to_host(stream)
        return _nrt_mstats(
            alloc=memsys["alloc"],
            free=memsys["free"],
            mi_alloc=memsys["mi_alloc"],
            mi_free=memsys["mi_free"]
        )

    @_alloc_init_guard
    def _get_single_stat(self, stat, stream=None):
        """
        Get a single stat from the memsys
        """
        got = cuda.managed_array(1, np.uint64)
        got_ptr = self._ctypes_pointer(got)

        self._single_thread_launch(
            self._memsys_module,
            stream,
            f"NRT_MemSys_read_{stat}",
            [got_ptr]
        )

        cuda.synchronize()
        return got[0]

    @_alloc_init_guard
    def memsys_get_stats_alloc(self, stream=None):
        """
        Get the allocation statistic
        """
        enabled = self.memsys_stats_enabled(stream)
        if not enabled:
            raise RuntimeError("NRT stats are disabled.")

        return self._get_single_stat("alloc")

    @_alloc_init_guard
    def memsys_get_stats_free(self, stream=None):
        """
        Get the free statistic
        """
        enabled = self.memsys_stats_enabled(stream)
        if not enabled:
            raise RuntimeError("NRT stats are disabled.")

        return self._get_single_stat("free")

    @_alloc_init_guard
    def memsys_get_stats_mi_alloc(self, stream=None):
        """
        Get the mi alloc statistic
        """
        enabled = self.memsys_stats_enabled(stream)
        if not enabled:
            raise RuntimeError("NRT stats are disabled.")

        return self._get_single_stat("mi_alloc")

    @_alloc_init_guard
    def memsys_get_stats_mi_free(self, stream=None):
        """
        Get the mi free statistic
        """
        enabled = self.memsys_stats_enabled(stream)
        if not enabled:
            raise RuntimeError("NRT stats are disabled.")

        return self._get_single_stat("mi_free")

    def set_memsys_to_module(self, module, stream=None):
        """
        Set the memsys module. The module must contain `NRT_MemSys_set` kernel,
        and declare a pointer to NRT_MemSys structure.
        """
        if self._memsys is None:
            raise RuntimeError(
                "Please allocate NRT Memsys first before setting to module.")

<<<<<<< HEAD
=======
        memsys_ptr = self._ctypes_pointer(self._memsys)
>>>>>>> 010e85f0

        self._single_thread_launch(
            module,
            stream,
            "NRT_MemSys_set",
            [memsys_ptr]
        )

    @_alloc_init_guard
    def print_memsys(self, stream=None):
        """
        Print the current statistics of memsys, for debugging purposes
        """
        cuda.synchronize()
        self._single_thread_launch(
            self._memsys_module,
            stream,
            "NRT_MemSys_print"
        )


# Create an instance of the runtime
rtsys = _Runtime()<|MERGE_RESOLUTION|>--- conflicted
+++ resolved
@@ -10,7 +10,6 @@
 from numba.cuda.cudadrv import devices
 from numba.cuda.api import get_current_device
 from numba.cuda.utils import _readenv
-
 
 
 # Check environment variable or config for NRT statistics enablement
@@ -119,13 +118,6 @@
         if stream is None:
             stream = cuda.default_stream()
 
-        if config.CUDA_USE_NVIDIA_BINDING:
-            from numba.cuda.cudadrv.drvapi import cu_device_ptr
-            from cuda.cuda import CUdeviceptr
-            params = tuple(
-                cu_device_ptr.from_address(ptr.getPtr()) if isinstance(ptr, CUdeviceptr) else ptr for ptr in params
-            )
-
         func = module.get_function(name)
         launch_kernel(
             func.handle,
@@ -319,10 +311,7 @@
             raise RuntimeError(
                 "Please allocate NRT Memsys first before setting to module.")
 
-<<<<<<< HEAD
-=======
         memsys_ptr = self._ctypes_pointer(self._memsys)
->>>>>>> 010e85f0
 
         self._single_thread_launch(
             module,
