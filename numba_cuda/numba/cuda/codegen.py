from llvmlite import ir

<<<<<<< HEAD
from numba.core import config
from numba.cuda import serialize
from numba.core.codegen import Codegen, CodeLibrary
=======
from numba.core import config, serialize
>>>>>>> b1da9472
from .cudadrv import devices, driver, nvvm, runtime, nvrtc
from numba.cuda.core.codegen import Codegen, CodeLibrary
from numba.cuda.cudadrv.libs import get_cudalib
from numba.cuda.cudadrv.linkable_code import LinkableCode
from numba.cuda.memory_management.nrt import NRT_LIBRARY

import os
import subprocess
import tempfile

CUDA_TRIPLE = "nvptx64-nvidia-cuda"


def run_nvdisasm(cubin, flags):
    # nvdisasm only accepts input from a file, so we need to write out to a
    # temp file and clean up afterwards.
    fd = None
    fname = None
    try:
        fd, fname = tempfile.mkstemp()
        with open(fname, "wb") as f:
            if config.CUDA_USE_NVIDIA_BINDING:
                f.write(cubin.code)
            else:
                f.write(cubin)

        try:
            cp = subprocess.run(
                ["nvdisasm", *flags, fname],
                check=True,
                stdout=subprocess.PIPE,
                stderr=subprocess.PIPE,
            )
        except FileNotFoundError as e:
            msg = (
                "nvdisasm has not been found. You may need "
                "to install the CUDA toolkit and ensure that "
                "it is available on your PATH.\n"
            )
            raise RuntimeError(msg) from e
        return cp.stdout.decode("utf-8")
    finally:
        if fd is not None:
            os.close(fd)
        if fname is not None:
            os.unlink(fname)


def disassemble_cubin(cubin):
    # Request lineinfo in disassembly
    flags = ["-gi"]
    return run_nvdisasm(cubin, flags)


def disassemble_cubin_for_cfg(cubin):
    # Request control flow graph in disassembly
    flags = ["-cfg"]
    return run_nvdisasm(cubin, flags)


class ExternalCodeLibrary(CodeLibrary):
    """Holds code produced externally, for linking with generated code."""

    def __init__(self, codegen, name):
        super().__init__(codegen, name)
        # Files to link
        self._linking_files = set()
        # Setup and teardown functions for the module.
        # The order is determined by the order they are added to the codelib.
        self._setup_functions = []
        self._teardown_functions = []

        self.use_cooperative = False

    @property
    def modules(self):
        # There are no LLVM IR modules in an ExternalCodeLibrary
        return set()

    def add_linking_file(self, path_or_obj):
        # Adding new files after finalization is prohibited, in case the list
        # of libraries has already been added to another code library; the
        # newly-added files would be omitted from their linking process.
        self._raise_if_finalized()

        if isinstance(path_or_obj, LinkableCode):
            if path_or_obj.setup_callback:
                self._setup_functions.append(path_or_obj.setup_callback)
            if path_or_obj.teardown_callback:
                self._teardown_functions.append(path_or_obj.teardown_callback)

        self._linking_files.add(path_or_obj)

    def add_ir_module(self, module):
        raise NotImplementedError("Cannot add LLVM IR to external code")

    def add_linking_library(self, library):
        raise NotImplementedError("Cannot add libraries to external code")

    def finalize(self):
        self._raise_if_finalized()
        self._finalized = True

    def get_asm_str(self):
        raise NotImplementedError("No assembly for external code")

    def get_llvm_str(self):
        raise NotImplementedError("No LLVM IR for external code")

    def get_function(self, name):
        raise NotImplementedError("Cannot get function from external code")


class CUDACodeLibrary(serialize.ReduceMixin, CodeLibrary):
    """
    The CUDACodeLibrary generates PTX, SASS, cubins for multiple different
    compute capabilities. It also loads cubins to multiple devices (via
    get_cufunc), which may be of different compute capabilities.
    """

    def __init__(
        self,
        codegen,
        name,
        entry_name=None,
        max_registers=None,
        lto=False,
        nvvm_options=None,
    ):
        """
        codegen:
            Codegen object.
        name:
            Name of the function in the source.
        entry_name:
            Name of the kernel function in the binary, if this is a global
            kernel and not a device function.
        max_registers:
            The maximum register usage to aim for when linking.
        lto:
            Whether to enable link-time optimization.
        nvvm_options:
                Dict of options to pass to NVVM.
        """
        super().__init__(codegen, name)

        # The llvmlite module for this library.
        self._module = None
        # CodeLibrary objects that will be "linked" into this library. The
        # modules within them are compiled from NVVM IR to PTX along with the
        # IR from this module - in that sense they are "linked" by NVVM at PTX
        # generation time, rather than at link time.
        self._linking_libraries = set()
        # Files to link with the generated PTX. These are linked using the
        # Driver API at link time.
        self._linking_files = set()
        # List of setup functions to the loaded module
        # the order is determined by the order they are added to the codelib.
        self._setup_functions = []
        # List of teardown functions to the loaded module
        # the order is determined by the order they are added to the codelib.
        self._teardown_functions = []
        # Should we link libcudadevrt?
        self.needs_cudadevrt = False

        # Cache the LLVM IR string
        self._llvm_strs = None
        # Maps CC -> PTX string
        self._ptx_cache = {}
        # Maps CC -> LTO-IR
        self._ltoir_cache = {}
        # Maps CC -> cubin
        self._cubin_cache = {}
        # Maps CC -> linker info output for cubin
        self._linkerinfo_cache = {}
        # Maps Device numeric ID -> cufunc
        self._cufunc_cache = {}

        self._max_registers = max_registers
        self._lto = lto
        if nvvm_options is None:
            nvvm_options = {}
        self._nvvm_options = nvvm_options
        self._entry_name = entry_name

        self.use_cooperative = False

    @property
    def llvm_strs(self):
        if self._llvm_strs is None:
            self._llvm_strs = [str(mod) for mod in self.modules]
        return self._llvm_strs

    def get_llvm_str(self):
        return "\n\n".join(self.llvm_strs)

    def _ensure_cc(self, cc):
        if cc is not None:
            return cc

        device = devices.get_context().device
        return device.compute_capability

    def get_asm_str(self, cc=None):
        cc = self._ensure_cc(cc)

        ptxes = self._ptx_cache.get(cc, None)
        if ptxes:
            return ptxes

        arch = nvrtc.get_arch_option(*cc)
        options = self._nvvm_options.copy()
        options["arch"] = arch

        irs = self.llvm_strs

        ptx = nvvm.compile_ir(irs, **options)

        # Sometimes the result from NVVM contains trailing whitespace and
        # nulls, which we strip so that the assembly dump looks a little
        # tidier.
        ptx = ptx.decode().strip("\x00").strip()

        if config.DUMP_ASSEMBLY:
            print(("ASSEMBLY %s" % self._name).center(80, "-"))
            print(ptx)
            print("=" * 80)

        self._ptx_cache[cc] = ptx

        return ptx

    def get_lto_ptx(self, cc=None):
        """
        Get the PTX code after LTO.
        """

        if not self._lto:
            raise RuntimeError("LTO is not enabled")

        if not driver._have_nvjitlink():
            raise RuntimeError("Link time optimization requires nvJitLink.")

        cc = self._ensure_cc(cc)

        linker = driver._Linker.new(
            max_registers=self._max_registers,
            cc=cc,
            additional_flags=["-ptx"],
            lto=self._lto,
        )

        self._link_all(linker, cc, ignore_nonlto=True)

        ptx = linker.get_linked_ptx()
        ptx = ptx.decode("utf-8")

        return ptx

    def get_ltoir(self, cc=None):
        cc = self._ensure_cc(cc)

        ltoir = self._ltoir_cache.get(cc, None)
        if ltoir is not None:
            return ltoir

        arch = nvrtc.get_arch_option(*cc)
        options = self._nvvm_options.copy()
        options["arch"] = arch
        options["gen-lto"] = None

        irs = self.llvm_strs
        ltoir = nvvm.compile_ir(irs, **options)
        self._ltoir_cache[cc] = ltoir

        return ltoir

    def _link_all(self, linker, cc, ignore_nonlto=False):
        if linker.lto:
            ltoir = self.get_ltoir(cc=cc)
            linker.add_ltoir(ltoir)
        else:
            ptx = self.get_asm_str(cc=cc)
            linker.add_ptx(ptx.encode())

        for path in self._linking_files:
            linker.add_file_guess_ext(path, ignore_nonlto)
        if self.needs_cudadevrt:
            linker.add_file_guess_ext(
                get_cudalib("cudadevrt", static=True), ignore_nonlto
            )

    def get_cubin(self, cc=None):
        cc = self._ensure_cc(cc)

        cubin = self._cubin_cache.get(cc, None)
        if cubin:
            return cubin

        if self._lto and config.DUMP_ASSEMBLY:
            ptx = self.get_lto_ptx(cc=cc)

            print(("ASSEMBLY (AFTER LTO) %s" % self._name).center(80, "-"))
            print(ptx)
            print("=" * 80)

        linker = driver._Linker.new(
            max_registers=self._max_registers, cc=cc, lto=self._lto
        )
        self._link_all(linker, cc, ignore_nonlto=False)
        cubin = linker.complete()

        self._cubin_cache[cc] = cubin
        self._linkerinfo_cache[cc] = linker.info_log

        return cubin

    def get_cufunc(self):
        if self._entry_name is None:
            msg = (
                "Missing entry_name - are you trying to get the cufunc "
                "for a device function?"
            )
            raise RuntimeError(msg)

        ctx = devices.get_context()
        device = ctx.device

        cufunc = self._cufunc_cache.get(device.id, None)
        if cufunc:
            return cufunc
        cubin = self.get_cubin(cc=device.compute_capability)
        module = ctx.create_module_image(
            cubin, self._setup_functions, self._teardown_functions
        )

        # Load
        cufunc = module.get_function(self._entry_name)

        # Populate caches
        self._cufunc_cache[device.id] = cufunc

        return cufunc

    def get_linkerinfo(self, cc):
        try:
            return self._linkerinfo_cache[cc]
        except KeyError:
            raise KeyError(f"No linkerinfo for CC {cc}")

    def get_sass(self, cc=None):
        return disassemble_cubin(self.get_cubin(cc=cc))

    def get_sass_cfg(self, cc=None):
        return disassemble_cubin_for_cfg(self.get_cubin(cc=cc))

    def add_ir_module(self, mod):
        self._raise_if_finalized()
        if self._module is not None:
            raise RuntimeError("CUDACodeLibrary only supports one module")
        self._module = mod

    def add_linking_library(self, library):
        library._ensure_finalized()

        # We don't want to allow linking more libraries in after finalization
        # because our linked libraries are modified by the finalization, and we
        # won't be able to finalize again after adding new ones
        self._raise_if_finalized()

        self._linking_libraries.add(library)
        self._linking_files.update(library._linking_files)
        self._setup_functions.extend(library._setup_functions)
        self._teardown_functions.extend(library._teardown_functions)
        self.use_cooperative |= library.use_cooperative

    def add_linking_file(self, path_or_obj):
        if isinstance(path_or_obj, LinkableCode):
            if path_or_obj.setup_callback:
                self._setup_functions.append(path_or_obj.setup_callback)
            if path_or_obj.teardown_callback:
                self._teardown_functions.append(path_or_obj.teardown_callback)

        self._linking_files.add(path_or_obj)

    def get_function(self, name):
        for fn in self._module.functions:
            if fn.name == name:
                return fn
        raise KeyError(f"Function {name} not found")

    @property
    def modules(self):
        return [self._module] + [
            mod for lib in self._linking_libraries for mod in lib.modules
        ]

    @property
    def linking_libraries(self):
        # Libraries we link to may link to other libraries, so we recursively
        # traverse the linking libraries property to build up a list of all
        # linked libraries.
        libs = []
        for lib in self._linking_libraries:
            libs.extend(lib.linking_libraries)
            libs.append(lib)
        return libs

    def finalize(self):
        # Unlike the CPUCodeLibrary, we don't invoke the binding layer here -
        # we only adjust the linkage of functions. Global kernels (with
        # external linkage) have their linkage untouched. Device functions are
        # set linkonce_odr to prevent them appearing in the PTX.

        self._raise_if_finalized()

        # Note in-place modification of the linkage of functions in linked
        # libraries. This presently causes no issues as only device functions
        # are shared across code libraries, so they would always need their
        # linkage set to linkonce_odr. If in a future scenario some code
        # libraries require linkonce_odr linkage of functions in linked
        # modules, and another code library requires another linkage, each code
        # library will need to take its own private copy of its linked modules.
        #
        # See also discussion on PR #890:
        # https://github.com/numba/numba/pull/890
        for library in self._linking_libraries:
            for mod in library.modules:
                for fn in mod.functions:
                    if not fn.is_declaration:
                        fn.linkage = "linkonce_odr"

        self._finalized = True

    def _reduce_states(self):
        """
        Reduce the instance for serialization. We retain the PTX and cubins,
        but loaded functions are discarded. They are recreated when needed
        after deserialization.
        """
        nrt = False
        if self._linking_files:
            if (
                len(self._linking_files) == 1
                and NRT_LIBRARY in self._linking_files
            ):
                nrt = True
            else:
                msg = "Cannot pickle CUDACodeLibrary with linking files"
                raise RuntimeError(msg)

        if not self._finalized:
            raise RuntimeError("Cannot pickle unfinalized CUDACodeLibrary")
        return dict(
            codegen=None,
            name=self.name,
            entry_name=self._entry_name,
            llvm_strs=self.llvm_strs,
            ptx_cache=self._ptx_cache,
            cubin_cache=self._cubin_cache,
            linkerinfo_cache=self._linkerinfo_cache,
            max_registers=self._max_registers,
            nvvm_options=self._nvvm_options,
            needs_cudadevrt=self.needs_cudadevrt,
            nrt=nrt,
            use_cooperative=self.use_cooperative,
        )

    @classmethod
    def _rebuild(
        cls,
        codegen,
        name,
        entry_name,
        llvm_strs,
        ptx_cache,
        cubin_cache,
        linkerinfo_cache,
        max_registers,
        nvvm_options,
        needs_cudadevrt,
        nrt,
        use_cooperative,
    ):
        """
        Rebuild an instance.
        """
        instance = cls(codegen, name, entry_name=entry_name)

        instance._llvm_strs = llvm_strs
        instance._ptx_cache = ptx_cache
        instance._cubin_cache = cubin_cache
        instance._linkerinfo_cache = linkerinfo_cache

        instance._max_registers = max_registers
        instance._nvvm_options = nvvm_options
        instance.needs_cudadevrt = needs_cudadevrt
        instance.use_cooperative = use_cooperative

        instance._finalized = True
        if nrt:
            instance._linking_files = {NRT_LIBRARY}

        return instance


class JITCUDACodegen(Codegen):
    """
    This codegen implementation for CUDA only generates optimized LLVM IR.
    Generation of PTX code is done separately (see numba.cuda.compiler).
    """

    _library_class = CUDACodeLibrary

    def __init__(self, module_name):
        pass

    def _create_empty_module(self, name):
        ir_module = ir.Module(name)
        ir_module.triple = CUDA_TRIPLE
        ir_module.data_layout = nvvm.NVVM().data_layout
        nvvm.add_ir_version(ir_module)
        return ir_module

    def _add_module(self, module):
        pass

    def magic_tuple(self):
        """
        Return a tuple unambiguously describing the codegen behaviour.
        """
        ctx = devices.get_context()
        cc = ctx.device.compute_capability
        return (runtime.runtime.get_version(), cc)<|MERGE_RESOLUTION|>--- conflicted
+++ resolved
@@ -1,12 +1,7 @@
 from llvmlite import ir
 
-<<<<<<< HEAD
 from numba.core import config
 from numba.cuda import serialize
-from numba.core.codegen import Codegen, CodeLibrary
-=======
-from numba.core import config, serialize
->>>>>>> b1da9472
 from .cudadrv import devices, driver, nvvm, runtime, nvrtc
 from numba.cuda.core.codegen import Codegen, CodeLibrary
 from numba.cuda.cudadrv.libs import get_cudalib
