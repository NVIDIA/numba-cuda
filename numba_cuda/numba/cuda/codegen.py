--- conflicted
+++ resolved
@@ -20,13 +20,8 @@
     fname = None
     try:
         fd, fname = tempfile.mkstemp()
-<<<<<<< HEAD
-        with open(fname, 'wb') as f:
+        with open(fname, "wb") as f:
             f.write(cubin.code)
-=======
-        with open(fname, "wb") as f:
-            f.write(cubin)
->>>>>>> 8c9c9d0c
 
         try:
             cp = subprocess.run(
@@ -230,14 +225,10 @@
             # Non-LTO objects are not passed to linker.
             self._link_all(linker, cc, ignore_nonlto=True)
 
-<<<<<<< HEAD
-            ptx = linker.get_linked_ptx()
+            ptx = linker.get_linked_ptx().decode
             if config.CUDA_USE_NVIDIA_BINDING:
                 ptx = ptx.code
-            ptx = ptx.decode('utf-8')
-=======
-            ptx = linker.get_linked_ptx().decode("utf-8")
->>>>>>> 8c9c9d0c
+            ptx = ptx.decode("utf-8")
 
             print(("ASSEMBLY (AFTER LTO) %s" % self._name).center(80, "-"))
             print(ptx)
@@ -250,7 +241,7 @@
         cubin = linker.complete()
 
         self._cubin_cache[cc] = cubin
-        #self._linkerinfo_cache[cc] = linker.info_log
+        # self._linkerinfo_cache[cc] = linker.info_log
 
         return cubin
 
